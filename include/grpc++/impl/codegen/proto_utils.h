/*
 *
 * Copyright 2015, Google Inc.
 * All rights reserved.
 *
 * Redistribution and use in source and binary forms, with or without
 * modification, are permitted provided that the following conditions are
 * met:
 *
 *     * Redistributions of source code must retain the above copyright
 * notice, this list of conditions and the following disclaimer.
 *     * Redistributions in binary form must reproduce the above
 * copyright notice, this list of conditions and the following disclaimer
 * in the documentation and/or other materials provided with the
 * distribution.
 *     * Neither the name of Google Inc. nor the names of its
 * contributors may be used to endorse or promote products derived from
 * this software without specific prior written permission.
 *
 * THIS SOFTWARE IS PROVIDED BY THE COPYRIGHT HOLDERS AND CONTRIBUTORS
 * "AS IS" AND ANY EXPRESS OR IMPLIED WARRANTIES, INCLUDING, BUT NOT
 * LIMITED TO, THE IMPLIED WARRANTIES OF MERCHANTABILITY AND FITNESS FOR
 * A PARTICULAR PURPOSE ARE DISCLAIMED. IN NO EVENT SHALL THE COPYRIGHT
 * OWNER OR CONTRIBUTORS BE LIABLE FOR ANY DIRECT, INDIRECT, INCIDENTAL,
 * SPECIAL, EXEMPLARY, OR CONSEQUENTIAL DAMAGES (INCLUDING, BUT NOT
 * LIMITED TO, PROCUREMENT OF SUBSTITUTE GOODS OR SERVICES; LOSS OF USE,
 * DATA, OR PROFITS; OR BUSINESS INTERRUPTION) HOWEVER CAUSED AND ON ANY
 * THEORY OF LIABILITY, WHETHER IN CONTRACT, STRICT LIABILITY, OR TORT
 * (INCLUDING NEGLIGENCE OR OTHERWISE) ARISING IN ANY WAY OUT OF THE USE
 * OF THIS SOFTWARE, EVEN IF ADVISED OF THE POSSIBILITY OF SUCH DAMAGE.
 *
 */

#ifndef GRPCXX_IMPL_CODEGEN_PROTO_UTILS_H
#define GRPCXX_IMPL_CODEGEN_PROTO_UTILS_H

#include <type_traits>

#include <grpc++/impl/codegen/config_protobuf.h>
#include <grpc++/impl/codegen/core_codegen_interface.h>
#include <grpc++/impl/codegen/serialization_traits.h>
#include <grpc++/impl/codegen/status.h>
#include <grpc/impl/codegen/byte_buffer_reader.h>
#include <grpc/impl/codegen/grpc_types.h>
#include <grpc/impl/codegen/slice.h>

namespace grpc {

extern CoreCodegenInterface* g_core_codegen_interface;

namespace internal {

const int kGrpcBufferWriterMaxBufferLength = 8192;

class GrpcBufferWriter final
    : public ::grpc::protobuf::io::ZeroCopyOutputStream {
 public:
  explicit GrpcBufferWriter(grpc_byte_buffer** bp, int block_size)
      : block_size_(block_size), byte_count_(0), have_backup_(false) {
    *bp = g_core_codegen_interface->grpc_raw_byte_buffer_create(NULL, 0);
    slice_buffer_ = &(*bp)->data.raw.slice_buffer;
  }

  ~GrpcBufferWriter() override {
    if (have_backup_) {
      g_core_codegen_interface->grpc_slice_unref(backup_slice_);
    }
  }

  bool Next(void** data, int* size) override {
    if (have_backup_) {
      slice_ = backup_slice_;
      have_backup_ = false;
    } else {
      slice_ = g_core_codegen_interface->grpc_slice_malloc(block_size_);
    }
    *data = GRPC_SLICE_START_PTR(slice_);
    // On win x64, int is only 32bit
    GPR_CODEGEN_ASSERT(GRPC_SLICE_LENGTH(slice_) <= INT_MAX);
    byte_count_ += * size = (int)GRPC_SLICE_LENGTH(slice_);
    g_core_codegen_interface->grpc_slice_buffer_add(slice_buffer_, slice_);
    return true;
  }

<<<<<<< HEAD
  void BackUp(int count) GRPC_OVERRIDE {
    g_core_codegen_interface->grpc_slice_buffer_pop(slice_buffer_);
=======
  void BackUp(int count) override {
    g_core_codegen_interface->gpr_slice_buffer_pop(slice_buffer_);
>>>>>>> 852c58e8
    if (count == block_size_) {
      backup_slice_ = slice_;
    } else {
      backup_slice_ = g_core_codegen_interface->grpc_slice_split_tail(
          &slice_, GRPC_SLICE_LENGTH(slice_) - count);
      g_core_codegen_interface->grpc_slice_buffer_add(slice_buffer_, slice_);
    }
    have_backup_ = true;
    byte_count_ -= count;
  }

  grpc::protobuf::int64 ByteCount() const override { return byte_count_; }

 private:
  const int block_size_;
  int64_t byte_count_;
  grpc_slice_buffer* slice_buffer_;
  bool have_backup_;
  grpc_slice backup_slice_;
  grpc_slice slice_;
};

class GrpcBufferReader final
    : public ::grpc::protobuf::io::ZeroCopyInputStream {
 public:
  explicit GrpcBufferReader(grpc_byte_buffer* buffer)
      : byte_count_(0), backup_count_(0), status_() {
    if (!g_core_codegen_interface->grpc_byte_buffer_reader_init(&reader_,
                                                                buffer)) {
      status_ = Status(StatusCode::INTERNAL,
                       "Couldn't initialize byte buffer reader");
    }
  }
  ~GrpcBufferReader() override {
    g_core_codegen_interface->grpc_byte_buffer_reader_destroy(&reader_);
  }

  bool Next(const void** data, int* size) override {
    if (!status_.ok()) {
      return false;
    }
    if (backup_count_ > 0) {
      *data = GRPC_SLICE_START_PTR(slice_) + GRPC_SLICE_LENGTH(slice_) -
              backup_count_;
      GPR_CODEGEN_ASSERT(backup_count_ <= INT_MAX);
      *size = (int)backup_count_;
      backup_count_ = 0;
      return true;
    }
    if (!g_core_codegen_interface->grpc_byte_buffer_reader_next(&reader_,
                                                                &slice_)) {
      return false;
    }
    g_core_codegen_interface->grpc_slice_unref(slice_);
    *data = GRPC_SLICE_START_PTR(slice_);
    // On win x64, int is only 32bit
    GPR_CODEGEN_ASSERT(GRPC_SLICE_LENGTH(slice_) <= INT_MAX);
    byte_count_ += * size = (int)GRPC_SLICE_LENGTH(slice_);
    return true;
  }

  Status status() const { return status_; }

  void BackUp(int count) override { backup_count_ = count; }

  bool Skip(int count) override {
    const void* data;
    int size;
    while (Next(&data, &size)) {
      if (size >= count) {
        BackUp(size - count);
        return true;
      }
      // size < count;
      count -= size;
    }
    // error or we have too large count;
    return false;
  }

  grpc::protobuf::int64 ByteCount() const override {
    return byte_count_ - backup_count_;
  }

 private:
  int64_t byte_count_;
  int64_t backup_count_;
  grpc_byte_buffer_reader reader_;
  grpc_slice slice_;
  Status status_;
};
}  // namespace internal

template <class T>
class SerializationTraits<T, typename std::enable_if<std::is_base_of<
                                 grpc::protobuf::Message, T>::value>::type> {
 public:
  static Status Serialize(const grpc::protobuf::Message& msg,
                          grpc_byte_buffer** bp, bool* own_buffer) {
    *own_buffer = true;
    int byte_size = msg.ByteSize();
    if (byte_size <= internal::kGrpcBufferWriterMaxBufferLength) {
      grpc_slice slice = g_core_codegen_interface->grpc_slice_malloc(byte_size);
      GPR_CODEGEN_ASSERT(
          GRPC_SLICE_END_PTR(slice) ==
          msg.SerializeWithCachedSizesToArray(GRPC_SLICE_START_PTR(slice)));
      *bp = g_core_codegen_interface->grpc_raw_byte_buffer_create(&slice, 1);
      g_core_codegen_interface->grpc_slice_unref(slice);
      return g_core_codegen_interface->ok();
    } else {
      internal::GrpcBufferWriter writer(
          bp, internal::kGrpcBufferWriterMaxBufferLength);
      return msg.SerializeToZeroCopyStream(&writer)
                 ? g_core_codegen_interface->ok()
                 : Status(StatusCode::INTERNAL, "Failed to serialize message");
    }
  }

  static Status Deserialize(grpc_byte_buffer* buffer,
                            grpc::protobuf::Message* msg,
                            int max_receive_message_size) {
    if (buffer == nullptr) {
      return Status(StatusCode::INTERNAL, "No payload");
    }
    Status result = g_core_codegen_interface->ok();
    {
      internal::GrpcBufferReader reader(buffer);
      if (!reader.status().ok()) {
        return reader.status();
      }
      ::grpc::protobuf::io::CodedInputStream decoder(&reader);
      if (max_receive_message_size > 0) {
        decoder.SetTotalBytesLimit(max_receive_message_size,
                                   max_receive_message_size);
      }
      if (!msg->ParseFromCodedStream(&decoder)) {
        result = Status(StatusCode::INTERNAL, msg->InitializationErrorString());
      }
      if (!decoder.ConsumedEntireMessage()) {
        result = Status(StatusCode::INTERNAL, "Did not read entire message");
      }
    }
    g_core_codegen_interface->grpc_byte_buffer_destroy(buffer);
    return result;
  }
};

}  // namespace grpc

#endif  // GRPCXX_IMPL_CODEGEN_PROTO_UTILS_H<|MERGE_RESOLUTION|>--- conflicted
+++ resolved
@@ -82,13 +82,8 @@
     return true;
   }
 
-<<<<<<< HEAD
-  void BackUp(int count) GRPC_OVERRIDE {
+  void BackUp(int count) override {
     g_core_codegen_interface->grpc_slice_buffer_pop(slice_buffer_);
-=======
-  void BackUp(int count) override {
-    g_core_codegen_interface->gpr_slice_buffer_pop(slice_buffer_);
->>>>>>> 852c58e8
     if (count == block_size_) {
       backup_slice_ = slice_;
     } else {
