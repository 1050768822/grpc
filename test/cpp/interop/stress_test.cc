--- conflicted
+++ resolved
@@ -230,30 +230,6 @@
   int server_idx = -1;
   char buffer[256];
   for (auto it = server_addresses.begin(); it != server_addresses.end(); it++) {
-<<<<<<< HEAD
-    // TODO(sreek): This will change once we add support for other tests
-    // that won't work with InsecureChannelCredentials()
-    std::shared_ptr<grpc::Channel> channel(
-        grpc::CreateChannel(*it, grpc::InsecureChannelCredentials()));
-
-    // Make multiple stubs (as defined by num_stubs_per_channel flag) to use the
-    // same channel. This is to test calling multiple RPC calls in parallel on
-    // each channel.
-    for (int i = 0; i < FLAGS_num_stubs_per_channel; i++) {
-      StressTestInteropClient* client = new StressTestInteropClient(
-          ++thread_idx, *it, channel, test_selector, FLAGS_test_duration_secs,
-          FLAGS_sleep_duration_ms, FLAGS_metrics_collection_interval_secs);
-
-      bool is_already_created;
-      grpc::string metricName =
-          "/stress_test/qps/thread/" + std::to_string(thread_idx);
-      test_threads.emplace_back(grpc::thread(
-          &StressTestInteropClient::MainLoop, client,
-          metrics_service.CreateGauge(metricName, &is_already_created)));
-
-      // The Gauge should not have been already created
-      GPR_ASSERT(!is_already_created);
-=======
     ++server_idx;
     // Create channel(s) for each server
     for (int channel_idx = 0; channel_idx < FLAGS_num_channels_per_server;
@@ -282,7 +258,6 @@
         // The Gauge should not have been already created
         GPR_ASSERT(!is_already_created);
       }
->>>>>>> 447c795b
     }
   }
 
