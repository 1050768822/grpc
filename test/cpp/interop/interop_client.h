/*
 *
 * Copyright 2015, Google Inc.
 * All rights reserved.
 *
 * Redistribution and use in source and binary forms, with or without
 * modification, are permitted provided that the following conditions are
 * met:
 *
 *     * Redistributions of source code must retain the above copyright
 * notice, this list of conditions and the following disclaimer.
 *     * Redistributions in binary form must reproduce the above
 * copyright notice, this list of conditions and the following disclaimer
 * in the documentation and/or other materials provided with the
 * distribution.
 *     * Neither the name of Google Inc. nor the names of its
 * contributors may be used to endorse or promote products derived from
 * this software without specific prior written permission.
 *
 * THIS SOFTWARE IS PROVIDED BY THE COPYRIGHT HOLDERS AND CONTRIBUTORS
 * "AS IS" AND ANY EXPRESS OR IMPLIED WARRANTIES, INCLUDING, BUT NOT
 * LIMITED TO, THE IMPLIED WARRANTIES OF MERCHANTABILITY AND FITNESS FOR
 * A PARTICULAR PURPOSE ARE DISCLAIMED. IN NO EVENT SHALL THE COPYRIGHT
 * OWNER OR CONTRIBUTORS BE LIABLE FOR ANY DIRECT, INDIRECT, INCIDENTAL,
 * SPECIAL, EXEMPLARY, OR CONSEQUENTIAL DAMAGES (INCLUDING, BUT NOT
 * LIMITED TO, PROCUREMENT OF SUBSTITUTE GOODS OR SERVICES; LOSS OF USE,
 * DATA, OR PROFITS; OR BUSINESS INTERRUPTION) HOWEVER CAUSED AND ON ANY
 * THEORY OF LIABILITY, WHETHER IN CONTRACT, STRICT LIABILITY, OR TORT
 * (INCLUDING NEGLIGENCE OR OTHERWISE) ARISING IN ANY WAY OUT OF THE USE
 * OF THIS SOFTWARE, EVEN IF ADVISED OF THE POSSIBILITY OF SUCH DAMAGE.
 *
 */

#ifndef GRPC_TEST_CPP_INTEROP_INTEROP_CLIENT_H
#define GRPC_TEST_CPP_INTEROP_INTEROP_CLIENT_H

#include <memory>

#include <grpc++/channel.h>
#include <grpc/grpc.h>
#include "src/proto/grpc/testing/messages.grpc.pb.h"
#include "src/proto/grpc/testing/test.grpc.pb.h"

namespace grpc {
namespace testing {

// Function pointer for custom checks.
typedef std::function<void(const InteropClientContextInspector&,
                           const SimpleRequest*, const SimpleResponse*)>
    CheckerFn;

class InteropClient {
 public:
  /// If new_stub_every_test_case is true, a new TestService::Stub object is
  /// created for every test case
  /// If do_not_abort_on_transient_failures is true, abort() is not called in
  /// case of transient failures (like connection failures)
  explicit InteropClient(std::shared_ptr<Channel> channel,
                         bool new_stub_every_test_case,
                         bool do_not_abort_on_transient_failures);
  ~InteropClient() {}

  void Reset(std::shared_ptr<Channel> channel);

  bool DoEmpty();
  bool DoLargeUnary();
  bool DoServerCompressedUnary();
  bool DoClientCompressedUnary();
  bool DoPingPong();
  bool DoHalfDuplex();
  bool DoRequestStreaming();
  bool DoResponseStreaming();
  bool DoServerCompressedStreaming();
  bool DoClientCompressedStreaming();
  bool DoResponseStreamingWithSlowConsumer();
  bool DoCancelAfterBegin();
  bool DoCancelAfterFirstResponse();
  bool DoTimeoutOnSleepingServer();
  bool DoEmptyStream();
  bool DoStatusWithMessage();
  bool DoCustomMetadata();
<<<<<<< HEAD
  bool DoUnimplementedMethod();
=======
  bool DoCacheableUnary();
>>>>>>> d44144c3
  // Auth tests.
  // username is a string containing the user email
  bool DoJwtTokenCreds(const grpc::string& username);
  bool DoComputeEngineCreds(const grpc::string& default_service_account,
                            const grpc::string& oauth_scope);
  // username the GCE default service account email
  bool DoOauth2AuthToken(const grpc::string& username,
                         const grpc::string& oauth_scope);
  // username is a string containing the user email
  bool DoPerRpcCreds(const grpc::string& json_key);

 private:
  class ServiceStub {
   public:
    // If new_stub_every_call = true, pointer to a new instance of
    // TestServce::Stub is returned by Get() everytime it is called
    ServiceStub(std::shared_ptr<Channel> channel, bool new_stub_every_call);

    TestService::Stub* Get();

    void Reset(std::shared_ptr<Channel> channel);

   private:
    std::unique_ptr<TestService::Stub> stub_;
    std::shared_ptr<Channel> channel_;
    bool new_stub_every_call_;  // If true, a new stub is returned by every
                                // Get() call
  };

  bool PerformLargeUnary(SimpleRequest* request, SimpleResponse* response);

  /// Run \a custom_check_fn as an additional check.
  bool PerformLargeUnary(SimpleRequest* request, SimpleResponse* response,
                         CheckerFn custom_checks_fn);
  bool AssertStatusOk(const Status& s);
  bool AssertStatusCode(const Status& s, StatusCode expected_code);
  bool TransientFailureOrAbort();
  ServiceStub serviceStub_;

  /// If true, abort() is not called for transient failures
  bool do_not_abort_on_transient_failures_;
};

}  // namespace testing
}  // namespace grpc

#endif  // GRPC_TEST_CPP_INTEROP_INTEROP_CLIENT_H<|MERGE_RESOLUTION|>--- conflicted
+++ resolved
@@ -79,11 +79,8 @@
   bool DoEmptyStream();
   bool DoStatusWithMessage();
   bool DoCustomMetadata();
-<<<<<<< HEAD
   bool DoUnimplementedMethod();
-=======
   bool DoCacheableUnary();
->>>>>>> d44144c3
   // Auth tests.
   // username is a string containing the user email
   bool DoJwtTokenCreds(const grpc::string& username);
