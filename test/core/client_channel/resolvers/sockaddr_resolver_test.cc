--- conflicted
+++ resolved
@@ -51,13 +51,8 @@
   memset(&args, 0, sizeof(args));
   args.uri = uri;
   args.combiner = g_combiner;
-<<<<<<< HEAD
   resolver = grpc_resolver_factory_create_resolver(factory, &args);
-  GPR_ASSERT(resolver != NULL);
-=======
-  resolver = grpc_resolver_factory_create_resolver(&exec_ctx, factory, &args);
   GPR_ASSERT(resolver != nullptr);
->>>>>>> 82c8f945
 
   on_resolution_arg on_res_arg;
   memset(&on_res_arg, 0, sizeof(on_res_arg));
@@ -83,13 +78,8 @@
   memset(&args, 0, sizeof(args));
   args.uri = uri;
   args.combiner = g_combiner;
-<<<<<<< HEAD
   resolver = grpc_resolver_factory_create_resolver(factory, &args);
-  GPR_ASSERT(resolver == NULL);
-=======
-  resolver = grpc_resolver_factory_create_resolver(&exec_ctx, factory, &args);
   GPR_ASSERT(resolver == nullptr);
->>>>>>> 82c8f945
   grpc_uri_destroy(uri);
 }
 
