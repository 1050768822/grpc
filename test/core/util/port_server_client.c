/*
 *
 * Copyright 2015 gRPC authors.
 *
 * Licensed under the Apache License, Version 2.0 (the "License");
 * you may not use this file except in compliance with the License.
 * You may obtain a copy of the License at
 *
 *     http://www.apache.org/licenses/LICENSE-2.0
 *
 * Unless required by applicable law or agreed to in writing, software
 * distributed under the License is distributed on an "AS IS" BASIS,
 * WITHOUT WARRANTIES OR CONDITIONS OF ANY KIND, either express or implied.
 * See the License for the specific language governing permissions and
 * limitations under the License.
 *
 */

#include <grpc/support/port_platform.h>
#include "test/core/util/test_config.h"

#ifdef GRPC_TEST_PICK_PORT
#include "test/core/util/port_server_client.h"

#include <math.h>
#include <string.h>

#include <grpc/grpc.h>
#include <grpc/support/alloc.h>
#include <grpc/support/log.h>
#include <grpc/support/string_util.h>
#include <grpc/support/sync.h>
#include <grpc/support/time.h>

#include "src/core/lib/http/httpcli.h"

typedef struct freereq {
  gpr_mu *mu;
  grpc_polling_entity pops;
  int done;
} freereq;

static void destroy_pops_and_shutdown(grpc_exec_ctx *exec_ctx, void *p,
                                      grpc_error *error) {
  grpc_pollset *pollset = grpc_polling_entity_pollset(p);
  grpc_pollset_destroy(exec_ctx, pollset);
  gpr_free(pollset);
}

static void freed_port_from_server(grpc_exec_ctx *exec_ctx, void *arg,
                                   grpc_error *error) {
  freereq *pr = arg;
  gpr_mu_lock(pr->mu);
  pr->done = 1;
  GRPC_LOG_IF_ERROR(
      "pollset_kick",
      grpc_pollset_kick(grpc_polling_entity_pollset(&pr->pops), NULL));
  gpr_mu_unlock(pr->mu);
}

void grpc_free_port_using_server(int port) {
  grpc_httpcli_context context;
  grpc_httpcli_request req;
  grpc_httpcli_response rsp;
  freereq pr;
  char *path;
  grpc_exec_ctx exec_ctx = GRPC_EXEC_CTX_INIT;
  grpc_closure *shutdown_closure;

  grpc_init();

  memset(&pr, 0, sizeof(pr));
  memset(&req, 0, sizeof(req));
  memset(&rsp, 0, sizeof(rsp));

  grpc_pollset *pollset = gpr_zalloc(grpc_pollset_size());
  grpc_pollset_init(pollset, &pr.mu);
  pr.pops = grpc_polling_entity_create_from_pollset(pollset);
  shutdown_closure = GRPC_CLOSURE_CREATE(destroy_pops_and_shutdown, &pr.pops,
                                         grpc_schedule_on_exec_ctx);

  req.host = GRPC_PORT_SERVER_ADDRESS;
  gpr_asprintf(&path, "/drop/%d", port);
  req.http.path = path;

  grpc_httpcli_context_init(&context);
  grpc_resource_quota *resource_quota =
      grpc_resource_quota_create("port_server_client/free");
  grpc_httpcli_get(&exec_ctx, &context, &pr.pops, resource_quota, &req,
<<<<<<< HEAD
                   grpc_exec_ctx_now(&exec_ctx) + 30 * GPR_MS_PER_SEC,
                   grpc_closure_create(freed_port_from_server, &pr,
=======
                   grpc_timeout_seconds_to_deadline(30),
                   GRPC_CLOSURE_CREATE(freed_port_from_server, &pr,
>>>>>>> 4708a21c
                                       grpc_schedule_on_exec_ctx),
                   &rsp);
  grpc_resource_quota_unref_internal(&exec_ctx, resource_quota);
  grpc_exec_ctx_flush(&exec_ctx);
  gpr_mu_lock(pr.mu);
  while (!pr.done) {
    grpc_pollset_worker *worker = NULL;
    if (!GRPC_LOG_IF_ERROR(
            "pollset_work",
            grpc_pollset_work(&exec_ctx, grpc_polling_entity_pollset(&pr.pops),
                              &worker,
                              grpc_exec_ctx_now(&exec_ctx) + GPR_MS_PER_SEC))) {
      pr.done = 1;
    }
  }
  gpr_mu_unlock(pr.mu);

  grpc_httpcli_context_destroy(&exec_ctx, &context);
  grpc_pollset_shutdown(&exec_ctx, grpc_polling_entity_pollset(&pr.pops),
                        shutdown_closure);
  grpc_exec_ctx_finish(&exec_ctx);
  gpr_free(path);
  grpc_http_response_destroy(&rsp);

  grpc_shutdown();
}

typedef struct portreq {
  gpr_mu *mu;
  grpc_polling_entity pops;
  int port;
  int retries;
  char *server;
  grpc_httpcli_context *ctx;
  grpc_httpcli_response response;
} portreq;

static void got_port_from_server(grpc_exec_ctx *exec_ctx, void *arg,
                                 grpc_error *error) {
  size_t i;
  int port = 0;
  portreq *pr = arg;
  int failed = 0;
  grpc_httpcli_response *response = &pr->response;

  if (error != GRPC_ERROR_NONE) {
    failed = 1;
    const char *msg = grpc_error_string(error);
    gpr_log(GPR_DEBUG, "failed port pick from server: retrying [%s]", msg);

  } else if (response->status != 200) {
    failed = 1;
    gpr_log(GPR_DEBUG, "failed port pick from server: status=%d",
            response->status);
  }

  if (failed) {
    grpc_httpcli_request req;
    memset(&req, 0, sizeof(req));
    if (pr->retries >= 5) {
      gpr_mu_lock(pr->mu);
      pr->port = 0;
      GRPC_LOG_IF_ERROR(
          "pollset_kick",
          grpc_pollset_kick(grpc_polling_entity_pollset(&pr->pops), NULL));
      gpr_mu_unlock(pr->mu);
      return;
    }
    GPR_ASSERT(pr->retries < 10);
    gpr_sleep_until(gpr_time_add(
        gpr_now(GPR_CLOCK_REALTIME),
        gpr_time_from_millis(
            (int64_t)(1000.0 * (1 + pow(1.3, pr->retries) * rand() / RAND_MAX)),
            GPR_TIMESPAN)));
    pr->retries++;
    req.host = pr->server;
    req.http.path = "/get";
    grpc_http_response_destroy(&pr->response);
    memset(&pr->response, 0, sizeof(pr->response));
    grpc_resource_quota *resource_quota =
        grpc_resource_quota_create("port_server_client/pick_retry");
    grpc_httpcli_get(exec_ctx, pr->ctx, &pr->pops, resource_quota, &req,
<<<<<<< HEAD
                     grpc_exec_ctx_now(exec_ctx) + 30 * GPR_MS_PER_SEC,
                     grpc_closure_create(got_port_from_server, pr,
=======
                     grpc_timeout_seconds_to_deadline(10),
                     GRPC_CLOSURE_CREATE(got_port_from_server, pr,
>>>>>>> 4708a21c
                                         grpc_schedule_on_exec_ctx),
                     &pr->response);
    grpc_resource_quota_unref_internal(exec_ctx, resource_quota);
    return;
  }
  GPR_ASSERT(response);
  GPR_ASSERT(response->status == 200);
  for (i = 0; i < response->body_length; i++) {
    GPR_ASSERT(response->body[i] >= '0' && response->body[i] <= '9');
    port = port * 10 + response->body[i] - '0';
  }
  GPR_ASSERT(port > 1024);
  gpr_mu_lock(pr->mu);
  pr->port = port;
  GRPC_LOG_IF_ERROR(
      "pollset_kick",
      grpc_pollset_kick(grpc_polling_entity_pollset(&pr->pops), NULL));
  gpr_mu_unlock(pr->mu);
}

int grpc_pick_port_using_server(void) {
  grpc_httpcli_context context;
  grpc_httpcli_request req;
  portreq pr;
  grpc_exec_ctx exec_ctx = GRPC_EXEC_CTX_INIT;
  grpc_closure *shutdown_closure;

  grpc_init();

  memset(&pr, 0, sizeof(pr));
  memset(&req, 0, sizeof(req));
  grpc_pollset *pollset = gpr_zalloc(grpc_pollset_size());
  grpc_pollset_init(pollset, &pr.mu);
  pr.pops = grpc_polling_entity_create_from_pollset(pollset);
  shutdown_closure = GRPC_CLOSURE_CREATE(destroy_pops_and_shutdown, &pr.pops,
                                         grpc_schedule_on_exec_ctx);
  pr.port = -1;
  pr.server = GRPC_PORT_SERVER_ADDRESS;
  pr.ctx = &context;

  req.host = GRPC_PORT_SERVER_ADDRESS;
  req.http.path = "/get";

  grpc_httpcli_context_init(&context);
  grpc_resource_quota *resource_quota =
      grpc_resource_quota_create("port_server_client/pick");
  grpc_httpcli_get(
      &exec_ctx, &context, &pr.pops, resource_quota, &req,
<<<<<<< HEAD
      grpc_exec_ctx_now(&exec_ctx) + 30 * GPR_MS_PER_SEC,
      grpc_closure_create(got_port_from_server, &pr, grpc_schedule_on_exec_ctx),
=======
      grpc_timeout_seconds_to_deadline(30),
      GRPC_CLOSURE_CREATE(got_port_from_server, &pr, grpc_schedule_on_exec_ctx),
>>>>>>> 4708a21c
      &pr.response);
  grpc_resource_quota_unref_internal(&exec_ctx, resource_quota);
  grpc_exec_ctx_flush(&exec_ctx);
  gpr_mu_lock(pr.mu);
  while (pr.port == -1) {
    grpc_pollset_worker *worker = NULL;
    if (!GRPC_LOG_IF_ERROR(
            "pollset_work",
            grpc_pollset_work(&exec_ctx, grpc_polling_entity_pollset(&pr.pops),
                              &worker,
                              grpc_exec_ctx_now(&exec_ctx) + GPR_MS_PER_SEC))) {
      pr.port = 0;
    }
  }
  gpr_mu_unlock(pr.mu);

  grpc_http_response_destroy(&pr.response);
  grpc_httpcli_context_destroy(&exec_ctx, &context);
  grpc_pollset_shutdown(&exec_ctx, grpc_polling_entity_pollset(&pr.pops),
                        shutdown_closure);
  grpc_exec_ctx_finish(&exec_ctx);
  grpc_shutdown();

  return pr.port;
}

#endif  // GRPC_TEST_PICK_PORT<|MERGE_RESOLUTION|>--- conflicted
+++ resolved
@@ -87,13 +87,8 @@
   grpc_resource_quota *resource_quota =
       grpc_resource_quota_create("port_server_client/free");
   grpc_httpcli_get(&exec_ctx, &context, &pr.pops, resource_quota, &req,
-<<<<<<< HEAD
                    grpc_exec_ctx_now(&exec_ctx) + 30 * GPR_MS_PER_SEC,
-                   grpc_closure_create(freed_port_from_server, &pr,
-=======
-                   grpc_timeout_seconds_to_deadline(30),
                    GRPC_CLOSURE_CREATE(freed_port_from_server, &pr,
->>>>>>> 4708a21c
                                        grpc_schedule_on_exec_ctx),
                    &rsp);
   grpc_resource_quota_unref_internal(&exec_ctx, resource_quota);
@@ -176,13 +171,8 @@
     grpc_resource_quota *resource_quota =
         grpc_resource_quota_create("port_server_client/pick_retry");
     grpc_httpcli_get(exec_ctx, pr->ctx, &pr->pops, resource_quota, &req,
-<<<<<<< HEAD
                      grpc_exec_ctx_now(exec_ctx) + 30 * GPR_MS_PER_SEC,
-                     grpc_closure_create(got_port_from_server, pr,
-=======
-                     grpc_timeout_seconds_to_deadline(10),
                      GRPC_CLOSURE_CREATE(got_port_from_server, pr,
->>>>>>> 4708a21c
                                          grpc_schedule_on_exec_ctx),
                      &pr->response);
     grpc_resource_quota_unref_internal(exec_ctx, resource_quota);
@@ -231,13 +221,8 @@
       grpc_resource_quota_create("port_server_client/pick");
   grpc_httpcli_get(
       &exec_ctx, &context, &pr.pops, resource_quota, &req,
-<<<<<<< HEAD
       grpc_exec_ctx_now(&exec_ctx) + 30 * GPR_MS_PER_SEC,
-      grpc_closure_create(got_port_from_server, &pr, grpc_schedule_on_exec_ctx),
-=======
-      grpc_timeout_seconds_to_deadline(30),
       GRPC_CLOSURE_CREATE(got_port_from_server, &pr, grpc_schedule_on_exec_ctx),
->>>>>>> 4708a21c
       &pr.response);
   grpc_resource_quota_unref_internal(&exec_ctx, resource_quota);
   grpc_exec_ctx_flush(&exec_ctx);
