--- conflicted
+++ resolved
@@ -140,13 +140,9 @@
   GPR_ASSERT(gpr_event_wait(&a.done_thd, GRPC_TIMEOUT_SECONDS_TO_DEADLINE(5)));
 
   /* Shutdown */
-<<<<<<< HEAD
-  grpc_endpoint_destroy(sfd.client);
-=======
   if (sfd.client) {
     grpc_endpoint_destroy(sfd.client);
   }
->>>>>>> 3a227ee4
   grpc_server_shutdown_and_notify(a.server, a.cq, NULL);
   GPR_ASSERT(grpc_completion_queue_pluck(a.cq, NULL,
                                          GRPC_TIMEOUT_SECONDS_TO_DEADLINE(1))
