--- conflicted
+++ resolved
@@ -71,15 +71,9 @@
     grpc_exec_ctx_finish(&exec_ctx);
   }
   ffd->client_args_compression = grpc_channel_args_set_compression_algorithm(
-<<<<<<< HEAD
       client_args, GRPC_COMPRESS_MESSAGE_GZIP);
   f->client = grpc_insecure_channel_create(ffd->localaddr,
-                                           ffd->client_args_compression, NULL);
-=======
-      client_args, GRPC_COMPRESS_GZIP);
-  f->client = grpc_insecure_channel_create(
-      ffd->localaddr, ffd->client_args_compression, nullptr);
->>>>>>> b0bad8f3
+                                           ffd->client_args_compression, nullptr);
 }
 
 void chttp2_init_server_fullstack_compression(grpc_end2end_test_fixture* f,
