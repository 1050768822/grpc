

[
  {
    "deps": [
      "gpr", 
      "gpr_test_util", 
      "grpc", 
      "grpc_test_util"
    ], 
    "headers": [], 
    "language": "c", 
    "name": "alarm_heap_test", 
    "src": [
      "test/core/iomgr/alarm_heap_test.c"
    ]
  }, 
  {
    "deps": [
      "gpr", 
      "gpr_test_util", 
      "grpc", 
      "grpc_test_util"
    ], 
    "headers": [], 
    "language": "c", 
    "name": "alarm_list_test", 
    "src": [
      "test/core/iomgr/alarm_list_test.c"
    ]
  }, 
  {
    "deps": [
      "gpr", 
      "gpr_test_util", 
      "grpc", 
      "grpc_test_util"
    ], 
    "headers": [], 
    "language": "c", 
    "name": "alarm_test", 
    "src": [
      "test/core/iomgr/alarm_test.c"
    ]
  }, 
  {
    "deps": [
      "gpr", 
      "gpr_test_util", 
      "grpc", 
      "grpc_test_util"
    ], 
    "headers": [], 
    "language": "c", 
    "name": "alpn_test", 
    "src": [
      "test/core/transport/chttp2/alpn_test.c"
    ]
  }, 
  {
    "deps": [
      "gpr", 
      "gpr_test_util", 
      "grpc", 
      "grpc_test_util"
    ], 
    "headers": [], 
    "language": "c", 
    "name": "bin_encoder_test", 
    "src": [
      "test/core/transport/chttp2/bin_encoder_test.c"
    ]
  }, 
  {
    "deps": [
      "gpr", 
      "gpr_test_util", 
      "grpc", 
      "grpc_test_util"
    ], 
    "headers": [], 
    "language": "c", 
    "name": "chttp2_status_conversion_test", 
    "src": [
      "test/core/transport/chttp2/status_conversion_test.c"
    ]
  }, 
  {
    "deps": [
      "gpr", 
      "gpr_test_util", 
      "grpc", 
      "grpc_test_util"
    ], 
    "headers": [], 
    "language": "c", 
    "name": "chttp2_stream_encoder_test", 
    "src": [
      "test/core/transport/chttp2/stream_encoder_test.c"
    ]
  }, 
  {
    "deps": [
      "gpr", 
      "gpr_test_util", 
      "grpc", 
      "grpc_test_util"
    ], 
    "headers": [], 
    "language": "c", 
    "name": "chttp2_stream_map_test", 
    "src": [
      "test/core/transport/chttp2/stream_map_test.c"
    ]
  }, 
  {
    "deps": [
      "gpr", 
      "gpr_test_util", 
      "grpc", 
      "grpc_test_util"
    ], 
    "headers": [], 
    "language": "c", 
    "name": "dualstack_socket_test", 
    "src": [
      "test/core/end2end/dualstack_socket_test.c"
    ]
  }, 
  {
    "deps": [
      "gpr", 
      "gpr_test_util", 
      "grpc", 
      "grpc_test_util"
    ], 
    "headers": [], 
    "language": "c", 
    "name": "fd_conservation_posix_test", 
    "src": [
      "test/core/iomgr/fd_conservation_posix_test.c"
    ]
  }, 
  {
    "deps": [
      "gpr", 
      "gpr_test_util", 
      "grpc", 
      "grpc_test_util"
    ], 
    "headers": [], 
    "language": "c", 
    "name": "fd_posix_test", 
    "src": [
      "test/core/iomgr/fd_posix_test.c"
    ]
  }, 
  {
    "deps": [
      "gpr", 
      "gpr_test_util", 
      "grpc", 
      "grpc_test_util"
    ], 
    "headers": [], 
    "language": "c", 
    "name": "fling_client", 
    "src": [
      "test/core/fling/client.c"
    ]
  }, 
  {
    "deps": [
      "gpr", 
      "gpr_test_util", 
      "grpc", 
      "grpc_test_util"
    ], 
    "headers": [], 
    "language": "c", 
    "name": "fling_server", 
    "src": [
      "test/core/fling/server.c"
    ]
  }, 
  {
    "deps": [
      "gpr", 
      "gpr_test_util", 
      "grpc", 
      "grpc_test_util"
    ], 
    "headers": [], 
    "language": "c", 
    "name": "fling_stream_test", 
    "src": [
      "test/core/fling/fling_stream_test.c"
    ]
  }, 
  {
    "deps": [
      "gpr", 
      "gpr_test_util", 
      "grpc", 
      "grpc_test_util"
    ], 
    "headers": [], 
    "language": "c", 
    "name": "fling_test", 
    "src": [
      "test/core/fling/fling_test.c"
    ]
  }, 
  {
    "deps": [
      "gpr", 
      "grpc"
    ], 
    "headers": [], 
    "language": "c", 
    "name": "gen_hpack_tables", 
    "src": [
      "tools/codegen/core/gen_hpack_tables.c"
    ]
  }, 
  {
    "deps": [
      "gpr", 
      "gpr_test_util"
    ], 
    "headers": [], 
    "language": "c", 
    "name": "gpr_cancellable_test", 
    "src": [
      "test/core/support/cancellable_test.c"
    ]
  }, 
  {
    "deps": [
      "gpr", 
      "gpr_test_util"
    ], 
    "headers": [], 
    "language": "c", 
    "name": "gpr_cmdline_test", 
    "src": [
      "test/core/support/cmdline_test.c"
    ]
  }, 
  {
    "deps": [
      "gpr", 
      "gpr_test_util"
    ], 
    "headers": [], 
    "language": "c", 
    "name": "gpr_env_test", 
    "src": [
      "test/core/support/env_test.c"
    ]
  }, 
  {
    "deps": [
      "gpr", 
      "gpr_test_util"
    ], 
    "headers": [], 
    "language": "c", 
    "name": "gpr_file_test", 
    "src": [
      "test/core/support/file_test.c"
    ]
  }, 
  {
    "deps": [
      "gpr", 
      "gpr_test_util"
    ], 
    "headers": [], 
    "language": "c", 
    "name": "gpr_histogram_test", 
    "src": [
      "test/core/support/histogram_test.c"
    ]
  }, 
  {
    "deps": [
      "gpr", 
      "gpr_test_util"
    ], 
    "headers": [], 
    "language": "c", 
    "name": "gpr_host_port_test", 
    "src": [
      "test/core/support/host_port_test.c"
    ]
  }, 
  {
    "deps": [
      "gpr", 
      "gpr_test_util"
    ], 
    "headers": [], 
    "language": "c", 
    "name": "gpr_log_test", 
    "src": [
      "test/core/support/log_test.c"
    ]
  }, 
  {
    "deps": [
      "gpr", 
      "gpr_test_util"
    ], 
    "headers": [], 
    "language": "c", 
    "name": "gpr_slice_buffer_test", 
    "src": [
      "test/core/support/slice_buffer_test.c"
    ]
  }, 
  {
    "deps": [
      "gpr", 
      "gpr_test_util"
    ], 
    "headers": [], 
    "language": "c", 
    "name": "gpr_slice_test", 
    "src": [
      "test/core/support/slice_test.c"
    ]
  }, 
  {
    "deps": [
      "gpr", 
      "gpr_test_util"
    ], 
    "headers": [], 
    "language": "c", 
    "name": "gpr_string_test", 
    "src": [
      "test/core/support/string_test.c"
    ]
  }, 
  {
    "deps": [
      "gpr", 
      "gpr_test_util"
    ], 
    "headers": [], 
    "language": "c", 
    "name": "gpr_sync_test", 
    "src": [
      "test/core/support/sync_test.c"
    ]
  }, 
  {
    "deps": [
      "gpr", 
      "gpr_test_util"
    ], 
    "headers": [], 
    "language": "c", 
    "name": "gpr_thd_test", 
    "src": [
      "test/core/support/thd_test.c"
    ]
  }, 
  {
    "deps": [
      "gpr", 
      "gpr_test_util"
    ], 
    "headers": [], 
    "language": "c", 
    "name": "gpr_time_test", 
    "src": [
      "test/core/support/time_test.c"
    ]
  }, 
  {
    "deps": [
      "gpr", 
      "gpr_test_util"
    ], 
    "headers": [], 
    "language": "c", 
    "name": "gpr_tls_test", 
    "src": [
      "test/core/support/tls_test.c"
    ]
  }, 
  {
    "deps": [
      "gpr", 
      "gpr_test_util"
    ], 
    "headers": [], 
    "language": "c", 
    "name": "gpr_useful_test", 
    "src": [
      "test/core/support/useful_test.c"
    ]
  }, 
  {
    "deps": [
      "gpr", 
      "gpr_test_util", 
      "grpc", 
      "grpc_test_util"
    ], 
    "headers": [], 
    "language": "c", 
    "name": "grpc_auth_context_test", 
    "src": [
      "test/core/security/auth_context_test.c"
    ]
  }, 
  {
    "deps": [
      "gpr", 
      "gpr_test_util", 
      "grpc", 
      "grpc_test_util"
    ], 
    "headers": [], 
    "language": "c", 
    "name": "grpc_base64_test", 
    "src": [
      "test/core/security/base64_test.c"
    ]
  }, 
  {
    "deps": [
      "gpr", 
      "gpr_test_util", 
      "grpc", 
      "grpc_test_util"
    ], 
    "headers": [], 
    "language": "c", 
    "name": "grpc_byte_buffer_reader_test", 
    "src": [
      "test/core/surface/byte_buffer_reader_test.c"
    ]
  }, 
  {
    "deps": [
      "gpr", 
      "gpr_test_util", 
      "grpc", 
      "grpc_test_util"
    ], 
    "headers": [], 
    "language": "c", 
    "name": "grpc_channel_stack_test", 
    "src": [
      "test/core/channel/channel_stack_test.c"
    ]
  }, 
  {
    "deps": [
      "gpr", 
      "gpr_test_util", 
      "grpc", 
      "grpc_test_util"
    ], 
    "headers": [], 
    "language": "c", 
    "name": "grpc_completion_queue_test", 
    "src": [
      "test/core/surface/completion_queue_test.c"
    ]
  }, 
  {
    "deps": [
      "gpr", 
      "gpr_test_util", 
      "grpc", 
      "grpc_test_util"
    ], 
    "headers": [], 
    "language": "c", 
    "name": "grpc_create_jwt", 
    "src": [
      "test/core/security/create_jwt.c"
    ]
  }, 
  {
    "deps": [
      "gpr", 
      "gpr_test_util", 
      "grpc", 
      "grpc_test_util"
    ], 
    "headers": [], 
    "language": "c", 
    "name": "grpc_credentials_test", 
    "src": [
      "test/core/security/credentials_test.c"
    ]
  }, 
  {
    "deps": [
      "gpr", 
      "gpr_test_util", 
      "grpc", 
      "grpc_test_util"
    ], 
    "headers": [], 
    "language": "c", 
    "name": "grpc_fetch_oauth2", 
    "src": [
      "test/core/security/fetch_oauth2.c"
    ]
  }, 
  {
    "deps": [
      "gpr", 
      "gpr_test_util", 
      "grpc", 
      "grpc_test_util"
    ], 
    "headers": [], 
    "language": "c", 
    "name": "grpc_json_token_test", 
    "src": [
      "test/core/security/json_token_test.c"
    ]
  }, 
  {
    "deps": [
      "gpr", 
      "gpr_test_util", 
      "grpc", 
      "grpc_test_util"
    ], 
    "headers": [], 
    "language": "c", 
    "name": "grpc_print_google_default_creds_token", 
    "src": [
      "test/core/security/print_google_default_creds_token.c"
    ]
  }, 
  {
    "deps": [
      "gpr", 
      "gpr_test_util", 
      "grpc", 
      "grpc_test_util"
    ], 
    "headers": [], 
    "language": "c", 
    "name": "grpc_security_connector_test", 
    "src": [
      "test/core/security/security_connector_test.c"
    ]
  }, 
  {
    "deps": [
      "gpr", 
      "gpr_test_util", 
      "grpc", 
      "grpc_test_util"
    ], 
    "headers": [], 
    "language": "c", 
    "name": "grpc_stream_op_test", 
    "src": [
      "test/core/transport/stream_op_test.c"
    ]
  }, 
  {
    "deps": [
      "gpr", 
      "gpr_test_util", 
      "grpc", 
      "grpc_test_util"
    ], 
    "headers": [], 
    "language": "c", 
    "name": "hpack_parser_test", 
    "src": [
      "test/core/transport/chttp2/hpack_parser_test.c"
    ]
  }, 
  {
    "deps": [
      "gpr", 
      "gpr_test_util", 
      "grpc", 
      "grpc_test_util"
    ], 
    "headers": [], 
    "language": "c", 
    "name": "hpack_table_test", 
    "src": [
      "test/core/transport/chttp2/hpack_table_test.c"
    ]
  }, 
  {
    "deps": [
      "gpr", 
      "gpr_test_util", 
      "grpc", 
      "grpc_test_util"
    ], 
    "headers": [], 
    "language": "c", 
    "name": "httpcli_format_request_test", 
    "src": [
      "test/core/httpcli/format_request_test.c"
    ]
  }, 
  {
    "deps": [
      "gpr", 
      "gpr_test_util", 
      "grpc", 
      "grpc_test_util"
    ], 
    "headers": [], 
    "language": "c", 
    "name": "httpcli_parser_test", 
    "src": [
      "test/core/httpcli/parser_test.c"
    ]
  }, 
  {
    "deps": [
      "gpr", 
      "gpr_test_util", 
      "grpc", 
      "grpc_test_util"
    ], 
    "headers": [], 
    "language": "c", 
    "name": "httpcli_test", 
    "src": [
      "test/core/httpcli/httpcli_test.c"
    ]
  }, 
  {
    "deps": [
      "gpr", 
      "grpc"
    ], 
    "headers": [], 
    "language": "c", 
    "name": "json_rewrite", 
    "src": [
      "test/core/json/json_rewrite.c"
    ]
  }, 
  {
    "deps": [
      "gpr", 
      "gpr_test_util", 
      "grpc", 
      "grpc_test_util"
    ], 
    "headers": [], 
    "language": "c", 
    "name": "json_rewrite_test", 
    "src": [
      "test/core/json/json_rewrite_test.c"
    ]
  }, 
  {
    "deps": [
      "gpr", 
      "gpr_test_util", 
      "grpc", 
      "grpc_test_util"
    ], 
    "headers": [], 
    "language": "c", 
    "name": "json_test", 
    "src": [
      "test/core/json/json_test.c"
    ]
  }, 
  {
    "deps": [
      "gpr", 
      "gpr_test_util", 
      "grpc", 
      "grpc_test_util"
    ], 
    "headers": [], 
    "language": "c", 
    "name": "lame_client_test", 
    "src": [
      "test/core/surface/lame_client_test.c"
    ]
  }, 
  {
    "deps": [
      "gpr", 
      "gpr_test_util", 
      "grpc", 
      "grpc_test_util"
    ], 
    "headers": [], 
    "language": "c", 
    "name": "low_level_ping_pong_benchmark", 
    "src": [
      "test/core/network_benchmarks/low_level_ping_pong.c"
    ]
  }, 
  {
    "deps": [
      "gpr", 
      "gpr_test_util", 
      "grpc", 
      "grpc_test_util"
    ], 
    "headers": [], 
    "language": "c", 
    "name": "message_compress_test", 
    "src": [
      "test/core/compression/message_compress_test.c"
    ]
  }, 
  {
    "deps": [
      "gpr", 
      "gpr_test_util", 
      "grpc", 
      "grpc_test_util"
    ], 
    "headers": [], 
    "language": "c", 
    "name": "multi_init_test", 
    "src": [
      "test/core/surface/multi_init_test.c"
    ]
  }, 
  {
    "deps": [
      "gpr", 
      "gpr_test_util", 
      "grpc", 
      "grpc_test_util"
    ], 
    "headers": [], 
    "language": "c", 
    "name": "multiple_server_queues_test", 
    "src": [
      "test/core/end2end/multiple_server_queues_test.c"
    ]
  }, 
  {
    "deps": [
      "gpr", 
      "gpr_test_util"
    ], 
    "headers": [], 
    "language": "c", 
    "name": "murmur_hash_test", 
    "src": [
      "test/core/support/murmur_hash_test.c"
    ]
  }, 
  {
    "deps": [
      "gpr", 
      "gpr_test_util", 
      "grpc", 
      "grpc_test_util"
    ], 
    "headers": [], 
    "language": "c", 
    "name": "no_server_test", 
    "src": [
      "test/core/end2end/no_server_test.c"
    ]
  }, 
  {
    "deps": [
      "gpr", 
      "gpr_test_util", 
      "grpc", 
      "grpc_test_util"
    ], 
    "headers": [], 
    "language": "c", 
    "name": "poll_kick_posix_test", 
    "src": [
      "test/core/iomgr/poll_kick_posix_test.c"
    ]
  }, 
  {
    "deps": [
      "gpr", 
      "gpr_test_util", 
      "grpc", 
      "grpc_test_util"
    ], 
    "headers": [], 
    "language": "c", 
    "name": "resolve_address_test", 
    "src": [
      "test/core/iomgr/resolve_address_test.c"
    ]
  }, 
  {
    "deps": [
      "gpr", 
      "gpr_test_util", 
      "grpc", 
      "grpc_test_util"
    ], 
    "headers": [], 
    "language": "c", 
    "name": "secure_endpoint_test", 
    "src": [
      "test/core/security/secure_endpoint_test.c"
    ]
  }, 
  {
    "deps": [
      "gpr", 
      "gpr_test_util", 
      "grpc", 
      "grpc_test_util"
    ], 
    "headers": [], 
    "language": "c", 
    "name": "sockaddr_utils_test", 
    "src": [
      "test/core/iomgr/sockaddr_utils_test.c"
    ]
  }, 
  {
    "deps": [
      "gpr", 
      "gpr_test_util", 
      "grpc", 
      "grpc_test_util"
    ], 
    "headers": [], 
    "language": "c", 
    "name": "tcp_client_posix_test", 
    "src": [
      "test/core/iomgr/tcp_client_posix_test.c"
    ]
  }, 
  {
    "deps": [
      "gpr", 
      "gpr_test_util", 
      "grpc", 
      "grpc_test_util"
    ], 
    "headers": [], 
    "language": "c", 
    "name": "tcp_posix_test", 
    "src": [
      "test/core/iomgr/tcp_posix_test.c"
    ]
  }, 
  {
    "deps": [
      "gpr", 
      "gpr_test_util", 
      "grpc", 
      "grpc_test_util"
    ], 
    "headers": [], 
    "language": "c", 
    "name": "tcp_server_posix_test", 
    "src": [
      "test/core/iomgr/tcp_server_posix_test.c"
    ]
  }, 
  {
    "deps": [
      "gpr", 
      "gpr_test_util", 
      "grpc", 
      "grpc_test_util"
    ], 
    "headers": [], 
    "language": "c", 
    "name": "time_averaged_stats_test", 
    "src": [
      "test/core/iomgr/time_averaged_stats_test.c"
    ]
  }, 
  {
    "deps": [
      "gpr", 
      "gpr_test_util", 
      "grpc", 
      "grpc_test_util"
    ], 
    "headers": [], 
    "language": "c", 
    "name": "time_test", 
    "src": [
      "test/core/support/time_test.c"
    ]
  }, 
  {
    "deps": [
      "gpr", 
      "gpr_test_util", 
      "grpc", 
      "grpc_test_util"
    ], 
    "headers": [], 
    "language": "c", 
    "name": "timeout_encoding_test", 
    "src": [
      "test/core/transport/chttp2/timeout_encoding_test.c"
    ]
  }, 
  {
    "deps": [
      "gpr", 
      "gpr_test_util", 
      "grpc", 
      "grpc_test_util"
    ], 
    "headers": [], 
    "language": "c", 
    "name": "timers_test", 
    "src": [
      "test/core/profiling/timers_test.c"
    ]
  }, 
  {
    "deps": [
      "gpr", 
      "gpr_test_util", 
      "grpc", 
      "grpc_test_util"
    ], 
    "headers": [], 
    "language": "c", 
    "name": "transport_metadata_test", 
    "src": [
      "test/core/transport/metadata_test.c"
    ]
  }, 
  {
    "deps": [
      "gpr", 
      "gpr_test_util", 
      "grpc", 
      "grpc_test_util"
    ], 
    "headers": [], 
    "language": "c", 
    "name": "transport_security_test", 
    "src": [
      "test/core/tsi/transport_security_test.c"
    ]
  }, 
  {
    "deps": [
      "gpr", 
      "gpr_test_util", 
      "grpc", 
      "grpc_test_util"
    ], 
    "headers": [], 
    "language": "c", 
    "name": "uri_parser_test", 
    "src": [
      "test/core/client_config/uri_parser_test.c"
    ]
  }, 
  {
    "deps": [
      "gpr", 
      "gpr_test_util", 
      "grpc", 
      "grpc++", 
      "grpc++_test_util", 
      "grpc_test_util"
    ], 
    "headers": [], 
    "language": "c++", 
    "name": "async_end2end_test", 
    "src": [
      "test/cpp/end2end/async_end2end_test.cc"
    ]
  }, 
  {
    "deps": [
      "gpr", 
      "gpr_test_util", 
      "grpc", 
      "grpc++", 
      "grpc++_test_util", 
      "grpc_test_util", 
      "qps"
    ], 
    "headers": [], 
    "language": "c++", 
    "name": "async_streaming_ping_pong_test", 
    "src": [
      "test/cpp/qps/async_streaming_ping_pong_test.cc"
    ]
  }, 
  {
    "deps": [
      "gpr", 
      "gpr_test_util", 
      "grpc", 
      "grpc++", 
      "grpc++_test_util", 
      "grpc_test_util", 
      "qps"
    ], 
    "headers": [], 
    "language": "c++", 
    "name": "async_unary_ping_pong_test", 
    "src": [
      "test/cpp/qps/async_unary_ping_pong_test.cc"
    ]
  }, 
  {
    "deps": [
      "gpr", 
      "grpc", 
      "grpc++"
    ], 
    "headers": [], 
    "language": "c++", 
    "name": "channel_arguments_test", 
    "src": [
      "test/cpp/client/channel_arguments_test.cc"
    ]
  }, 
  {
    "deps": [
      "gpr", 
      "gpr_test_util", 
      "grpc", 
      "grpc++", 
      "grpc++_test_util", 
      "grpc_test_util"
    ], 
    "headers": [], 
    "language": "c++", 
    "name": "cli_call_test", 
    "src": [
      "test/cpp/util/cli_call_test.cc"
    ]
  }, 
  {
    "deps": [
      "gpr", 
      "gpr_test_util", 
      "grpc", 
      "grpc++", 
      "grpc++_test_util", 
      "grpc_test_util"
    ], 
    "headers": [], 
    "language": "c++", 
    "name": "client_crash_test", 
    "src": [
      "test/cpp/end2end/client_crash_test.cc"
    ]
  }, 
  {
    "deps": [
      "gpr", 
      "gpr_test_util", 
      "grpc", 
      "grpc++", 
      "grpc++_test_util", 
      "grpc_test_util"
    ], 
    "headers": [], 
    "language": "c++", 
    "name": "client_crash_test_server", 
    "src": [
      "test/cpp/end2end/client_crash_test_server.cc"
    ]
  }, 
  {
    "deps": [
      "gpr", 
      "grpc", 
      "grpc++"
    ], 
    "headers": [], 
    "language": "c++", 
    "name": "credentials_test", 
    "src": [
      "test/cpp/client/credentials_test.cc"
    ]
  }, 
  {
    "deps": [
      "gpr", 
      "gpr_test_util", 
      "grpc", 
      "grpc++", 
      "grpc_test_util"
    ], 
    "headers": [], 
    "language": "c++", 
    "name": "cxx_byte_buffer_test", 
    "src": [
      "test/cpp/util/byte_buffer_test.cc"
    ]
  }, 
  {
    "deps": [
      "gpr", 
      "gpr_test_util", 
      "grpc", 
      "grpc++", 
      "grpc_test_util"
    ], 
    "headers": [], 
    "language": "c++", 
    "name": "cxx_slice_test", 
    "src": [
      "test/cpp/util/slice_test.cc"
    ]
  }, 
  {
    "deps": [
      "gpr", 
      "gpr_test_util", 
      "grpc", 
      "grpc++", 
      "grpc_test_util"
    ], 
    "headers": [], 
    "language": "c++", 
    "name": "cxx_time_test", 
    "src": [
      "test/cpp/util/time_test.cc"
    ]
  }, 
  {
    "deps": [
      "gpr", 
      "gpr_test_util", 
      "grpc", 
      "grpc++", 
      "grpc++_test_util", 
      "grpc_test_util"
    ], 
    "headers": [], 
    "language": "c++", 
    "name": "end2end_test", 
    "src": [
      "test/cpp/end2end/end2end_test.cc"
    ]
  }, 
  {
    "deps": [
      "gpr", 
      "gpr_test_util", 
      "grpc", 
      "grpc++", 
      "grpc++_test_util", 
      "grpc_test_util"
    ], 
    "headers": [], 
    "language": "c++", 
    "name": "generic_end2end_test", 
    "src": [
      "test/cpp/end2end/generic_end2end_test.cc"
    ]
  }, 
  {
    "deps": [
      "gpr", 
      "gpr_test_util", 
      "grpc", 
      "grpc++", 
      "grpc++_test_config", 
      "grpc++_test_util", 
      "grpc_test_util"
    ], 
    "headers": [], 
    "language": "c++", 
    "name": "grpc_cli", 
    "src": [
      "test/cpp/util/grpc_cli.cc"
    ]
  }, 
  {
    "deps": [
      "grpc_plugin_support"
    ], 
    "headers": [], 
    "language": "c++", 
    "name": "grpc_cpp_plugin", 
    "src": [
      "src/compiler/cpp_plugin.cc"
    ]
  }, 
  {
    "deps": [
      "grpc_plugin_support"
    ], 
    "headers": [], 
    "language": "c++", 
    "name": "grpc_csharp_plugin", 
    "src": [
      "src/compiler/csharp_plugin.cc"
    ]
  }, 
  {
    "deps": [
      "grpc_plugin_support"
    ], 
    "headers": [], 
    "language": "c++", 
    "name": "grpc_objective_c_plugin", 
    "src": [
      "src/compiler/objective_c_plugin.cc"
    ]
  }, 
  {
    "deps": [
      "grpc_plugin_support"
    ], 
    "headers": [], 
    "language": "c++", 
    "name": "grpc_python_plugin", 
    "src": [
      "src/compiler/python_plugin.cc"
    ]
  }, 
  {
    "deps": [
      "grpc_plugin_support"
    ], 
    "headers": [], 
    "language": "c++", 
    "name": "grpc_ruby_plugin", 
    "src": [
      "src/compiler/ruby_plugin.cc"
    ]
  }, 
  {
    "deps": [
      "gpr", 
      "gpr_test_util", 
      "grpc", 
      "grpc++", 
      "grpc++_test_config", 
      "grpc++_test_util", 
      "grpc_test_util", 
      "interop_client_helper", 
      "interop_client_main"
    ], 
    "headers": [], 
    "language": "c++", 
    "name": "interop_client", 
    "src": []
  }, 
  {
    "deps": [
      "gpr", 
      "gpr_test_util", 
      "grpc", 
      "grpc++", 
      "grpc++_test_config", 
      "grpc++_test_util", 
      "grpc_test_util", 
      "interop_server_helper", 
      "interop_server_main"
    ], 
    "headers": [], 
    "language": "c++", 
    "name": "interop_server", 
    "src": []
  }, 
  {
    "deps": [
      "gpr", 
      "gpr_test_util", 
      "grpc", 
      "grpc_test_util"
    ], 
    "headers": [], 
    "language": "c++", 
    "name": "interop_test", 
    "src": [
      "test/cpp/interop/interop_test.cc"
    ]
  }, 
  {
    "deps": [
      "gpr", 
      "gpr_test_util", 
      "grpc", 
      "grpc++", 
      "grpc++_test_util", 
      "grpc_test_util"
    ], 
    "headers": [], 
    "language": "c++", 
    "name": "mock_test", 
    "src": [
      "test/cpp/end2end/mock_test.cc"
    ]
  }, 
  {
    "deps": [
      "gpr", 
      "gpr_test_util", 
      "grpc", 
      "grpc++", 
      "grpc++_test_config", 
      "grpc_test_util", 
      "pubsub_client_lib"
    ], 
    "headers": [], 
    "language": "c++", 
    "name": "pubsub_client", 
    "src": [
      "examples/pubsub/main.cc"
    ]
  }, 
  {
    "deps": [
      "gpr", 
      "gpr_test_util", 
      "grpc", 
      "grpc++", 
      "grpc++_test_util", 
      "grpc_test_util", 
      "pubsub_client_lib"
    ], 
    "headers": [], 
    "language": "c++", 
    "name": "pubsub_publisher_test", 
    "src": [
      "examples/pubsub/publisher_test.cc"
    ]
  }, 
  {
    "deps": [
      "gpr", 
      "gpr_test_util", 
      "grpc", 
      "grpc++", 
      "grpc++_test_util", 
      "grpc_test_util", 
      "pubsub_client_lib"
    ], 
    "headers": [], 
    "language": "c++", 
    "name": "pubsub_subscriber_test", 
    "src": [
      "examples/pubsub/subscriber_test.cc"
    ]
  }, 
  {
    "deps": [
      "gpr", 
      "gpr_test_util", 
      "grpc", 
      "grpc++", 
      "grpc++_test_config", 
      "grpc++_test_util", 
      "grpc_test_util", 
      "qps"
    ], 
    "headers": [], 
    "language": "c++", 
    "name": "qps_driver", 
    "src": [
      "test/cpp/qps/qps_driver.cc"
    ]
  }, 
  {
    "deps": [
      "gpr", 
      "gpr_test_util", 
      "grpc", 
      "grpc++", 
      "grpc++_test_util", 
      "grpc_test_util", 
      "qps"
    ], 
    "headers": [], 
    "language": "c++", 
    "name": "qps_interarrival_test", 
    "src": [
      "test/cpp/qps/qps_interarrival_test.cc"
    ]
  }, 
  {
    "deps": [
      "gpr", 
      "gpr_test_util", 
      "grpc", 
      "grpc++", 
      "grpc++_test_config", 
      "grpc++_test_util", 
      "grpc_test_util", 
      "qps"
    ], 
    "headers": [], 
    "language": "c++", 
    "name": "qps_test", 
    "src": [
      "test/cpp/qps/qps_test.cc"
    ]
  }, 
  {
    "deps": [
      "gpr", 
      "gpr_test_util", 
      "grpc", 
      "grpc++", 
      "grpc++_test_config", 
      "grpc++_test_util", 
      "grpc_test_util", 
      "qps"
    ], 
    "headers": [], 
    "language": "c++", 
    "name": "qps_test_openloop", 
    "src": [
      "test/cpp/qps/qps_test_openloop.cc"
    ]
  }, 
  {
    "deps": [
      "gpr", 
      "gpr_test_util", 
      "grpc", 
      "grpc++", 
      "grpc++_test_config", 
      "grpc++_test_util", 
      "grpc_test_util", 
      "qps"
    ], 
    "headers": [
      "test/cpp/qps/client.h", 
      "test/cpp/qps/server.h"
    ], 
    "language": "c++", 
    "name": "qps_worker", 
    "src": [
      "test/cpp/qps/client.h", 
      "test/cpp/qps/server.h", 
      "test/cpp/qps/worker.cc"
    ]
  }, 
  {
    "deps": [
      "gpr", 
      "gpr_test_util", 
      "grpc", 
      "grpc++", 
      "grpc++_test_util", 
      "grpc_test_util"
    ], 
    "headers": [], 
    "language": "c++", 
    "name": "server_crash_test", 
    "src": [
      "test/cpp/end2end/server_crash_test.cc"
    ]
  }, 
  {
    "deps": [
      "gpr", 
      "gpr_test_util", 
      "grpc", 
      "grpc++", 
      "grpc++_test_util", 
      "grpc_test_util"
    ], 
    "headers": [], 
    "language": "c++", 
    "name": "server_crash_test_client", 
    "src": [
      "test/cpp/end2end/server_crash_test_client.cc"
    ]
  }, 
  {
    "deps": [
      "gpr", 
      "gpr_test_util", 
      "grpc", 
      "grpc++", 
      "grpc_test_util"
    ], 
    "headers": [], 
    "language": "c++", 
    "name": "status_test", 
    "src": [
      "test/cpp/util/status_test.cc"
    ]
  }, 
  {
    "deps": [
      "gpr", 
      "gpr_test_util", 
      "grpc", 
      "grpc++", 
      "grpc++_test_util", 
      "grpc_test_util", 
      "qps"
    ], 
    "headers": [], 
    "language": "c++", 
    "name": "sync_streaming_ping_pong_test", 
    "src": [
      "test/cpp/qps/sync_streaming_ping_pong_test.cc"
    ]
  }, 
  {
    "deps": [
      "gpr", 
      "gpr_test_util", 
      "grpc", 
      "grpc++", 
      "grpc++_test_util", 
      "grpc_test_util", 
      "qps"
    ], 
    "headers": [], 
    "language": "c++", 
    "name": "sync_unary_ping_pong_test", 
    "src": [
      "test/cpp/qps/sync_unary_ping_pong_test.cc"
    ]
  }, 
  {
    "deps": [
      "gpr", 
      "gpr_test_util", 
      "grpc", 
      "grpc++", 
      "grpc_test_util"
    ], 
    "headers": [], 
    "language": "c++", 
    "name": "thread_pool_test", 
    "src": [
      "test/cpp/server/thread_pool_test.cc"
    ]
  }, 
  {
    "deps": [
      "gpr", 
      "gpr_test_util", 
      "grpc", 
      "grpc++", 
      "grpc++_test_util", 
      "grpc_test_util"
    ], 
    "headers": [], 
    "language": "c++", 
    "name": "thread_stress_test", 
    "src": [
      "test/cpp/end2end/thread_stress_test.cc"
    ]
  }, 
  {
    "deps": [
      "end2end_certs", 
      "end2end_fixture_chttp2_fake_security", 
      "end2end_test_bad_hostname", 
      "gpr", 
      "gpr_test_util", 
      "grpc", 
      "grpc_test_util"
    ], 
    "headers": [], 
    "language": "c", 
    "name": "chttp2_fake_security_bad_hostname_test", 
    "src": []
  }, 
  {
    "deps": [
      "end2end_certs", 
      "end2end_fixture_chttp2_fake_security", 
      "end2end_test_cancel_after_accept", 
      "gpr", 
      "gpr_test_util", 
      "grpc", 
      "grpc_test_util"
    ], 
    "headers": [], 
    "language": "c", 
    "name": "chttp2_fake_security_cancel_after_accept_test", 
    "src": []
  }, 
  {
    "deps": [
      "end2end_certs", 
      "end2end_fixture_chttp2_fake_security", 
      "end2end_test_cancel_after_accept_and_writes_closed", 
      "gpr", 
      "gpr_test_util", 
      "grpc", 
      "grpc_test_util"
    ], 
    "headers": [], 
    "language": "c", 
    "name": "chttp2_fake_security_cancel_after_accept_and_writes_closed_test", 
    "src": []
  }, 
  {
    "deps": [
      "end2end_certs", 
      "end2end_fixture_chttp2_fake_security", 
      "end2end_test_cancel_after_invoke", 
      "gpr", 
      "gpr_test_util", 
      "grpc", 
      "grpc_test_util"
    ], 
    "headers": [], 
    "language": "c", 
    "name": "chttp2_fake_security_cancel_after_invoke_test", 
    "src": []
  }, 
  {
    "deps": [
      "end2end_certs", 
      "end2end_fixture_chttp2_fake_security", 
      "end2end_test_cancel_before_invoke", 
      "gpr", 
      "gpr_test_util", 
      "grpc", 
      "grpc_test_util"
    ], 
    "headers": [], 
    "language": "c", 
    "name": "chttp2_fake_security_cancel_before_invoke_test", 
    "src": []
  }, 
  {
    "deps": [
      "end2end_certs", 
      "end2end_fixture_chttp2_fake_security", 
      "end2end_test_cancel_in_a_vacuum", 
      "gpr", 
      "gpr_test_util", 
      "grpc", 
      "grpc_test_util"
    ], 
    "headers": [], 
    "language": "c", 
    "name": "chttp2_fake_security_cancel_in_a_vacuum_test", 
    "src": []
  }, 
  {
    "deps": [
      "end2end_certs", 
      "end2end_fixture_chttp2_fake_security", 
      "end2end_test_census_simple_request", 
      "gpr", 
      "gpr_test_util", 
      "grpc", 
      "grpc_test_util"
    ], 
    "headers": [], 
    "language": "c", 
    "name": "chttp2_fake_security_census_simple_request_test", 
    "src": []
  }, 
  {
    "deps": [
      "end2end_certs", 
      "end2end_fixture_chttp2_fake_security", 
      "end2end_test_disappearing_server", 
      "gpr", 
      "gpr_test_util", 
      "grpc", 
      "grpc_test_util"
    ], 
    "headers": [], 
    "language": "c", 
    "name": "chttp2_fake_security_disappearing_server_test", 
    "src": []
  }, 
  {
    "deps": [
      "end2end_certs", 
      "end2end_fixture_chttp2_fake_security", 
      "end2end_test_early_server_shutdown_finishes_inflight_calls", 
      "gpr", 
      "gpr_test_util", 
      "grpc", 
      "grpc_test_util"
    ], 
    "headers": [], 
    "language": "c", 
    "name": "chttp2_fake_security_early_server_shutdown_finishes_inflight_calls_test", 
    "src": []
  }, 
  {
    "deps": [
      "end2end_certs", 
      "end2end_fixture_chttp2_fake_security", 
      "end2end_test_early_server_shutdown_finishes_tags", 
      "gpr", 
      "gpr_test_util", 
      "grpc", 
      "grpc_test_util"
    ], 
    "headers": [], 
    "language": "c", 
    "name": "chttp2_fake_security_early_server_shutdown_finishes_tags_test", 
    "src": []
  }, 
  {
    "deps": [
      "end2end_certs", 
      "end2end_fixture_chttp2_fake_security", 
      "end2end_test_empty_batch", 
      "gpr", 
      "gpr_test_util", 
      "grpc", 
      "grpc_test_util"
    ], 
    "headers": [], 
    "language": "c", 
    "name": "chttp2_fake_security_empty_batch_test", 
    "src": []
  }, 
  {
    "deps": [
      "end2end_certs", 
      "end2end_fixture_chttp2_fake_security", 
      "end2end_test_graceful_server_shutdown", 
      "gpr", 
      "gpr_test_util", 
      "grpc", 
      "grpc_test_util"
    ], 
    "headers": [], 
    "language": "c", 
    "name": "chttp2_fake_security_graceful_server_shutdown_test", 
    "src": []
  }, 
  {
    "deps": [
      "end2end_certs", 
      "end2end_fixture_chttp2_fake_security", 
      "end2end_test_invoke_large_request", 
      "gpr", 
      "gpr_test_util", 
      "grpc", 
      "grpc_test_util"
    ], 
    "headers": [], 
    "language": "c", 
    "name": "chttp2_fake_security_invoke_large_request_test", 
    "src": []
  }, 
  {
    "deps": [
      "end2end_certs", 
      "end2end_fixture_chttp2_fake_security", 
      "end2end_test_max_concurrent_streams", 
      "gpr", 
      "gpr_test_util", 
      "grpc", 
      "grpc_test_util"
    ], 
    "headers": [], 
    "language": "c", 
    "name": "chttp2_fake_security_max_concurrent_streams_test", 
    "src": []
  }, 
  {
    "deps": [
      "end2end_certs", 
      "end2end_fixture_chttp2_fake_security", 
      "end2end_test_max_message_length", 
      "gpr", 
      "gpr_test_util", 
      "grpc", 
      "grpc_test_util"
    ], 
    "headers": [], 
    "language": "c", 
    "name": "chttp2_fake_security_max_message_length_test", 
    "src": []
  }, 
  {
    "deps": [
      "end2end_certs", 
      "end2end_fixture_chttp2_fake_security", 
      "end2end_test_no_op", 
      "gpr", 
      "gpr_test_util", 
      "grpc", 
      "grpc_test_util"
    ], 
    "headers": [], 
    "language": "c", 
    "name": "chttp2_fake_security_no_op_test", 
    "src": []
  }, 
  {
    "deps": [
      "end2end_certs", 
      "end2end_fixture_chttp2_fake_security", 
      "end2end_test_ping_pong_streaming", 
      "gpr", 
      "gpr_test_util", 
      "grpc", 
      "grpc_test_util"
    ], 
    "headers": [], 
    "language": "c", 
    "name": "chttp2_fake_security_ping_pong_streaming_test", 
    "src": []
  }, 
  {
    "deps": [
      "end2end_certs", 
      "end2end_fixture_chttp2_fake_security", 
      "end2end_test_registered_call", 
      "gpr", 
      "gpr_test_util", 
      "grpc", 
      "grpc_test_util"
    ], 
    "headers": [], 
    "language": "c", 
    "name": "chttp2_fake_security_registered_call_test", 
    "src": []
  }, 
  {
    "deps": [
      "end2end_certs", 
      "end2end_fixture_chttp2_fake_security", 
      "end2end_test_request_response_with_binary_metadata_and_payload", 
      "gpr", 
      "gpr_test_util", 
      "grpc", 
      "grpc_test_util"
    ], 
    "headers": [], 
    "language": "c", 
    "name": "chttp2_fake_security_request_response_with_binary_metadata_and_payload_test", 
    "src": []
  }, 
  {
    "deps": [
      "end2end_certs", 
      "end2end_fixture_chttp2_fake_security", 
      "end2end_test_request_response_with_metadata_and_payload", 
      "gpr", 
      "gpr_test_util", 
      "grpc", 
      "grpc_test_util"
    ], 
    "headers": [], 
    "language": "c", 
    "name": "chttp2_fake_security_request_response_with_metadata_and_payload_test", 
    "src": []
  }, 
  {
    "deps": [
      "end2end_certs", 
      "end2end_fixture_chttp2_fake_security", 
      "end2end_test_request_response_with_payload", 
      "gpr", 
      "gpr_test_util", 
      "grpc", 
      "grpc_test_util"
    ], 
    "headers": [], 
    "language": "c", 
    "name": "chttp2_fake_security_request_response_with_payload_test", 
    "src": []
  }, 
  {
    "deps": [
      "end2end_certs", 
      "end2end_fixture_chttp2_fake_security", 
      "end2end_test_request_response_with_payload_and_call_creds", 
      "gpr", 
      "gpr_test_util", 
      "grpc", 
      "grpc_test_util"
    ], 
    "headers": [], 
    "language": "c", 
    "name": "chttp2_fake_security_request_response_with_payload_and_call_creds_test", 
    "src": []
  }, 
  {
    "deps": [
      "end2end_certs", 
      "end2end_fixture_chttp2_fake_security", 
      "end2end_test_request_response_with_trailing_metadata_and_payload", 
      "gpr", 
      "gpr_test_util", 
      "grpc", 
      "grpc_test_util"
    ], 
    "headers": [], 
    "language": "c", 
    "name": "chttp2_fake_security_request_response_with_trailing_metadata_and_payload_test", 
    "src": []
  }, 
  {
    "deps": [
      "end2end_certs", 
      "end2end_fixture_chttp2_fake_security", 
      "end2end_test_request_with_compressed_payload", 
      "gpr", 
      "gpr_test_util", 
      "grpc", 
      "grpc_test_util"
    ], 
    "headers": [], 
    "language": "c", 
    "name": "chttp2_fake_security_request_with_compressed_payload_test", 
    "src": []
  }, 
  {
    "deps": [
      "end2end_certs", 
      "end2end_fixture_chttp2_fake_security", 
      "end2end_test_request_with_flags", 
      "gpr", 
      "gpr_test_util", 
      "grpc", 
      "grpc_test_util"
    ], 
    "headers": [], 
    "language": "c", 
    "name": "chttp2_fake_security_request_with_flags_test", 
    "src": []
  }, 
  {
    "deps": [
      "end2end_certs", 
      "end2end_fixture_chttp2_fake_security", 
      "end2end_test_request_with_large_metadata", 
      "gpr", 
      "gpr_test_util", 
      "grpc", 
      "grpc_test_util"
    ], 
    "headers": [], 
    "language": "c", 
    "name": "chttp2_fake_security_request_with_large_metadata_test", 
    "src": []
  }, 
  {
    "deps": [
      "end2end_certs", 
      "end2end_fixture_chttp2_fake_security", 
      "end2end_test_request_with_payload", 
      "gpr", 
      "gpr_test_util", 
      "grpc", 
      "grpc_test_util"
    ], 
    "headers": [], 
    "language": "c", 
    "name": "chttp2_fake_security_request_with_payload_test", 
    "src": []
  }, 
  {
    "deps": [
      "end2end_certs", 
      "end2end_fixture_chttp2_fake_security", 
      "end2end_test_server_finishes_request", 
      "gpr", 
      "gpr_test_util", 
      "grpc", 
      "grpc_test_util"
    ], 
    "headers": [], 
    "language": "c", 
    "name": "chttp2_fake_security_server_finishes_request_test", 
    "src": []
  }, 
  {
    "deps": [
      "end2end_certs", 
      "end2end_fixture_chttp2_fake_security", 
      "end2end_test_simple_delayed_request", 
      "gpr", 
      "gpr_test_util", 
      "grpc", 
      "grpc_test_util"
    ], 
    "headers": [], 
    "language": "c", 
    "name": "chttp2_fake_security_simple_delayed_request_test", 
    "src": []
  }, 
  {
    "deps": [
      "end2end_certs", 
      "end2end_fixture_chttp2_fake_security", 
      "end2end_test_simple_request", 
      "gpr", 
      "gpr_test_util", 
      "grpc", 
      "grpc_test_util"
    ], 
    "headers": [], 
    "language": "c", 
    "name": "chttp2_fake_security_simple_request_test", 
    "src": []
  }, 
  {
    "deps": [
      "end2end_certs", 
      "end2end_fixture_chttp2_fake_security", 
      "end2end_test_simple_request_with_high_initial_sequence_number", 
      "gpr", 
      "gpr_test_util", 
      "grpc", 
      "grpc_test_util"
    ], 
    "headers": [], 
    "language": "c", 
    "name": "chttp2_fake_security_simple_request_with_high_initial_sequence_number_test", 
    "src": []
  }, 
  {
    "deps": [
      "end2end_certs", 
      "end2end_fixture_chttp2_fullstack", 
      "end2end_test_bad_hostname", 
      "gpr", 
      "gpr_test_util", 
      "grpc", 
      "grpc_test_util"
    ], 
    "headers": [], 
    "language": "c", 
    "name": "chttp2_fullstack_bad_hostname_test", 
    "src": []
  }, 
  {
    "deps": [
      "end2end_certs", 
      "end2end_fixture_chttp2_fullstack", 
      "end2end_test_cancel_after_accept", 
      "gpr", 
      "gpr_test_util", 
      "grpc", 
      "grpc_test_util"
    ], 
    "headers": [], 
    "language": "c", 
    "name": "chttp2_fullstack_cancel_after_accept_test", 
    "src": []
  }, 
  {
    "deps": [
      "end2end_certs", 
      "end2end_fixture_chttp2_fullstack", 
      "end2end_test_cancel_after_accept_and_writes_closed", 
      "gpr", 
      "gpr_test_util", 
      "grpc", 
      "grpc_test_util"
    ], 
    "headers": [], 
    "language": "c", 
    "name": "chttp2_fullstack_cancel_after_accept_and_writes_closed_test", 
    "src": []
  }, 
  {
    "deps": [
      "end2end_certs", 
      "end2end_fixture_chttp2_fullstack", 
      "end2end_test_cancel_after_invoke", 
      "gpr", 
      "gpr_test_util", 
      "grpc", 
      "grpc_test_util"
    ], 
    "headers": [], 
    "language": "c", 
    "name": "chttp2_fullstack_cancel_after_invoke_test", 
    "src": []
  }, 
  {
    "deps": [
      "end2end_certs", 
      "end2end_fixture_chttp2_fullstack", 
      "end2end_test_cancel_before_invoke", 
      "gpr", 
      "gpr_test_util", 
      "grpc", 
      "grpc_test_util"
    ], 
    "headers": [], 
    "language": "c", 
    "name": "chttp2_fullstack_cancel_before_invoke_test", 
    "src": []
  }, 
  {
    "deps": [
      "end2end_certs", 
      "end2end_fixture_chttp2_fullstack", 
      "end2end_test_cancel_in_a_vacuum", 
      "gpr", 
      "gpr_test_util", 
      "grpc", 
      "grpc_test_util"
    ], 
    "headers": [], 
    "language": "c", 
    "name": "chttp2_fullstack_cancel_in_a_vacuum_test", 
    "src": []
  }, 
  {
    "deps": [
      "end2end_certs", 
      "end2end_fixture_chttp2_fullstack", 
      "end2end_test_census_simple_request", 
      "gpr", 
      "gpr_test_util", 
      "grpc", 
      "grpc_test_util"
    ], 
    "headers": [], 
    "language": "c", 
    "name": "chttp2_fullstack_census_simple_request_test", 
    "src": []
  }, 
  {
    "deps": [
      "end2end_certs", 
      "end2end_fixture_chttp2_fullstack", 
      "end2end_test_disappearing_server", 
      "gpr", 
      "gpr_test_util", 
      "grpc", 
      "grpc_test_util"
    ], 
    "headers": [], 
    "language": "c", 
    "name": "chttp2_fullstack_disappearing_server_test", 
    "src": []
  }, 
  {
    "deps": [
      "end2end_certs", 
      "end2end_fixture_chttp2_fullstack", 
      "end2end_test_early_server_shutdown_finishes_inflight_calls", 
      "gpr", 
      "gpr_test_util", 
      "grpc", 
      "grpc_test_util"
    ], 
    "headers": [], 
    "language": "c", 
    "name": "chttp2_fullstack_early_server_shutdown_finishes_inflight_calls_test", 
    "src": []
  }, 
  {
    "deps": [
      "end2end_certs", 
      "end2end_fixture_chttp2_fullstack", 
      "end2end_test_early_server_shutdown_finishes_tags", 
      "gpr", 
      "gpr_test_util", 
      "grpc", 
      "grpc_test_util"
    ], 
    "headers": [], 
    "language": "c", 
    "name": "chttp2_fullstack_early_server_shutdown_finishes_tags_test", 
    "src": []
  }, 
  {
    "deps": [
      "end2end_certs", 
      "end2end_fixture_chttp2_fullstack", 
      "end2end_test_empty_batch", 
      "gpr", 
      "gpr_test_util", 
      "grpc", 
      "grpc_test_util"
    ], 
    "headers": [], 
    "language": "c", 
    "name": "chttp2_fullstack_empty_batch_test", 
    "src": []
  }, 
  {
    "deps": [
      "end2end_certs", 
      "end2end_fixture_chttp2_fullstack", 
      "end2end_test_graceful_server_shutdown", 
      "gpr", 
      "gpr_test_util", 
      "grpc", 
      "grpc_test_util"
    ], 
    "headers": [], 
    "language": "c", 
    "name": "chttp2_fullstack_graceful_server_shutdown_test", 
    "src": []
  }, 
  {
    "deps": [
      "end2end_certs", 
      "end2end_fixture_chttp2_fullstack", 
      "end2end_test_invoke_large_request", 
      "gpr", 
      "gpr_test_util", 
      "grpc", 
      "grpc_test_util"
    ], 
    "headers": [], 
    "language": "c", 
    "name": "chttp2_fullstack_invoke_large_request_test", 
    "src": []
  }, 
  {
    "deps": [
      "end2end_certs", 
      "end2end_fixture_chttp2_fullstack", 
      "end2end_test_max_concurrent_streams", 
      "gpr", 
      "gpr_test_util", 
      "grpc", 
      "grpc_test_util"
    ], 
    "headers": [], 
    "language": "c", 
    "name": "chttp2_fullstack_max_concurrent_streams_test", 
    "src": []
  }, 
  {
    "deps": [
      "end2end_certs", 
      "end2end_fixture_chttp2_fullstack", 
      "end2end_test_max_message_length", 
      "gpr", 
      "gpr_test_util", 
      "grpc", 
      "grpc_test_util"
    ], 
    "headers": [], 
    "language": "c", 
    "name": "chttp2_fullstack_max_message_length_test", 
    "src": []
  }, 
  {
    "deps": [
      "end2end_certs", 
      "end2end_fixture_chttp2_fullstack", 
      "end2end_test_no_op", 
      "gpr", 
      "gpr_test_util", 
      "grpc", 
      "grpc_test_util"
    ], 
    "headers": [], 
    "language": "c", 
    "name": "chttp2_fullstack_no_op_test", 
    "src": []
  }, 
  {
    "deps": [
      "end2end_certs", 
      "end2end_fixture_chttp2_fullstack", 
      "end2end_test_ping_pong_streaming", 
      "gpr", 
      "gpr_test_util", 
      "grpc", 
      "grpc_test_util"
    ], 
    "headers": [], 
    "language": "c", 
    "name": "chttp2_fullstack_ping_pong_streaming_test", 
    "src": []
  }, 
  {
    "deps": [
      "end2end_certs", 
      "end2end_fixture_chttp2_fullstack", 
      "end2end_test_registered_call", 
      "gpr", 
      "gpr_test_util", 
      "grpc", 
      "grpc_test_util"
    ], 
    "headers": [], 
    "language": "c", 
    "name": "chttp2_fullstack_registered_call_test", 
    "src": []
  }, 
  {
    "deps": [
      "end2end_certs", 
      "end2end_fixture_chttp2_fullstack", 
      "end2end_test_request_response_with_binary_metadata_and_payload", 
      "gpr", 
      "gpr_test_util", 
      "grpc", 
      "grpc_test_util"
    ], 
    "headers": [], 
    "language": "c", 
    "name": "chttp2_fullstack_request_response_with_binary_metadata_and_payload_test", 
    "src": []
  }, 
  {
    "deps": [
      "end2end_certs", 
      "end2end_fixture_chttp2_fullstack", 
      "end2end_test_request_response_with_metadata_and_payload", 
      "gpr", 
      "gpr_test_util", 
      "grpc", 
      "grpc_test_util"
    ], 
    "headers": [], 
    "language": "c", 
    "name": "chttp2_fullstack_request_response_with_metadata_and_payload_test", 
    "src": []
  }, 
  {
    "deps": [
      "end2end_certs", 
      "end2end_fixture_chttp2_fullstack", 
      "end2end_test_request_response_with_payload", 
      "gpr", 
      "gpr_test_util", 
      "grpc", 
      "grpc_test_util"
    ], 
    "headers": [], 
    "language": "c", 
    "name": "chttp2_fullstack_request_response_with_payload_test", 
    "src": []
  }, 
  {
    "deps": [
      "end2end_certs", 
      "end2end_fixture_chttp2_fullstack", 
      "end2end_test_request_response_with_payload_and_call_creds", 
      "gpr", 
      "gpr_test_util", 
      "grpc", 
      "grpc_test_util"
    ], 
    "headers": [], 
    "language": "c", 
    "name": "chttp2_fullstack_request_response_with_payload_and_call_creds_test", 
    "src": []
  }, 
  {
    "deps": [
      "end2end_certs", 
      "end2end_fixture_chttp2_fullstack", 
      "end2end_test_request_response_with_trailing_metadata_and_payload", 
      "gpr", 
      "gpr_test_util", 
      "grpc", 
      "grpc_test_util"
    ], 
    "headers": [], 
    "language": "c", 
    "name": "chttp2_fullstack_request_response_with_trailing_metadata_and_payload_test", 
    "src": []
  }, 
  {
    "deps": [
      "end2end_certs", 
      "end2end_fixture_chttp2_fullstack", 
      "end2end_test_request_with_compressed_payload", 
      "gpr", 
      "gpr_test_util", 
      "grpc", 
      "grpc_test_util"
    ], 
    "headers": [], 
    "language": "c", 
    "name": "chttp2_fullstack_request_with_compressed_payload_test", 
    "src": []
  }, 
  {
    "deps": [
      "end2end_certs", 
      "end2end_fixture_chttp2_fullstack", 
      "end2end_test_request_with_flags", 
      "gpr", 
      "gpr_test_util", 
      "grpc", 
      "grpc_test_util"
    ], 
    "headers": [], 
    "language": "c", 
    "name": "chttp2_fullstack_request_with_flags_test", 
    "src": []
  }, 
  {
    "deps": [
      "end2end_certs", 
      "end2end_fixture_chttp2_fullstack", 
      "end2end_test_request_with_large_metadata", 
      "gpr", 
      "gpr_test_util", 
      "grpc", 
      "grpc_test_util"
    ], 
    "headers": [], 
    "language": "c", 
    "name": "chttp2_fullstack_request_with_large_metadata_test", 
    "src": []
  }, 
  {
    "deps": [
      "end2end_certs", 
      "end2end_fixture_chttp2_fullstack", 
      "end2end_test_request_with_payload", 
      "gpr", 
      "gpr_test_util", 
      "grpc", 
      "grpc_test_util"
    ], 
    "headers": [], 
    "language": "c", 
    "name": "chttp2_fullstack_request_with_payload_test", 
    "src": []
  }, 
  {
    "deps": [
      "end2end_certs", 
      "end2end_fixture_chttp2_fullstack", 
      "end2end_test_server_finishes_request", 
      "gpr", 
      "gpr_test_util", 
      "grpc", 
      "grpc_test_util"
    ], 
    "headers": [], 
    "language": "c", 
    "name": "chttp2_fullstack_server_finishes_request_test", 
    "src": []
  }, 
  {
    "deps": [
      "end2end_certs", 
      "end2end_fixture_chttp2_fullstack", 
      "end2end_test_simple_delayed_request", 
      "gpr", 
      "gpr_test_util", 
      "grpc", 
      "grpc_test_util"
    ], 
    "headers": [], 
    "language": "c", 
    "name": "chttp2_fullstack_simple_delayed_request_test", 
    "src": []
  }, 
  {
    "deps": [
      "end2end_certs", 
      "end2end_fixture_chttp2_fullstack", 
      "end2end_test_simple_request", 
      "gpr", 
      "gpr_test_util", 
      "grpc", 
      "grpc_test_util"
    ], 
    "headers": [], 
    "language": "c", 
    "name": "chttp2_fullstack_simple_request_test", 
    "src": []
  }, 
  {
    "deps": [
      "end2end_certs", 
      "end2end_fixture_chttp2_fullstack", 
      "end2end_test_simple_request_with_high_initial_sequence_number", 
      "gpr", 
      "gpr_test_util", 
      "grpc", 
      "grpc_test_util"
    ], 
    "headers": [], 
    "language": "c", 
    "name": "chttp2_fullstack_simple_request_with_high_initial_sequence_number_test", 
    "src": []
  }, 
  {
    "deps": [
      "end2end_certs", 
      "end2end_fixture_chttp2_fullstack_compression", 
      "end2end_test_bad_hostname", 
      "gpr", 
      "gpr_test_util", 
      "grpc", 
      "grpc_test_util"
    ], 
    "headers": [], 
    "language": "c", 
    "name": "chttp2_fullstack_compression_bad_hostname_test", 
    "src": []
  }, 
  {
    "deps": [
      "end2end_certs", 
      "end2end_fixture_chttp2_fullstack_compression", 
      "end2end_test_cancel_after_accept", 
      "gpr", 
      "gpr_test_util", 
      "grpc", 
      "grpc_test_util"
    ], 
    "headers": [], 
    "language": "c", 
    "name": "chttp2_fullstack_compression_cancel_after_accept_test", 
    "src": []
  }, 
  {
    "deps": [
      "end2end_certs", 
      "end2end_fixture_chttp2_fullstack_compression", 
      "end2end_test_cancel_after_accept_and_writes_closed", 
      "gpr", 
      "gpr_test_util", 
      "grpc", 
      "grpc_test_util"
    ], 
    "headers": [], 
    "language": "c", 
    "name": "chttp2_fullstack_compression_cancel_after_accept_and_writes_closed_test", 
    "src": []
  }, 
  {
    "deps": [
      "end2end_certs", 
      "end2end_fixture_chttp2_fullstack_compression", 
      "end2end_test_cancel_after_invoke", 
      "gpr", 
      "gpr_test_util", 
      "grpc", 
      "grpc_test_util"
    ], 
    "headers": [], 
    "language": "c", 
    "name": "chttp2_fullstack_compression_cancel_after_invoke_test", 
    "src": []
  }, 
  {
    "deps": [
      "end2end_certs", 
      "end2end_fixture_chttp2_fullstack_compression", 
      "end2end_test_cancel_before_invoke", 
      "gpr", 
      "gpr_test_util", 
      "grpc", 
      "grpc_test_util"
    ], 
    "headers": [], 
    "language": "c", 
    "name": "chttp2_fullstack_compression_cancel_before_invoke_test", 
    "src": []
  }, 
  {
    "deps": [
      "end2end_certs", 
      "end2end_fixture_chttp2_fullstack_compression", 
      "end2end_test_cancel_in_a_vacuum", 
      "gpr", 
      "gpr_test_util", 
      "grpc", 
      "grpc_test_util"
    ], 
    "headers": [], 
    "language": "c", 
    "name": "chttp2_fullstack_compression_cancel_in_a_vacuum_test", 
    "src": []
  }, 
  {
    "deps": [
      "end2end_certs", 
      "end2end_fixture_chttp2_fullstack_compression", 
      "end2end_test_census_simple_request", 
      "gpr", 
      "gpr_test_util", 
      "grpc", 
      "grpc_test_util"
    ], 
    "headers": [], 
    "language": "c", 
    "name": "chttp2_fullstack_compression_census_simple_request_test", 
    "src": []
  }, 
  {
    "deps": [
      "end2end_certs", 
      "end2end_fixture_chttp2_fullstack_compression", 
      "end2end_test_disappearing_server", 
      "gpr", 
      "gpr_test_util", 
      "grpc", 
      "grpc_test_util"
    ], 
    "headers": [], 
    "language": "c", 
    "name": "chttp2_fullstack_compression_disappearing_server_test", 
    "src": []
  }, 
  {
    "deps": [
      "end2end_certs", 
      "end2end_fixture_chttp2_fullstack_compression", 
      "end2end_test_early_server_shutdown_finishes_inflight_calls", 
      "gpr", 
      "gpr_test_util", 
      "grpc", 
      "grpc_test_util"
    ], 
    "headers": [], 
    "language": "c", 
    "name": "chttp2_fullstack_compression_early_server_shutdown_finishes_inflight_calls_test", 
    "src": []
  }, 
  {
    "deps": [
      "end2end_certs", 
      "end2end_fixture_chttp2_fullstack_compression", 
      "end2end_test_early_server_shutdown_finishes_tags", 
      "gpr", 
      "gpr_test_util", 
      "grpc", 
      "grpc_test_util"
    ], 
    "headers": [], 
    "language": "c", 
    "name": "chttp2_fullstack_compression_early_server_shutdown_finishes_tags_test", 
    "src": []
  }, 
  {
    "deps": [
      "end2end_certs", 
      "end2end_fixture_chttp2_fullstack_compression", 
      "end2end_test_empty_batch", 
      "gpr", 
      "gpr_test_util", 
      "grpc", 
      "grpc_test_util"
    ], 
    "headers": [], 
    "language": "c", 
    "name": "chttp2_fullstack_compression_empty_batch_test", 
    "src": []
  }, 
  {
    "deps": [
      "end2end_certs", 
      "end2end_fixture_chttp2_fullstack_compression", 
      "end2end_test_graceful_server_shutdown", 
      "gpr", 
      "gpr_test_util", 
      "grpc", 
      "grpc_test_util"
    ], 
    "headers": [], 
    "language": "c", 
    "name": "chttp2_fullstack_compression_graceful_server_shutdown_test", 
    "src": []
  }, 
  {
    "deps": [
      "end2end_certs", 
      "end2end_fixture_chttp2_fullstack_compression", 
      "end2end_test_invoke_large_request", 
      "gpr", 
      "gpr_test_util", 
      "grpc", 
      "grpc_test_util"
    ], 
    "headers": [], 
    "language": "c", 
    "name": "chttp2_fullstack_compression_invoke_large_request_test", 
    "src": []
  }, 
  {
    "deps": [
      "end2end_certs", 
      "end2end_fixture_chttp2_fullstack_compression", 
      "end2end_test_max_concurrent_streams", 
      "gpr", 
      "gpr_test_util", 
      "grpc", 
      "grpc_test_util"
    ], 
    "headers": [], 
    "language": "c", 
    "name": "chttp2_fullstack_compression_max_concurrent_streams_test", 
    "src": []
  }, 
  {
    "deps": [
      "end2end_certs", 
      "end2end_fixture_chttp2_fullstack_compression", 
      "end2end_test_max_message_length", 
      "gpr", 
      "gpr_test_util", 
      "grpc", 
      "grpc_test_util"
    ], 
    "headers": [], 
    "language": "c", 
    "name": "chttp2_fullstack_compression_max_message_length_test", 
    "src": []
  }, 
  {
    "deps": [
      "end2end_certs", 
      "end2end_fixture_chttp2_fullstack_compression", 
      "end2end_test_no_op", 
      "gpr", 
      "gpr_test_util", 
      "grpc", 
      "grpc_test_util"
    ], 
    "headers": [], 
    "language": "c", 
    "name": "chttp2_fullstack_compression_no_op_test", 
    "src": []
  }, 
  {
    "deps": [
      "end2end_certs", 
      "end2end_fixture_chttp2_fullstack_compression", 
      "end2end_test_ping_pong_streaming", 
      "gpr", 
      "gpr_test_util", 
      "grpc", 
      "grpc_test_util"
    ], 
    "headers": [], 
    "language": "c", 
    "name": "chttp2_fullstack_compression_ping_pong_streaming_test", 
    "src": []
  }, 
  {
    "deps": [
      "end2end_certs", 
      "end2end_fixture_chttp2_fullstack_compression", 
      "end2end_test_registered_call", 
      "gpr", 
      "gpr_test_util", 
      "grpc", 
      "grpc_test_util"
    ], 
    "headers": [], 
    "language": "c", 
    "name": "chttp2_fullstack_compression_registered_call_test", 
    "src": []
  }, 
  {
    "deps": [
      "end2end_certs", 
      "end2end_fixture_chttp2_fullstack_compression", 
      "end2end_test_request_response_with_binary_metadata_and_payload", 
      "gpr", 
      "gpr_test_util", 
      "grpc", 
      "grpc_test_util"
    ], 
    "headers": [], 
    "language": "c", 
    "name": "chttp2_fullstack_compression_request_response_with_binary_metadata_and_payload_test", 
    "src": []
  }, 
  {
    "deps": [
      "end2end_certs", 
      "end2end_fixture_chttp2_fullstack_compression", 
      "end2end_test_request_response_with_metadata_and_payload", 
      "gpr", 
      "gpr_test_util", 
      "grpc", 
      "grpc_test_util"
    ], 
    "headers": [], 
    "language": "c", 
    "name": "chttp2_fullstack_compression_request_response_with_metadata_and_payload_test", 
    "src": []
  }, 
  {
    "deps": [
      "end2end_certs", 
      "end2end_fixture_chttp2_fullstack_compression", 
      "end2end_test_request_response_with_payload", 
      "gpr", 
      "gpr_test_util", 
      "grpc", 
      "grpc_test_util"
    ], 
    "headers": [], 
    "language": "c", 
    "name": "chttp2_fullstack_compression_request_response_with_payload_test", 
    "src": []
  }, 
  {
    "deps": [
      "end2end_certs", 
      "end2end_fixture_chttp2_fullstack_compression", 
      "end2end_test_request_response_with_payload_and_call_creds", 
      "gpr", 
      "gpr_test_util", 
      "grpc", 
      "grpc_test_util"
    ], 
    "headers": [], 
    "language": "c", 
    "name": "chttp2_fullstack_compression_request_response_with_payload_and_call_creds_test", 
    "src": []
  }, 
  {
    "deps": [
      "end2end_certs", 
      "end2end_fixture_chttp2_fullstack_compression", 
      "end2end_test_request_response_with_trailing_metadata_and_payload", 
      "gpr", 
      "gpr_test_util", 
      "grpc", 
      "grpc_test_util"
    ], 
    "headers": [], 
    "language": "c", 
    "name": "chttp2_fullstack_compression_request_response_with_trailing_metadata_and_payload_test", 
    "src": []
  }, 
  {
    "deps": [
      "end2end_certs", 
      "end2end_fixture_chttp2_fullstack_compression", 
      "end2end_test_request_with_compressed_payload", 
      "gpr", 
      "gpr_test_util", 
      "grpc", 
      "grpc_test_util"
    ], 
    "headers": [], 
    "language": "c", 
    "name": "chttp2_fullstack_compression_request_with_compressed_payload_test", 
    "src": []
  }, 
  {
    "deps": [
      "end2end_certs", 
      "end2end_fixture_chttp2_fullstack_compression", 
      "end2end_test_request_with_flags", 
      "gpr", 
      "gpr_test_util", 
      "grpc", 
      "grpc_test_util"
    ], 
    "headers": [], 
    "language": "c", 
    "name": "chttp2_fullstack_compression_request_with_flags_test", 
    "src": []
  }, 
  {
    "deps": [
      "end2end_certs", 
      "end2end_fixture_chttp2_fullstack_compression", 
      "end2end_test_request_with_large_metadata", 
      "gpr", 
      "gpr_test_util", 
      "grpc", 
      "grpc_test_util"
    ], 
    "headers": [], 
    "language": "c", 
    "name": "chttp2_fullstack_compression_request_with_large_metadata_test", 
    "src": []
  }, 
  {
    "deps": [
      "end2end_certs", 
      "end2end_fixture_chttp2_fullstack_compression", 
      "end2end_test_request_with_payload", 
      "gpr", 
      "gpr_test_util", 
      "grpc", 
      "grpc_test_util"
    ], 
    "headers": [], 
    "language": "c", 
    "name": "chttp2_fullstack_compression_request_with_payload_test", 
    "src": []
  }, 
  {
    "deps": [
      "end2end_certs", 
      "end2end_fixture_chttp2_fullstack_compression", 
      "end2end_test_server_finishes_request", 
      "gpr", 
      "gpr_test_util", 
      "grpc", 
      "grpc_test_util"
    ], 
    "headers": [], 
    "language": "c", 
    "name": "chttp2_fullstack_compression_server_finishes_request_test", 
    "src": []
  }, 
  {
    "deps": [
      "end2end_certs", 
      "end2end_fixture_chttp2_fullstack_compression", 
      "end2end_test_simple_delayed_request", 
      "gpr", 
      "gpr_test_util", 
      "grpc", 
      "grpc_test_util"
    ], 
    "headers": [], 
    "language": "c", 
    "name": "chttp2_fullstack_compression_simple_delayed_request_test", 
    "src": []
  }, 
  {
    "deps": [
      "end2end_certs", 
      "end2end_fixture_chttp2_fullstack_compression", 
      "end2end_test_simple_request", 
      "gpr", 
      "gpr_test_util", 
      "grpc", 
      "grpc_test_util"
    ], 
    "headers": [], 
    "language": "c", 
    "name": "chttp2_fullstack_compression_simple_request_test", 
    "src": []
  }, 
  {
    "deps": [
      "end2end_certs", 
      "end2end_fixture_chttp2_fullstack_compression", 
      "end2end_test_simple_request_with_high_initial_sequence_number", 
      "gpr", 
      "gpr_test_util", 
      "grpc", 
      "grpc_test_util"
    ], 
    "headers": [], 
    "language": "c", 
    "name": "chttp2_fullstack_compression_simple_request_with_high_initial_sequence_number_test", 
    "src": []
  }, 
  {
    "deps": [
      "end2end_certs", 
      "end2end_fixture_chttp2_fullstack_uds_posix", 
      "end2end_test_bad_hostname", 
      "gpr", 
      "gpr_test_util", 
      "grpc", 
      "grpc_test_util"
    ], 
    "headers": [], 
    "language": "c", 
    "name": "chttp2_fullstack_uds_posix_bad_hostname_test", 
    "src": []
  }, 
  {
    "deps": [
      "end2end_certs", 
      "end2end_fixture_chttp2_fullstack_uds_posix", 
      "end2end_test_cancel_after_accept", 
      "gpr", 
      "gpr_test_util", 
      "grpc", 
      "grpc_test_util"
    ], 
    "headers": [], 
    "language": "c", 
    "name": "chttp2_fullstack_uds_posix_cancel_after_accept_test", 
    "src": []
  }, 
  {
    "deps": [
      "end2end_certs", 
      "end2end_fixture_chttp2_fullstack_uds_posix", 
      "end2end_test_cancel_after_accept_and_writes_closed", 
      "gpr", 
      "gpr_test_util", 
      "grpc", 
      "grpc_test_util"
    ], 
    "headers": [], 
    "language": "c", 
    "name": "chttp2_fullstack_uds_posix_cancel_after_accept_and_writes_closed_test", 
    "src": []
  }, 
  {
    "deps": [
      "end2end_certs", 
      "end2end_fixture_chttp2_fullstack_uds_posix", 
      "end2end_test_cancel_after_invoke", 
      "gpr", 
      "gpr_test_util", 
      "grpc", 
      "grpc_test_util"
    ], 
    "headers": [], 
    "language": "c", 
    "name": "chttp2_fullstack_uds_posix_cancel_after_invoke_test", 
    "src": []
  }, 
  {
    "deps": [
      "end2end_certs", 
      "end2end_fixture_chttp2_fullstack_uds_posix", 
      "end2end_test_cancel_before_invoke", 
      "gpr", 
      "gpr_test_util", 
      "grpc", 
      "grpc_test_util"
    ], 
    "headers": [], 
    "language": "c", 
    "name": "chttp2_fullstack_uds_posix_cancel_before_invoke_test", 
    "src": []
  }, 
  {
    "deps": [
      "end2end_certs", 
      "end2end_fixture_chttp2_fullstack_uds_posix", 
      "end2end_test_cancel_in_a_vacuum", 
      "gpr", 
      "gpr_test_util", 
      "grpc", 
      "grpc_test_util"
    ], 
    "headers": [], 
    "language": "c", 
    "name": "chttp2_fullstack_uds_posix_cancel_in_a_vacuum_test", 
    "src": []
  }, 
  {
    "deps": [
      "end2end_certs", 
      "end2end_fixture_chttp2_fullstack_uds_posix", 
      "end2end_test_census_simple_request", 
      "gpr", 
      "gpr_test_util", 
      "grpc", 
      "grpc_test_util"
    ], 
    "headers": [], 
    "language": "c", 
    "name": "chttp2_fullstack_uds_posix_census_simple_request_test", 
    "src": []
  }, 
  {
    "deps": [
      "end2end_certs", 
      "end2end_fixture_chttp2_fullstack_uds_posix", 
      "end2end_test_disappearing_server", 
      "gpr", 
      "gpr_test_util", 
      "grpc", 
      "grpc_test_util"
    ], 
    "headers": [], 
    "language": "c", 
    "name": "chttp2_fullstack_uds_posix_disappearing_server_test", 
    "src": []
  }, 
  {
    "deps": [
      "end2end_certs", 
      "end2end_fixture_chttp2_fullstack_uds_posix", 
      "end2end_test_early_server_shutdown_finishes_inflight_calls", 
      "gpr", 
      "gpr_test_util", 
      "grpc", 
      "grpc_test_util"
    ], 
    "headers": [], 
    "language": "c", 
    "name": "chttp2_fullstack_uds_posix_early_server_shutdown_finishes_inflight_calls_test", 
    "src": []
  }, 
  {
    "deps": [
      "end2end_certs", 
      "end2end_fixture_chttp2_fullstack_uds_posix", 
      "end2end_test_early_server_shutdown_finishes_tags", 
      "gpr", 
      "gpr_test_util", 
      "grpc", 
      "grpc_test_util"
    ], 
    "headers": [], 
    "language": "c", 
    "name": "chttp2_fullstack_uds_posix_early_server_shutdown_finishes_tags_test", 
    "src": []
  }, 
  {
    "deps": [
      "end2end_certs", 
      "end2end_fixture_chttp2_fullstack_uds_posix", 
      "end2end_test_empty_batch", 
      "gpr", 
      "gpr_test_util", 
      "grpc", 
      "grpc_test_util"
    ], 
    "headers": [], 
    "language": "c", 
    "name": "chttp2_fullstack_uds_posix_empty_batch_test", 
    "src": []
  }, 
  {
    "deps": [
      "end2end_certs", 
      "end2end_fixture_chttp2_fullstack_uds_posix", 
      "end2end_test_graceful_server_shutdown", 
      "gpr", 
      "gpr_test_util", 
      "grpc", 
      "grpc_test_util"
    ], 
    "headers": [], 
    "language": "c", 
    "name": "chttp2_fullstack_uds_posix_graceful_server_shutdown_test", 
    "src": []
  }, 
  {
    "deps": [
      "end2end_certs", 
      "end2end_fixture_chttp2_fullstack_uds_posix", 
      "end2end_test_invoke_large_request", 
      "gpr", 
      "gpr_test_util", 
      "grpc", 
      "grpc_test_util"
    ], 
    "headers": [], 
    "language": "c", 
    "name": "chttp2_fullstack_uds_posix_invoke_large_request_test", 
    "src": []
  }, 
  {
    "deps": [
      "end2end_certs", 
      "end2end_fixture_chttp2_fullstack_uds_posix", 
      "end2end_test_max_concurrent_streams", 
      "gpr", 
      "gpr_test_util", 
      "grpc", 
      "grpc_test_util"
    ], 
    "headers": [], 
    "language": "c", 
    "name": "chttp2_fullstack_uds_posix_max_concurrent_streams_test", 
    "src": []
  }, 
  {
    "deps": [
      "end2end_certs", 
      "end2end_fixture_chttp2_fullstack_uds_posix", 
      "end2end_test_max_message_length", 
      "gpr", 
      "gpr_test_util", 
      "grpc", 
      "grpc_test_util"
    ], 
    "headers": [], 
    "language": "c", 
    "name": "chttp2_fullstack_uds_posix_max_message_length_test", 
    "src": []
  }, 
  {
    "deps": [
      "end2end_certs", 
      "end2end_fixture_chttp2_fullstack_uds_posix", 
      "end2end_test_no_op", 
      "gpr", 
      "gpr_test_util", 
      "grpc", 
      "grpc_test_util"
    ], 
    "headers": [], 
    "language": "c", 
    "name": "chttp2_fullstack_uds_posix_no_op_test", 
    "src": []
  }, 
  {
    "deps": [
      "end2end_certs", 
      "end2end_fixture_chttp2_fullstack_uds_posix", 
      "end2end_test_ping_pong_streaming", 
      "gpr", 
      "gpr_test_util", 
      "grpc", 
      "grpc_test_util"
    ], 
    "headers": [], 
    "language": "c", 
    "name": "chttp2_fullstack_uds_posix_ping_pong_streaming_test", 
    "src": []
  }, 
  {
    "deps": [
      "end2end_certs", 
      "end2end_fixture_chttp2_fullstack_uds_posix", 
      "end2end_test_registered_call", 
      "gpr", 
      "gpr_test_util", 
      "grpc", 
      "grpc_test_util"
    ], 
    "headers": [], 
    "language": "c", 
    "name": "chttp2_fullstack_uds_posix_registered_call_test", 
    "src": []
  }, 
  {
    "deps": [
      "end2end_certs", 
      "end2end_fixture_chttp2_fullstack_uds_posix", 
      "end2end_test_request_response_with_binary_metadata_and_payload", 
      "gpr", 
      "gpr_test_util", 
      "grpc", 
      "grpc_test_util"
    ], 
    "headers": [], 
    "language": "c", 
    "name": "chttp2_fullstack_uds_posix_request_response_with_binary_metadata_and_payload_test", 
    "src": []
  }, 
  {
    "deps": [
      "end2end_certs", 
      "end2end_fixture_chttp2_fullstack_uds_posix", 
      "end2end_test_request_response_with_metadata_and_payload", 
      "gpr", 
      "gpr_test_util", 
      "grpc", 
      "grpc_test_util"
    ], 
    "headers": [], 
    "language": "c", 
    "name": "chttp2_fullstack_uds_posix_request_response_with_metadata_and_payload_test", 
    "src": []
  }, 
  {
    "deps": [
      "end2end_certs", 
      "end2end_fixture_chttp2_fullstack_uds_posix", 
      "end2end_test_request_response_with_payload", 
      "gpr", 
      "gpr_test_util", 
      "grpc", 
      "grpc_test_util"
    ], 
    "headers": [], 
    "language": "c", 
    "name": "chttp2_fullstack_uds_posix_request_response_with_payload_test", 
    "src": []
  }, 
  {
    "deps": [
      "end2end_certs", 
      "end2end_fixture_chttp2_fullstack_uds_posix", 
      "end2end_test_request_response_with_payload_and_call_creds", 
      "gpr", 
      "gpr_test_util", 
      "grpc", 
      "grpc_test_util"
    ], 
    "headers": [], 
    "language": "c", 
    "name": "chttp2_fullstack_uds_posix_request_response_with_payload_and_call_creds_test", 
    "src": []
  }, 
  {
    "deps": [
      "end2end_certs", 
      "end2end_fixture_chttp2_fullstack_uds_posix", 
      "end2end_test_request_response_with_trailing_metadata_and_payload", 
      "gpr", 
      "gpr_test_util", 
      "grpc", 
      "grpc_test_util"
    ], 
    "headers": [], 
    "language": "c", 
    "name": "chttp2_fullstack_uds_posix_request_response_with_trailing_metadata_and_payload_test", 
    "src": []
  }, 
  {
    "deps": [
      "end2end_certs", 
      "end2end_fixture_chttp2_fullstack_uds_posix", 
      "end2end_test_request_with_compressed_payload", 
      "gpr", 
      "gpr_test_util", 
      "grpc", 
      "grpc_test_util"
    ], 
    "headers": [], 
    "language": "c", 
    "name": "chttp2_fullstack_uds_posix_request_with_compressed_payload_test", 
    "src": []
  }, 
  {
    "deps": [
      "end2end_certs", 
      "end2end_fixture_chttp2_fullstack_uds_posix", 
      "end2end_test_request_with_flags", 
      "gpr", 
      "gpr_test_util", 
      "grpc", 
      "grpc_test_util"
    ], 
    "headers": [], 
    "language": "c", 
    "name": "chttp2_fullstack_uds_posix_request_with_flags_test", 
    "src": []
  }, 
  {
    "deps": [
      "end2end_certs", 
      "end2end_fixture_chttp2_fullstack_uds_posix", 
      "end2end_test_request_with_large_metadata", 
      "gpr", 
      "gpr_test_util", 
      "grpc", 
      "grpc_test_util"
    ], 
    "headers": [], 
    "language": "c", 
    "name": "chttp2_fullstack_uds_posix_request_with_large_metadata_test", 
    "src": []
  }, 
  {
    "deps": [
      "end2end_certs", 
      "end2end_fixture_chttp2_fullstack_uds_posix", 
      "end2end_test_request_with_payload", 
      "gpr", 
      "gpr_test_util", 
      "grpc", 
      "grpc_test_util"
    ], 
    "headers": [], 
    "language": "c", 
    "name": "chttp2_fullstack_uds_posix_request_with_payload_test", 
    "src": []
  }, 
  {
    "deps": [
      "end2end_certs", 
      "end2end_fixture_chttp2_fullstack_uds_posix", 
      "end2end_test_server_finishes_request", 
      "gpr", 
      "gpr_test_util", 
      "grpc", 
      "grpc_test_util"
    ], 
    "headers": [], 
    "language": "c", 
    "name": "chttp2_fullstack_uds_posix_server_finishes_request_test", 
    "src": []
  }, 
  {
    "deps": [
      "end2end_certs", 
      "end2end_fixture_chttp2_fullstack_uds_posix", 
      "end2end_test_simple_delayed_request", 
      "gpr", 
      "gpr_test_util", 
      "grpc", 
      "grpc_test_util"
    ], 
    "headers": [], 
    "language": "c", 
    "name": "chttp2_fullstack_uds_posix_simple_delayed_request_test", 
    "src": []
  }, 
  {
    "deps": [
      "end2end_certs", 
      "end2end_fixture_chttp2_fullstack_uds_posix", 
      "end2end_test_simple_request", 
      "gpr", 
      "gpr_test_util", 
      "grpc", 
      "grpc_test_util"
    ], 
    "headers": [], 
    "language": "c", 
    "name": "chttp2_fullstack_uds_posix_simple_request_test", 
    "src": []
  }, 
  {
    "deps": [
      "end2end_certs", 
      "end2end_fixture_chttp2_fullstack_uds_posix", 
      "end2end_test_simple_request_with_high_initial_sequence_number", 
      "gpr", 
      "gpr_test_util", 
      "grpc", 
      "grpc_test_util"
    ], 
    "headers": [], 
    "language": "c", 
    "name": "chttp2_fullstack_uds_posix_simple_request_with_high_initial_sequence_number_test", 
    "src": []
  }, 
  {
    "deps": [
      "end2end_certs", 
      "end2end_fixture_chttp2_fullstack_with_poll", 
      "end2end_test_bad_hostname", 
      "gpr", 
      "gpr_test_util", 
      "grpc", 
      "grpc_test_util"
    ], 
    "headers": [], 
    "language": "c", 
    "name": "chttp2_fullstack_with_poll_bad_hostname_test", 
    "src": []
  }, 
  {
    "deps": [
      "end2end_certs", 
      "end2end_fixture_chttp2_fullstack_with_poll", 
      "end2end_test_cancel_after_accept", 
      "gpr", 
      "gpr_test_util", 
      "grpc", 
      "grpc_test_util"
    ], 
    "headers": [], 
    "language": "c", 
    "name": "chttp2_fullstack_with_poll_cancel_after_accept_test", 
    "src": []
  }, 
  {
    "deps": [
      "end2end_certs", 
      "end2end_fixture_chttp2_fullstack_with_poll", 
      "end2end_test_cancel_after_accept_and_writes_closed", 
      "gpr", 
      "gpr_test_util", 
      "grpc", 
      "grpc_test_util"
    ], 
    "headers": [], 
    "language": "c", 
    "name": "chttp2_fullstack_with_poll_cancel_after_accept_and_writes_closed_test", 
    "src": []
  }, 
  {
    "deps": [
      "end2end_certs", 
      "end2end_fixture_chttp2_fullstack_with_poll", 
      "end2end_test_cancel_after_invoke", 
      "gpr", 
      "gpr_test_util", 
      "grpc", 
      "grpc_test_util"
    ], 
    "headers": [], 
    "language": "c", 
    "name": "chttp2_fullstack_with_poll_cancel_after_invoke_test", 
    "src": []
  }, 
  {
    "deps": [
      "end2end_certs", 
      "end2end_fixture_chttp2_fullstack_with_poll", 
      "end2end_test_cancel_before_invoke", 
      "gpr", 
      "gpr_test_util", 
      "grpc", 
      "grpc_test_util"
    ], 
    "headers": [], 
    "language": "c", 
    "name": "chttp2_fullstack_with_poll_cancel_before_invoke_test", 
    "src": []
  }, 
  {
    "deps": [
      "end2end_certs", 
      "end2end_fixture_chttp2_fullstack_with_poll", 
      "end2end_test_cancel_in_a_vacuum", 
      "gpr", 
      "gpr_test_util", 
      "grpc", 
      "grpc_test_util"
    ], 
    "headers": [], 
    "language": "c", 
    "name": "chttp2_fullstack_with_poll_cancel_in_a_vacuum_test", 
    "src": []
  }, 
  {
    "deps": [
      "end2end_certs", 
      "end2end_fixture_chttp2_fullstack_with_poll", 
      "end2end_test_census_simple_request", 
      "gpr", 
      "gpr_test_util", 
      "grpc", 
      "grpc_test_util"
    ], 
    "headers": [], 
    "language": "c", 
    "name": "chttp2_fullstack_with_poll_census_simple_request_test", 
    "src": []
  }, 
  {
    "deps": [
      "end2end_certs", 
      "end2end_fixture_chttp2_fullstack_with_poll", 
      "end2end_test_disappearing_server", 
      "gpr", 
      "gpr_test_util", 
      "grpc", 
      "grpc_test_util"
    ], 
    "headers": [], 
    "language": "c", 
    "name": "chttp2_fullstack_with_poll_disappearing_server_test", 
    "src": []
  }, 
  {
    "deps": [
      "end2end_certs", 
      "end2end_fixture_chttp2_fullstack_with_poll", 
      "end2end_test_early_server_shutdown_finishes_inflight_calls", 
      "gpr", 
      "gpr_test_util", 
      "grpc", 
      "grpc_test_util"
    ], 
    "headers": [], 
    "language": "c", 
    "name": "chttp2_fullstack_with_poll_early_server_shutdown_finishes_inflight_calls_test", 
    "src": []
  }, 
  {
    "deps": [
      "end2end_certs", 
      "end2end_fixture_chttp2_fullstack_with_poll", 
      "end2end_test_early_server_shutdown_finishes_tags", 
      "gpr", 
      "gpr_test_util", 
      "grpc", 
      "grpc_test_util"
    ], 
    "headers": [], 
    "language": "c", 
    "name": "chttp2_fullstack_with_poll_early_server_shutdown_finishes_tags_test", 
    "src": []
  }, 
  {
    "deps": [
      "end2end_certs", 
      "end2end_fixture_chttp2_fullstack_with_poll", 
      "end2end_test_empty_batch", 
      "gpr", 
      "gpr_test_util", 
      "grpc", 
      "grpc_test_util"
    ], 
    "headers": [], 
    "language": "c", 
    "name": "chttp2_fullstack_with_poll_empty_batch_test", 
    "src": []
  }, 
  {
    "deps": [
      "end2end_certs", 
      "end2end_fixture_chttp2_fullstack_with_poll", 
      "end2end_test_graceful_server_shutdown", 
      "gpr", 
      "gpr_test_util", 
      "grpc", 
      "grpc_test_util"
    ], 
    "headers": [], 
    "language": "c", 
    "name": "chttp2_fullstack_with_poll_graceful_server_shutdown_test", 
    "src": []
  }, 
  {
    "deps": [
      "end2end_certs", 
      "end2end_fixture_chttp2_fullstack_with_poll", 
      "end2end_test_invoke_large_request", 
      "gpr", 
      "gpr_test_util", 
      "grpc", 
      "grpc_test_util"
    ], 
    "headers": [], 
    "language": "c", 
    "name": "chttp2_fullstack_with_poll_invoke_large_request_test", 
    "src": []
  }, 
  {
    "deps": [
      "end2end_certs", 
      "end2end_fixture_chttp2_fullstack_with_poll", 
      "end2end_test_max_concurrent_streams", 
      "gpr", 
      "gpr_test_util", 
      "grpc", 
      "grpc_test_util"
    ], 
    "headers": [], 
    "language": "c", 
    "name": "chttp2_fullstack_with_poll_max_concurrent_streams_test", 
    "src": []
  }, 
  {
    "deps": [
      "end2end_certs", 
      "end2end_fixture_chttp2_fullstack_with_poll", 
      "end2end_test_max_message_length", 
      "gpr", 
      "gpr_test_util", 
      "grpc", 
      "grpc_test_util"
    ], 
    "headers": [], 
    "language": "c", 
    "name": "chttp2_fullstack_with_poll_max_message_length_test", 
    "src": []
  }, 
  {
    "deps": [
      "end2end_certs", 
      "end2end_fixture_chttp2_fullstack_with_poll", 
      "end2end_test_no_op", 
      "gpr", 
      "gpr_test_util", 
      "grpc", 
      "grpc_test_util"
    ], 
    "headers": [], 
    "language": "c", 
    "name": "chttp2_fullstack_with_poll_no_op_test", 
    "src": []
  }, 
  {
    "deps": [
      "end2end_certs", 
      "end2end_fixture_chttp2_fullstack_with_poll", 
      "end2end_test_ping_pong_streaming", 
      "gpr", 
      "gpr_test_util", 
      "grpc", 
      "grpc_test_util"
    ], 
    "headers": [], 
    "language": "c", 
    "name": "chttp2_fullstack_with_poll_ping_pong_streaming_test", 
    "src": []
  }, 
  {
    "deps": [
      "end2end_certs", 
      "end2end_fixture_chttp2_fullstack_with_poll", 
      "end2end_test_registered_call", 
      "gpr", 
      "gpr_test_util", 
      "grpc", 
      "grpc_test_util"
    ], 
    "headers": [], 
    "language": "c", 
    "name": "chttp2_fullstack_with_poll_registered_call_test", 
    "src": []
  }, 
  {
    "deps": [
      "end2end_certs", 
      "end2end_fixture_chttp2_fullstack_with_poll", 
      "end2end_test_request_response_with_binary_metadata_and_payload", 
      "gpr", 
      "gpr_test_util", 
      "grpc", 
      "grpc_test_util"
    ], 
    "headers": [], 
    "language": "c", 
    "name": "chttp2_fullstack_with_poll_request_response_with_binary_metadata_and_payload_test", 
    "src": []
  }, 
  {
    "deps": [
      "end2end_certs", 
      "end2end_fixture_chttp2_fullstack_with_poll", 
      "end2end_test_request_response_with_metadata_and_payload", 
      "gpr", 
      "gpr_test_util", 
      "grpc", 
      "grpc_test_util"
    ], 
    "headers": [], 
    "language": "c", 
    "name": "chttp2_fullstack_with_poll_request_response_with_metadata_and_payload_test", 
    "src": []
  }, 
  {
    "deps": [
      "end2end_certs", 
      "end2end_fixture_chttp2_fullstack_with_poll", 
      "end2end_test_request_response_with_payload", 
      "gpr", 
      "gpr_test_util", 
      "grpc", 
      "grpc_test_util"
    ], 
    "headers": [], 
    "language": "c", 
    "name": "chttp2_fullstack_with_poll_request_response_with_payload_test", 
    "src": []
  }, 
  {
    "deps": [
      "end2end_certs", 
      "end2end_fixture_chttp2_fullstack_with_poll", 
      "end2end_test_request_response_with_payload_and_call_creds", 
      "gpr", 
      "gpr_test_util", 
      "grpc", 
      "grpc_test_util"
    ], 
    "headers": [], 
    "language": "c", 
    "name": "chttp2_fullstack_with_poll_request_response_with_payload_and_call_creds_test", 
    "src": []
  }, 
  {
    "deps": [
      "end2end_certs", 
      "end2end_fixture_chttp2_fullstack_with_poll", 
      "end2end_test_request_response_with_trailing_metadata_and_payload", 
      "gpr", 
      "gpr_test_util", 
      "grpc", 
      "grpc_test_util"
    ], 
    "headers": [], 
    "language": "c", 
    "name": "chttp2_fullstack_with_poll_request_response_with_trailing_metadata_and_payload_test", 
    "src": []
  }, 
  {
    "deps": [
      "end2end_certs", 
      "end2end_fixture_chttp2_fullstack_with_poll", 
      "end2end_test_request_with_compressed_payload", 
      "gpr", 
      "gpr_test_util", 
      "grpc", 
      "grpc_test_util"
    ], 
    "headers": [], 
    "language": "c", 
    "name": "chttp2_fullstack_with_poll_request_with_compressed_payload_test", 
    "src": []
  }, 
  {
    "deps": [
      "end2end_certs", 
      "end2end_fixture_chttp2_fullstack_with_poll", 
      "end2end_test_request_with_flags", 
      "gpr", 
      "gpr_test_util", 
      "grpc", 
      "grpc_test_util"
    ], 
    "headers": [], 
    "language": "c", 
    "name": "chttp2_fullstack_with_poll_request_with_flags_test", 
    "src": []
  }, 
  {
    "deps": [
      "end2end_certs", 
      "end2end_fixture_chttp2_fullstack_with_poll", 
      "end2end_test_request_with_large_metadata", 
      "gpr", 
      "gpr_test_util", 
      "grpc", 
      "grpc_test_util"
    ], 
    "headers": [], 
    "language": "c", 
    "name": "chttp2_fullstack_with_poll_request_with_large_metadata_test", 
    "src": []
  }, 
  {
    "deps": [
      "end2end_certs", 
      "end2end_fixture_chttp2_fullstack_with_poll", 
      "end2end_test_request_with_payload", 
      "gpr", 
      "gpr_test_util", 
      "grpc", 
      "grpc_test_util"
    ], 
    "headers": [], 
    "language": "c", 
    "name": "chttp2_fullstack_with_poll_request_with_payload_test", 
    "src": []
  }, 
  {
    "deps": [
      "end2end_certs", 
      "end2end_fixture_chttp2_fullstack_with_poll", 
      "end2end_test_server_finishes_request", 
      "gpr", 
      "gpr_test_util", 
      "grpc", 
      "grpc_test_util"
    ], 
    "headers": [], 
    "language": "c", 
    "name": "chttp2_fullstack_with_poll_server_finishes_request_test", 
    "src": []
  }, 
  {
    "deps": [
      "end2end_certs", 
      "end2end_fixture_chttp2_fullstack_with_poll", 
      "end2end_test_simple_delayed_request", 
      "gpr", 
      "gpr_test_util", 
      "grpc", 
      "grpc_test_util"
    ], 
    "headers": [], 
    "language": "c", 
    "name": "chttp2_fullstack_with_poll_simple_delayed_request_test", 
    "src": []
  }, 
  {
    "deps": [
      "end2end_certs", 
      "end2end_fixture_chttp2_fullstack_with_poll", 
      "end2end_test_simple_request", 
      "gpr", 
      "gpr_test_util", 
      "grpc", 
      "grpc_test_util"
    ], 
    "headers": [], 
    "language": "c", 
    "name": "chttp2_fullstack_with_poll_simple_request_test", 
    "src": []
  }, 
  {
    "deps": [
      "end2end_certs", 
      "end2end_fixture_chttp2_fullstack_with_poll", 
      "end2end_test_simple_request_with_high_initial_sequence_number", 
      "gpr", 
      "gpr_test_util", 
      "grpc", 
      "grpc_test_util"
    ], 
    "headers": [], 
    "language": "c", 
    "name": "chttp2_fullstack_with_poll_simple_request_with_high_initial_sequence_number_test", 
    "src": []
  }, 
  {
    "deps": [
      "end2end_certs", 
      "end2end_fixture_chttp2_simple_ssl_fullstack", 
      "end2end_test_bad_hostname", 
      "gpr", 
      "gpr_test_util", 
      "grpc", 
      "grpc_test_util"
    ], 
    "headers": [], 
    "language": "c", 
    "name": "chttp2_simple_ssl_fullstack_bad_hostname_test", 
    "src": []
  }, 
  {
    "deps": [
      "end2end_certs", 
      "end2end_fixture_chttp2_simple_ssl_fullstack", 
      "end2end_test_cancel_after_accept", 
      "gpr", 
      "gpr_test_util", 
      "grpc", 
      "grpc_test_util"
    ], 
    "headers": [], 
    "language": "c", 
    "name": "chttp2_simple_ssl_fullstack_cancel_after_accept_test", 
    "src": []
  }, 
  {
    "deps": [
      "end2end_certs", 
      "end2end_fixture_chttp2_simple_ssl_fullstack", 
      "end2end_test_cancel_after_accept_and_writes_closed", 
      "gpr", 
      "gpr_test_util", 
      "grpc", 
      "grpc_test_util"
    ], 
    "headers": [], 
    "language": "c", 
    "name": "chttp2_simple_ssl_fullstack_cancel_after_accept_and_writes_closed_test", 
    "src": []
  }, 
  {
    "deps": [
      "end2end_certs", 
      "end2end_fixture_chttp2_simple_ssl_fullstack", 
      "end2end_test_cancel_after_invoke", 
      "gpr", 
      "gpr_test_util", 
      "grpc", 
      "grpc_test_util"
    ], 
    "headers": [], 
    "language": "c", 
    "name": "chttp2_simple_ssl_fullstack_cancel_after_invoke_test", 
    "src": []
  }, 
  {
    "deps": [
      "end2end_certs", 
      "end2end_fixture_chttp2_simple_ssl_fullstack", 
      "end2end_test_cancel_before_invoke", 
      "gpr", 
      "gpr_test_util", 
      "grpc", 
      "grpc_test_util"
    ], 
    "headers": [], 
    "language": "c", 
    "name": "chttp2_simple_ssl_fullstack_cancel_before_invoke_test", 
    "src": []
  }, 
  {
    "deps": [
      "end2end_certs", 
      "end2end_fixture_chttp2_simple_ssl_fullstack", 
      "end2end_test_cancel_in_a_vacuum", 
      "gpr", 
      "gpr_test_util", 
      "grpc", 
      "grpc_test_util"
    ], 
    "headers": [], 
    "language": "c", 
    "name": "chttp2_simple_ssl_fullstack_cancel_in_a_vacuum_test", 
    "src": []
  }, 
  {
    "deps": [
      "end2end_certs", 
      "end2end_fixture_chttp2_simple_ssl_fullstack", 
      "end2end_test_census_simple_request", 
      "gpr", 
      "gpr_test_util", 
      "grpc", 
      "grpc_test_util"
    ], 
    "headers": [], 
    "language": "c", 
    "name": "chttp2_simple_ssl_fullstack_census_simple_request_test", 
    "src": []
  }, 
  {
    "deps": [
      "end2end_certs", 
      "end2end_fixture_chttp2_simple_ssl_fullstack", 
      "end2end_test_disappearing_server", 
      "gpr", 
      "gpr_test_util", 
      "grpc", 
      "grpc_test_util"
    ], 
    "headers": [], 
    "language": "c", 
    "name": "chttp2_simple_ssl_fullstack_disappearing_server_test", 
    "src": []
  }, 
  {
    "deps": [
      "end2end_certs", 
      "end2end_fixture_chttp2_simple_ssl_fullstack", 
      "end2end_test_early_server_shutdown_finishes_inflight_calls", 
      "gpr", 
      "gpr_test_util", 
      "grpc", 
      "grpc_test_util"
    ], 
    "headers": [], 
    "language": "c", 
    "name": "chttp2_simple_ssl_fullstack_early_server_shutdown_finishes_inflight_calls_test", 
    "src": []
  }, 
  {
    "deps": [
      "end2end_certs", 
      "end2end_fixture_chttp2_simple_ssl_fullstack", 
      "end2end_test_early_server_shutdown_finishes_tags", 
      "gpr", 
      "gpr_test_util", 
      "grpc", 
      "grpc_test_util"
    ], 
    "headers": [], 
    "language": "c", 
    "name": "chttp2_simple_ssl_fullstack_early_server_shutdown_finishes_tags_test", 
    "src": []
  }, 
  {
    "deps": [
      "end2end_certs", 
      "end2end_fixture_chttp2_simple_ssl_fullstack", 
      "end2end_test_empty_batch", 
      "gpr", 
      "gpr_test_util", 
      "grpc", 
      "grpc_test_util"
    ], 
    "headers": [], 
    "language": "c", 
    "name": "chttp2_simple_ssl_fullstack_empty_batch_test", 
    "src": []
  }, 
  {
    "deps": [
      "end2end_certs", 
      "end2end_fixture_chttp2_simple_ssl_fullstack", 
      "end2end_test_graceful_server_shutdown", 
      "gpr", 
      "gpr_test_util", 
      "grpc", 
      "grpc_test_util"
    ], 
    "headers": [], 
    "language": "c", 
    "name": "chttp2_simple_ssl_fullstack_graceful_server_shutdown_test", 
    "src": []
  }, 
  {
    "deps": [
      "end2end_certs", 
      "end2end_fixture_chttp2_simple_ssl_fullstack", 
      "end2end_test_invoke_large_request", 
      "gpr", 
      "gpr_test_util", 
      "grpc", 
      "grpc_test_util"
    ], 
    "headers": [], 
    "language": "c", 
    "name": "chttp2_simple_ssl_fullstack_invoke_large_request_test", 
    "src": []
  }, 
  {
    "deps": [
      "end2end_certs", 
      "end2end_fixture_chttp2_simple_ssl_fullstack", 
      "end2end_test_max_concurrent_streams", 
      "gpr", 
      "gpr_test_util", 
      "grpc", 
      "grpc_test_util"
    ], 
    "headers": [], 
    "language": "c", 
    "name": "chttp2_simple_ssl_fullstack_max_concurrent_streams_test", 
    "src": []
  }, 
  {
    "deps": [
      "end2end_certs", 
      "end2end_fixture_chttp2_simple_ssl_fullstack", 
      "end2end_test_max_message_length", 
      "gpr", 
      "gpr_test_util", 
      "grpc", 
      "grpc_test_util"
    ], 
    "headers": [], 
    "language": "c", 
    "name": "chttp2_simple_ssl_fullstack_max_message_length_test", 
    "src": []
  }, 
  {
    "deps": [
      "end2end_certs", 
      "end2end_fixture_chttp2_simple_ssl_fullstack", 
      "end2end_test_no_op", 
      "gpr", 
      "gpr_test_util", 
      "grpc", 
      "grpc_test_util"
    ], 
    "headers": [], 
    "language": "c", 
    "name": "chttp2_simple_ssl_fullstack_no_op_test", 
    "src": []
  }, 
  {
    "deps": [
      "end2end_certs", 
      "end2end_fixture_chttp2_simple_ssl_fullstack", 
      "end2end_test_ping_pong_streaming", 
      "gpr", 
      "gpr_test_util", 
      "grpc", 
      "grpc_test_util"
    ], 
    "headers": [], 
    "language": "c", 
    "name": "chttp2_simple_ssl_fullstack_ping_pong_streaming_test", 
    "src": []
  }, 
  {
    "deps": [
      "end2end_certs", 
      "end2end_fixture_chttp2_simple_ssl_fullstack", 
      "end2end_test_registered_call", 
      "gpr", 
      "gpr_test_util", 
      "grpc", 
      "grpc_test_util"
    ], 
    "headers": [], 
    "language": "c", 
    "name": "chttp2_simple_ssl_fullstack_registered_call_test", 
    "src": []
  }, 
  {
    "deps": [
      "end2end_certs", 
      "end2end_fixture_chttp2_simple_ssl_fullstack", 
      "end2end_test_request_response_with_binary_metadata_and_payload", 
      "gpr", 
      "gpr_test_util", 
      "grpc", 
      "grpc_test_util"
    ], 
    "headers": [], 
    "language": "c", 
    "name": "chttp2_simple_ssl_fullstack_request_response_with_binary_metadata_and_payload_test", 
    "src": []
  }, 
  {
    "deps": [
      "end2end_certs", 
      "end2end_fixture_chttp2_simple_ssl_fullstack", 
      "end2end_test_request_response_with_metadata_and_payload", 
      "gpr", 
      "gpr_test_util", 
      "grpc", 
      "grpc_test_util"
    ], 
    "headers": [], 
    "language": "c", 
    "name": "chttp2_simple_ssl_fullstack_request_response_with_metadata_and_payload_test", 
    "src": []
  }, 
  {
    "deps": [
      "end2end_certs", 
      "end2end_fixture_chttp2_simple_ssl_fullstack", 
      "end2end_test_request_response_with_payload", 
      "gpr", 
      "gpr_test_util", 
      "grpc", 
      "grpc_test_util"
    ], 
    "headers": [], 
    "language": "c", 
    "name": "chttp2_simple_ssl_fullstack_request_response_with_payload_test", 
    "src": []
  }, 
  {
    "deps": [
      "end2end_certs", 
      "end2end_fixture_chttp2_simple_ssl_fullstack", 
      "end2end_test_request_response_with_payload_and_call_creds", 
      "gpr", 
      "gpr_test_util", 
      "grpc", 
      "grpc_test_util"
    ], 
    "headers": [], 
    "language": "c", 
    "name": "chttp2_simple_ssl_fullstack_request_response_with_payload_and_call_creds_test", 
    "src": []
  }, 
  {
    "deps": [
      "end2end_certs", 
      "end2end_fixture_chttp2_simple_ssl_fullstack", 
      "end2end_test_request_response_with_trailing_metadata_and_payload", 
      "gpr", 
      "gpr_test_util", 
      "grpc", 
      "grpc_test_util"
    ], 
    "headers": [], 
    "language": "c", 
    "name": "chttp2_simple_ssl_fullstack_request_response_with_trailing_metadata_and_payload_test", 
    "src": []
  }, 
  {
    "deps": [
      "end2end_certs", 
      "end2end_fixture_chttp2_simple_ssl_fullstack", 
      "end2end_test_request_with_compressed_payload", 
      "gpr", 
      "gpr_test_util", 
      "grpc", 
      "grpc_test_util"
    ], 
    "headers": [], 
    "language": "c", 
    "name": "chttp2_simple_ssl_fullstack_request_with_compressed_payload_test", 
    "src": []
  }, 
  {
    "deps": [
      "end2end_certs", 
      "end2end_fixture_chttp2_simple_ssl_fullstack", 
      "end2end_test_request_with_flags", 
      "gpr", 
      "gpr_test_util", 
      "grpc", 
      "grpc_test_util"
    ], 
    "headers": [], 
    "language": "c", 
    "name": "chttp2_simple_ssl_fullstack_request_with_flags_test", 
    "src": []
  }, 
  {
    "deps": [
      "end2end_certs", 
      "end2end_fixture_chttp2_simple_ssl_fullstack", 
      "end2end_test_request_with_large_metadata", 
      "gpr", 
      "gpr_test_util", 
      "grpc", 
      "grpc_test_util"
    ], 
    "headers": [], 
    "language": "c", 
    "name": "chttp2_simple_ssl_fullstack_request_with_large_metadata_test", 
    "src": []
  }, 
  {
    "deps": [
      "end2end_certs", 
      "end2end_fixture_chttp2_simple_ssl_fullstack", 
      "end2end_test_request_with_payload", 
      "gpr", 
      "gpr_test_util", 
      "grpc", 
      "grpc_test_util"
    ], 
    "headers": [], 
    "language": "c", 
    "name": "chttp2_simple_ssl_fullstack_request_with_payload_test", 
    "src": []
  }, 
  {
    "deps": [
      "end2end_certs", 
      "end2end_fixture_chttp2_simple_ssl_fullstack", 
      "end2end_test_server_finishes_request", 
      "gpr", 
      "gpr_test_util", 
      "grpc", 
      "grpc_test_util"
    ], 
    "headers": [], 
    "language": "c", 
    "name": "chttp2_simple_ssl_fullstack_server_finishes_request_test", 
    "src": []
  }, 
  {
    "deps": [
      "end2end_certs", 
      "end2end_fixture_chttp2_simple_ssl_fullstack", 
      "end2end_test_simple_delayed_request", 
      "gpr", 
      "gpr_test_util", 
      "grpc", 
      "grpc_test_util"
    ], 
    "headers": [], 
    "language": "c", 
    "name": "chttp2_simple_ssl_fullstack_simple_delayed_request_test", 
    "src": []
  }, 
  {
    "deps": [
      "end2end_certs", 
      "end2end_fixture_chttp2_simple_ssl_fullstack", 
      "end2end_test_simple_request", 
      "gpr", 
      "gpr_test_util", 
      "grpc", 
      "grpc_test_util"
    ], 
    "headers": [], 
    "language": "c", 
    "name": "chttp2_simple_ssl_fullstack_simple_request_test", 
    "src": []
  }, 
  {
    "deps": [
      "end2end_certs", 
      "end2end_fixture_chttp2_simple_ssl_fullstack", 
      "end2end_test_simple_request_with_high_initial_sequence_number", 
      "gpr", 
      "gpr_test_util", 
      "grpc", 
      "grpc_test_util"
    ], 
    "headers": [], 
    "language": "c", 
    "name": "chttp2_simple_ssl_fullstack_simple_request_with_high_initial_sequence_number_test", 
    "src": []
  }, 
  {
    "deps": [
      "end2end_certs", 
      "end2end_fixture_chttp2_simple_ssl_fullstack_with_poll", 
      "end2end_test_bad_hostname", 
      "gpr", 
      "gpr_test_util", 
      "grpc", 
      "grpc_test_util"
    ], 
    "headers": [], 
    "language": "c", 
    "name": "chttp2_simple_ssl_fullstack_with_poll_bad_hostname_test", 
    "src": []
  }, 
  {
    "deps": [
      "end2end_certs", 
      "end2end_fixture_chttp2_simple_ssl_fullstack_with_poll", 
      "end2end_test_cancel_after_accept", 
      "gpr", 
      "gpr_test_util", 
      "grpc", 
      "grpc_test_util"
    ], 
    "headers": [], 
    "language": "c", 
    "name": "chttp2_simple_ssl_fullstack_with_poll_cancel_after_accept_test", 
    "src": []
  }, 
  {
    "deps": [
      "end2end_certs", 
      "end2end_fixture_chttp2_simple_ssl_fullstack_with_poll", 
      "end2end_test_cancel_after_accept_and_writes_closed", 
      "gpr", 
      "gpr_test_util", 
      "grpc", 
      "grpc_test_util"
    ], 
    "headers": [], 
    "language": "c", 
    "name": "chttp2_simple_ssl_fullstack_with_poll_cancel_after_accept_and_writes_closed_test", 
    "src": []
  }, 
  {
    "deps": [
      "end2end_certs", 
      "end2end_fixture_chttp2_simple_ssl_fullstack_with_poll", 
      "end2end_test_cancel_after_invoke", 
      "gpr", 
      "gpr_test_util", 
      "grpc", 
      "grpc_test_util"
    ], 
    "headers": [], 
    "language": "c", 
    "name": "chttp2_simple_ssl_fullstack_with_poll_cancel_after_invoke_test", 
    "src": []
  }, 
  {
    "deps": [
      "end2end_certs", 
      "end2end_fixture_chttp2_simple_ssl_fullstack_with_poll", 
      "end2end_test_cancel_before_invoke", 
      "gpr", 
      "gpr_test_util", 
      "grpc", 
      "grpc_test_util"
    ], 
    "headers": [], 
    "language": "c", 
    "name": "chttp2_simple_ssl_fullstack_with_poll_cancel_before_invoke_test", 
    "src": []
  }, 
  {
    "deps": [
      "end2end_certs", 
      "end2end_fixture_chttp2_simple_ssl_fullstack_with_poll", 
      "end2end_test_cancel_in_a_vacuum", 
      "gpr", 
      "gpr_test_util", 
      "grpc", 
      "grpc_test_util"
    ], 
    "headers": [], 
    "language": "c", 
    "name": "chttp2_simple_ssl_fullstack_with_poll_cancel_in_a_vacuum_test", 
    "src": []
  }, 
  {
    "deps": [
      "end2end_certs", 
      "end2end_fixture_chttp2_simple_ssl_fullstack_with_poll", 
      "end2end_test_census_simple_request", 
      "gpr", 
      "gpr_test_util", 
      "grpc", 
      "grpc_test_util"
    ], 
    "headers": [], 
    "language": "c", 
    "name": "chttp2_simple_ssl_fullstack_with_poll_census_simple_request_test", 
    "src": []
  }, 
  {
    "deps": [
      "end2end_certs", 
      "end2end_fixture_chttp2_simple_ssl_fullstack_with_poll", 
      "end2end_test_disappearing_server", 
      "gpr", 
      "gpr_test_util", 
      "grpc", 
      "grpc_test_util"
    ], 
    "headers": [], 
    "language": "c", 
    "name": "chttp2_simple_ssl_fullstack_with_poll_disappearing_server_test", 
    "src": []
  }, 
  {
    "deps": [
      "end2end_certs", 
      "end2end_fixture_chttp2_simple_ssl_fullstack_with_poll", 
      "end2end_test_early_server_shutdown_finishes_inflight_calls", 
      "gpr", 
      "gpr_test_util", 
      "grpc", 
      "grpc_test_util"
    ], 
    "headers": [], 
    "language": "c", 
    "name": "chttp2_simple_ssl_fullstack_with_poll_early_server_shutdown_finishes_inflight_calls_test", 
    "src": []
  }, 
  {
    "deps": [
      "end2end_certs", 
      "end2end_fixture_chttp2_simple_ssl_fullstack_with_poll", 
      "end2end_test_early_server_shutdown_finishes_tags", 
      "gpr", 
      "gpr_test_util", 
      "grpc", 
      "grpc_test_util"
    ], 
    "headers": [], 
    "language": "c", 
    "name": "chttp2_simple_ssl_fullstack_with_poll_early_server_shutdown_finishes_tags_test", 
    "src": []
  }, 
  {
    "deps": [
      "end2end_certs", 
      "end2end_fixture_chttp2_simple_ssl_fullstack_with_poll", 
      "end2end_test_empty_batch", 
      "gpr", 
      "gpr_test_util", 
      "grpc", 
      "grpc_test_util"
    ], 
    "headers": [], 
    "language": "c", 
    "name": "chttp2_simple_ssl_fullstack_with_poll_empty_batch_test", 
    "src": []
  }, 
  {
    "deps": [
      "end2end_certs", 
      "end2end_fixture_chttp2_simple_ssl_fullstack_with_poll", 
      "end2end_test_graceful_server_shutdown", 
      "gpr", 
      "gpr_test_util", 
      "grpc", 
      "grpc_test_util"
    ], 
    "headers": [], 
    "language": "c", 
    "name": "chttp2_simple_ssl_fullstack_with_poll_graceful_server_shutdown_test", 
    "src": []
  }, 
  {
    "deps": [
      "end2end_certs", 
      "end2end_fixture_chttp2_simple_ssl_fullstack_with_poll", 
      "end2end_test_invoke_large_request", 
      "gpr", 
      "gpr_test_util", 
      "grpc", 
      "grpc_test_util"
    ], 
    "headers": [], 
    "language": "c", 
    "name": "chttp2_simple_ssl_fullstack_with_poll_invoke_large_request_test", 
    "src": []
  }, 
  {
    "deps": [
      "end2end_certs", 
      "end2end_fixture_chttp2_simple_ssl_fullstack_with_poll", 
      "end2end_test_max_concurrent_streams", 
      "gpr", 
      "gpr_test_util", 
      "grpc", 
      "grpc_test_util"
    ], 
    "headers": [], 
    "language": "c", 
    "name": "chttp2_simple_ssl_fullstack_with_poll_max_concurrent_streams_test", 
    "src": []
  }, 
  {
    "deps": [
      "end2end_certs", 
      "end2end_fixture_chttp2_simple_ssl_fullstack_with_poll", 
      "end2end_test_max_message_length", 
      "gpr", 
      "gpr_test_util", 
      "grpc", 
      "grpc_test_util"
    ], 
    "headers": [], 
    "language": "c", 
    "name": "chttp2_simple_ssl_fullstack_with_poll_max_message_length_test", 
    "src": []
  }, 
  {
    "deps": [
      "end2end_certs", 
      "end2end_fixture_chttp2_simple_ssl_fullstack_with_poll", 
      "end2end_test_no_op", 
      "gpr", 
      "gpr_test_util", 
      "grpc", 
      "grpc_test_util"
    ], 
    "headers": [], 
    "language": "c", 
    "name": "chttp2_simple_ssl_fullstack_with_poll_no_op_test", 
    "src": []
  }, 
  {
    "deps": [
      "end2end_certs", 
      "end2end_fixture_chttp2_simple_ssl_fullstack_with_poll", 
      "end2end_test_ping_pong_streaming", 
      "gpr", 
      "gpr_test_util", 
      "grpc", 
      "grpc_test_util"
    ], 
    "headers": [], 
    "language": "c", 
    "name": "chttp2_simple_ssl_fullstack_with_poll_ping_pong_streaming_test", 
    "src": []
  }, 
  {
    "deps": [
      "end2end_certs", 
      "end2end_fixture_chttp2_simple_ssl_fullstack_with_poll", 
      "end2end_test_registered_call", 
      "gpr", 
      "gpr_test_util", 
      "grpc", 
      "grpc_test_util"
    ], 
    "headers": [], 
    "language": "c", 
    "name": "chttp2_simple_ssl_fullstack_with_poll_registered_call_test", 
    "src": []
  }, 
  {
    "deps": [
      "end2end_certs", 
      "end2end_fixture_chttp2_simple_ssl_fullstack_with_poll", 
      "end2end_test_request_response_with_binary_metadata_and_payload", 
      "gpr", 
      "gpr_test_util", 
      "grpc", 
      "grpc_test_util"
    ], 
    "headers": [], 
    "language": "c", 
    "name": "chttp2_simple_ssl_fullstack_with_poll_request_response_with_binary_metadata_and_payload_test", 
    "src": []
  }, 
  {
    "deps": [
      "end2end_certs", 
      "end2end_fixture_chttp2_simple_ssl_fullstack_with_poll", 
      "end2end_test_request_response_with_metadata_and_payload", 
      "gpr", 
      "gpr_test_util", 
      "grpc", 
      "grpc_test_util"
    ], 
    "headers": [], 
    "language": "c", 
    "name": "chttp2_simple_ssl_fullstack_with_poll_request_response_with_metadata_and_payload_test", 
    "src": []
  }, 
  {
    "deps": [
      "end2end_certs", 
      "end2end_fixture_chttp2_simple_ssl_fullstack_with_poll", 
      "end2end_test_request_response_with_payload", 
      "gpr", 
      "gpr_test_util", 
      "grpc", 
      "grpc_test_util"
    ], 
    "headers": [], 
    "language": "c", 
    "name": "chttp2_simple_ssl_fullstack_with_poll_request_response_with_payload_test", 
    "src": []
  }, 
  {
    "deps": [
      "end2end_certs", 
      "end2end_fixture_chttp2_simple_ssl_fullstack_with_poll", 
      "end2end_test_request_response_with_payload_and_call_creds", 
      "gpr", 
      "gpr_test_util", 
      "grpc", 
      "grpc_test_util"
    ], 
    "headers": [], 
    "language": "c", 
    "name": "chttp2_simple_ssl_fullstack_with_poll_request_response_with_payload_and_call_creds_test", 
    "src": []
  }, 
  {
    "deps": [
      "end2end_certs", 
      "end2end_fixture_chttp2_simple_ssl_fullstack_with_poll", 
      "end2end_test_request_response_with_trailing_metadata_and_payload", 
      "gpr", 
      "gpr_test_util", 
      "grpc", 
      "grpc_test_util"
    ], 
    "headers": [], 
    "language": "c", 
    "name": "chttp2_simple_ssl_fullstack_with_poll_request_response_with_trailing_metadata_and_payload_test", 
    "src": []
  }, 
  {
    "deps": [
      "end2end_certs", 
      "end2end_fixture_chttp2_simple_ssl_fullstack_with_poll", 
      "end2end_test_request_with_compressed_payload", 
      "gpr", 
      "gpr_test_util", 
      "grpc", 
      "grpc_test_util"
    ], 
    "headers": [], 
    "language": "c", 
    "name": "chttp2_simple_ssl_fullstack_with_poll_request_with_compressed_payload_test", 
    "src": []
  }, 
  {
    "deps": [
      "end2end_certs", 
      "end2end_fixture_chttp2_simple_ssl_fullstack_with_poll", 
      "end2end_test_request_with_flags", 
      "gpr", 
      "gpr_test_util", 
      "grpc", 
      "grpc_test_util"
    ], 
    "headers": [], 
    "language": "c", 
    "name": "chttp2_simple_ssl_fullstack_with_poll_request_with_flags_test", 
    "src": []
  }, 
  {
    "deps": [
      "end2end_certs", 
      "end2end_fixture_chttp2_simple_ssl_fullstack_with_poll", 
      "end2end_test_request_with_large_metadata", 
      "gpr", 
      "gpr_test_util", 
      "grpc", 
      "grpc_test_util"
    ], 
    "headers": [], 
    "language": "c", 
    "name": "chttp2_simple_ssl_fullstack_with_poll_request_with_large_metadata_test", 
    "src": []
  }, 
  {
    "deps": [
      "end2end_certs", 
      "end2end_fixture_chttp2_simple_ssl_fullstack_with_poll", 
      "end2end_test_request_with_payload", 
      "gpr", 
      "gpr_test_util", 
      "grpc", 
      "grpc_test_util"
    ], 
    "headers": [], 
    "language": "c", 
    "name": "chttp2_simple_ssl_fullstack_with_poll_request_with_payload_test", 
    "src": []
  }, 
  {
    "deps": [
      "end2end_certs", 
      "end2end_fixture_chttp2_simple_ssl_fullstack_with_poll", 
      "end2end_test_server_finishes_request", 
      "gpr", 
      "gpr_test_util", 
      "grpc", 
      "grpc_test_util"
    ], 
    "headers": [], 
    "language": "c", 
    "name": "chttp2_simple_ssl_fullstack_with_poll_server_finishes_request_test", 
    "src": []
  }, 
  {
    "deps": [
      "end2end_certs", 
      "end2end_fixture_chttp2_simple_ssl_fullstack_with_poll", 
      "end2end_test_simple_delayed_request", 
      "gpr", 
      "gpr_test_util", 
      "grpc", 
      "grpc_test_util"
    ], 
    "headers": [], 
    "language": "c", 
    "name": "chttp2_simple_ssl_fullstack_with_poll_simple_delayed_request_test", 
    "src": []
  }, 
  {
    "deps": [
      "end2end_certs", 
      "end2end_fixture_chttp2_simple_ssl_fullstack_with_poll", 
      "end2end_test_simple_request", 
      "gpr", 
      "gpr_test_util", 
      "grpc", 
      "grpc_test_util"
    ], 
    "headers": [], 
    "language": "c", 
    "name": "chttp2_simple_ssl_fullstack_with_poll_simple_request_test", 
    "src": []
  }, 
  {
    "deps": [
      "end2end_certs", 
      "end2end_fixture_chttp2_simple_ssl_fullstack_with_poll", 
      "end2end_test_simple_request_with_high_initial_sequence_number", 
      "gpr", 
      "gpr_test_util", 
      "grpc", 
      "grpc_test_util"
    ], 
    "headers": [], 
    "language": "c", 
    "name": "chttp2_simple_ssl_fullstack_with_poll_simple_request_with_high_initial_sequence_number_test", 
    "src": []
  }, 
  {
    "deps": [
      "end2end_certs", 
      "end2end_fixture_chttp2_simple_ssl_with_oauth2_fullstack", 
      "end2end_test_bad_hostname", 
      "gpr", 
      "gpr_test_util", 
      "grpc", 
      "grpc_test_util"
    ], 
    "headers": [], 
    "language": "c", 
    "name": "chttp2_simple_ssl_with_oauth2_fullstack_bad_hostname_test", 
    "src": []
  }, 
  {
    "deps": [
      "end2end_certs", 
      "end2end_fixture_chttp2_simple_ssl_with_oauth2_fullstack", 
      "end2end_test_cancel_after_accept", 
      "gpr", 
      "gpr_test_util", 
      "grpc", 
      "grpc_test_util"
    ], 
    "headers": [], 
    "language": "c", 
    "name": "chttp2_simple_ssl_with_oauth2_fullstack_cancel_after_accept_test", 
    "src": []
  }, 
  {
    "deps": [
      "end2end_certs", 
      "end2end_fixture_chttp2_simple_ssl_with_oauth2_fullstack", 
      "end2end_test_cancel_after_accept_and_writes_closed", 
      "gpr", 
      "gpr_test_util", 
      "grpc", 
      "grpc_test_util"
    ], 
    "headers": [], 
    "language": "c", 
    "name": "chttp2_simple_ssl_with_oauth2_fullstack_cancel_after_accept_and_writes_closed_test", 
    "src": []
  }, 
  {
    "deps": [
      "end2end_certs", 
      "end2end_fixture_chttp2_simple_ssl_with_oauth2_fullstack", 
      "end2end_test_cancel_after_invoke", 
      "gpr", 
      "gpr_test_util", 
      "grpc", 
      "grpc_test_util"
    ], 
    "headers": [], 
    "language": "c", 
    "name": "chttp2_simple_ssl_with_oauth2_fullstack_cancel_after_invoke_test", 
    "src": []
  }, 
  {
    "deps": [
      "end2end_certs", 
      "end2end_fixture_chttp2_simple_ssl_with_oauth2_fullstack", 
      "end2end_test_cancel_before_invoke", 
      "gpr", 
      "gpr_test_util", 
      "grpc", 
      "grpc_test_util"
    ], 
    "headers": [], 
    "language": "c", 
    "name": "chttp2_simple_ssl_with_oauth2_fullstack_cancel_before_invoke_test", 
    "src": []
  }, 
  {
    "deps": [
      "end2end_certs", 
      "end2end_fixture_chttp2_simple_ssl_with_oauth2_fullstack", 
      "end2end_test_cancel_in_a_vacuum", 
      "gpr", 
      "gpr_test_util", 
      "grpc", 
      "grpc_test_util"
    ], 
    "headers": [], 
    "language": "c", 
    "name": "chttp2_simple_ssl_with_oauth2_fullstack_cancel_in_a_vacuum_test", 
    "src": []
  }, 
  {
    "deps": [
      "end2end_certs", 
      "end2end_fixture_chttp2_simple_ssl_with_oauth2_fullstack", 
      "end2end_test_census_simple_request", 
      "gpr", 
      "gpr_test_util", 
      "grpc", 
      "grpc_test_util"
    ], 
    "headers": [], 
    "language": "c", 
    "name": "chttp2_simple_ssl_with_oauth2_fullstack_census_simple_request_test", 
    "src": []
  }, 
  {
    "deps": [
      "end2end_certs", 
      "end2end_fixture_chttp2_simple_ssl_with_oauth2_fullstack", 
      "end2end_test_disappearing_server", 
      "gpr", 
      "gpr_test_util", 
      "grpc", 
      "grpc_test_util"
    ], 
    "headers": [], 
    "language": "c", 
    "name": "chttp2_simple_ssl_with_oauth2_fullstack_disappearing_server_test", 
    "src": []
  }, 
  {
    "deps": [
      "end2end_certs", 
      "end2end_fixture_chttp2_simple_ssl_with_oauth2_fullstack", 
      "end2end_test_early_server_shutdown_finishes_inflight_calls", 
      "gpr", 
      "gpr_test_util", 
      "grpc", 
      "grpc_test_util"
    ], 
    "headers": [], 
    "language": "c", 
    "name": "chttp2_simple_ssl_with_oauth2_fullstack_early_server_shutdown_finishes_inflight_calls_test", 
    "src": []
  }, 
  {
    "deps": [
      "end2end_certs", 
      "end2end_fixture_chttp2_simple_ssl_with_oauth2_fullstack", 
      "end2end_test_early_server_shutdown_finishes_tags", 
      "gpr", 
      "gpr_test_util", 
      "grpc", 
      "grpc_test_util"
    ], 
    "headers": [], 
    "language": "c", 
    "name": "chttp2_simple_ssl_with_oauth2_fullstack_early_server_shutdown_finishes_tags_test", 
    "src": []
  }, 
  {
    "deps": [
      "end2end_certs", 
      "end2end_fixture_chttp2_simple_ssl_with_oauth2_fullstack", 
      "end2end_test_empty_batch", 
      "gpr", 
      "gpr_test_util", 
      "grpc", 
      "grpc_test_util"
    ], 
    "headers": [], 
    "language": "c", 
    "name": "chttp2_simple_ssl_with_oauth2_fullstack_empty_batch_test", 
    "src": []
  }, 
  {
    "deps": [
      "end2end_certs", 
      "end2end_fixture_chttp2_simple_ssl_with_oauth2_fullstack", 
      "end2end_test_graceful_server_shutdown", 
      "gpr", 
      "gpr_test_util", 
      "grpc", 
      "grpc_test_util"
    ], 
    "headers": [], 
    "language": "c", 
    "name": "chttp2_simple_ssl_with_oauth2_fullstack_graceful_server_shutdown_test", 
    "src": []
  }, 
  {
    "deps": [
      "end2end_certs", 
      "end2end_fixture_chttp2_simple_ssl_with_oauth2_fullstack", 
      "end2end_test_invoke_large_request", 
      "gpr", 
      "gpr_test_util", 
      "grpc", 
      "grpc_test_util"
    ], 
    "headers": [], 
    "language": "c", 
    "name": "chttp2_simple_ssl_with_oauth2_fullstack_invoke_large_request_test", 
    "src": []
  }, 
  {
    "deps": [
      "end2end_certs", 
      "end2end_fixture_chttp2_simple_ssl_with_oauth2_fullstack", 
      "end2end_test_max_concurrent_streams", 
      "gpr", 
      "gpr_test_util", 
      "grpc", 
      "grpc_test_util"
    ], 
    "headers": [], 
    "language": "c", 
    "name": "chttp2_simple_ssl_with_oauth2_fullstack_max_concurrent_streams_test", 
    "src": []
  }, 
  {
    "deps": [
      "end2end_certs", 
      "end2end_fixture_chttp2_simple_ssl_with_oauth2_fullstack", 
      "end2end_test_max_message_length", 
      "gpr", 
      "gpr_test_util", 
      "grpc", 
      "grpc_test_util"
    ], 
    "headers": [], 
    "language": "c", 
    "name": "chttp2_simple_ssl_with_oauth2_fullstack_max_message_length_test", 
    "src": []
  }, 
  {
    "deps": [
      "end2end_certs", 
      "end2end_fixture_chttp2_simple_ssl_with_oauth2_fullstack", 
      "end2end_test_no_op", 
      "gpr", 
      "gpr_test_util", 
      "grpc", 
      "grpc_test_util"
    ], 
    "headers": [], 
    "language": "c", 
    "name": "chttp2_simple_ssl_with_oauth2_fullstack_no_op_test", 
    "src": []
  }, 
  {
    "deps": [
      "end2end_certs", 
      "end2end_fixture_chttp2_simple_ssl_with_oauth2_fullstack", 
      "end2end_test_ping_pong_streaming", 
      "gpr", 
      "gpr_test_util", 
      "grpc", 
      "grpc_test_util"
    ], 
    "headers": [], 
    "language": "c", 
    "name": "chttp2_simple_ssl_with_oauth2_fullstack_ping_pong_streaming_test", 
    "src": []
  }, 
  {
    "deps": [
      "end2end_certs", 
      "end2end_fixture_chttp2_simple_ssl_with_oauth2_fullstack", 
      "end2end_test_registered_call", 
      "gpr", 
      "gpr_test_util", 
      "grpc", 
      "grpc_test_util"
    ], 
    "headers": [], 
    "language": "c", 
    "name": "chttp2_simple_ssl_with_oauth2_fullstack_registered_call_test", 
    "src": []
  }, 
  {
    "deps": [
      "end2end_certs", 
      "end2end_fixture_chttp2_simple_ssl_with_oauth2_fullstack", 
      "end2end_test_request_response_with_binary_metadata_and_payload", 
      "gpr", 
      "gpr_test_util", 
      "grpc", 
      "grpc_test_util"
    ], 
    "headers": [], 
    "language": "c", 
    "name": "chttp2_simple_ssl_with_oauth2_fullstack_request_response_with_binary_metadata_and_payload_test", 
    "src": []
  }, 
  {
    "deps": [
      "end2end_certs", 
      "end2end_fixture_chttp2_simple_ssl_with_oauth2_fullstack", 
      "end2end_test_request_response_with_metadata_and_payload", 
      "gpr", 
      "gpr_test_util", 
      "grpc", 
      "grpc_test_util"
    ], 
    "headers": [], 
    "language": "c", 
    "name": "chttp2_simple_ssl_with_oauth2_fullstack_request_response_with_metadata_and_payload_test", 
    "src": []
  }, 
  {
    "deps": [
      "end2end_certs", 
      "end2end_fixture_chttp2_simple_ssl_with_oauth2_fullstack", 
      "end2end_test_request_response_with_payload", 
      "gpr", 
      "gpr_test_util", 
      "grpc", 
      "grpc_test_util"
    ], 
    "headers": [], 
    "language": "c", 
    "name": "chttp2_simple_ssl_with_oauth2_fullstack_request_response_with_payload_test", 
    "src": []
  }, 
  {
    "deps": [
      "end2end_certs", 
      "end2end_fixture_chttp2_simple_ssl_with_oauth2_fullstack", 
      "end2end_test_request_response_with_payload_and_call_creds", 
      "gpr", 
      "gpr_test_util", 
      "grpc", 
      "grpc_test_util"
    ], 
    "headers": [], 
    "language": "c", 
    "name": "chttp2_simple_ssl_with_oauth2_fullstack_request_response_with_payload_and_call_creds_test", 
    "src": []
  }, 
  {
    "deps": [
      "end2end_certs", 
      "end2end_fixture_chttp2_simple_ssl_with_oauth2_fullstack", 
      "end2end_test_request_response_with_trailing_metadata_and_payload", 
      "gpr", 
      "gpr_test_util", 
      "grpc", 
      "grpc_test_util"
    ], 
    "headers": [], 
    "language": "c", 
    "name": "chttp2_simple_ssl_with_oauth2_fullstack_request_response_with_trailing_metadata_and_payload_test", 
    "src": []
  }, 
  {
    "deps": [
      "end2end_certs", 
      "end2end_fixture_chttp2_simple_ssl_with_oauth2_fullstack", 
      "end2end_test_request_with_compressed_payload", 
      "gpr", 
      "gpr_test_util", 
      "grpc", 
      "grpc_test_util"
    ], 
    "headers": [], 
    "language": "c", 
    "name": "chttp2_simple_ssl_with_oauth2_fullstack_request_with_compressed_payload_test", 
    "src": []
  }, 
  {
    "deps": [
      "end2end_certs", 
      "end2end_fixture_chttp2_simple_ssl_with_oauth2_fullstack", 
      "end2end_test_request_with_flags", 
      "gpr", 
      "gpr_test_util", 
      "grpc", 
      "grpc_test_util"
    ], 
    "headers": [], 
    "language": "c", 
    "name": "chttp2_simple_ssl_with_oauth2_fullstack_request_with_flags_test", 
    "src": []
  }, 
  {
    "deps": [
      "end2end_certs", 
      "end2end_fixture_chttp2_simple_ssl_with_oauth2_fullstack", 
      "end2end_test_request_with_large_metadata", 
      "gpr", 
      "gpr_test_util", 
      "grpc", 
      "grpc_test_util"
    ], 
    "headers": [], 
    "language": "c", 
    "name": "chttp2_simple_ssl_with_oauth2_fullstack_request_with_large_metadata_test", 
    "src": []
  }, 
  {
    "deps": [
      "end2end_certs", 
      "end2end_fixture_chttp2_simple_ssl_with_oauth2_fullstack", 
      "end2end_test_request_with_payload", 
      "gpr", 
      "gpr_test_util", 
      "grpc", 
      "grpc_test_util"
    ], 
    "headers": [], 
    "language": "c", 
    "name": "chttp2_simple_ssl_with_oauth2_fullstack_request_with_payload_test", 
    "src": []
  }, 
  {
    "deps": [
      "end2end_certs", 
      "end2end_fixture_chttp2_simple_ssl_with_oauth2_fullstack", 
      "end2end_test_server_finishes_request", 
      "gpr", 
      "gpr_test_util", 
      "grpc", 
      "grpc_test_util"
    ], 
    "headers": [], 
    "language": "c", 
    "name": "chttp2_simple_ssl_with_oauth2_fullstack_server_finishes_request_test", 
    "src": []
  }, 
  {
    "deps": [
      "end2end_certs", 
      "end2end_fixture_chttp2_simple_ssl_with_oauth2_fullstack", 
      "end2end_test_simple_delayed_request", 
      "gpr", 
      "gpr_test_util", 
      "grpc", 
      "grpc_test_util"
    ], 
    "headers": [], 
    "language": "c", 
    "name": "chttp2_simple_ssl_with_oauth2_fullstack_simple_delayed_request_test", 
    "src": []
  }, 
  {
    "deps": [
      "end2end_certs", 
      "end2end_fixture_chttp2_simple_ssl_with_oauth2_fullstack", 
      "end2end_test_simple_request", 
      "gpr", 
      "gpr_test_util", 
      "grpc", 
      "grpc_test_util"
    ], 
    "headers": [], 
    "language": "c", 
    "name": "chttp2_simple_ssl_with_oauth2_fullstack_simple_request_test", 
    "src": []
  }, 
  {
    "deps": [
      "end2end_certs", 
      "end2end_fixture_chttp2_simple_ssl_with_oauth2_fullstack", 
      "end2end_test_simple_request_with_high_initial_sequence_number", 
      "gpr", 
      "gpr_test_util", 
      "grpc", 
      "grpc_test_util"
    ], 
    "headers": [], 
    "language": "c", 
    "name": "chttp2_simple_ssl_with_oauth2_fullstack_simple_request_with_high_initial_sequence_number_test", 
    "src": []
  }, 
  {
    "deps": [
      "end2end_certs", 
      "end2end_fixture_chttp2_socket_pair", 
      "end2end_test_bad_hostname", 
      "gpr", 
      "gpr_test_util", 
      "grpc", 
      "grpc_test_util"
    ], 
    "headers": [], 
    "language": "c", 
    "name": "chttp2_socket_pair_bad_hostname_test", 
    "src": []
  }, 
  {
    "deps": [
      "end2end_certs", 
      "end2end_fixture_chttp2_socket_pair", 
      "end2end_test_cancel_after_accept", 
      "gpr", 
      "gpr_test_util", 
      "grpc", 
      "grpc_test_util"
    ], 
    "headers": [], 
    "language": "c", 
    "name": "chttp2_socket_pair_cancel_after_accept_test", 
    "src": []
  }, 
  {
    "deps": [
      "end2end_certs", 
      "end2end_fixture_chttp2_socket_pair", 
      "end2end_test_cancel_after_accept_and_writes_closed", 
      "gpr", 
      "gpr_test_util", 
      "grpc", 
      "grpc_test_util"
    ], 
    "headers": [], 
    "language": "c", 
    "name": "chttp2_socket_pair_cancel_after_accept_and_writes_closed_test", 
    "src": []
  }, 
  {
    "deps": [
      "end2end_certs", 
      "end2end_fixture_chttp2_socket_pair", 
      "end2end_test_cancel_after_invoke", 
      "gpr", 
      "gpr_test_util", 
      "grpc", 
      "grpc_test_util"
    ], 
    "headers": [], 
    "language": "c", 
    "name": "chttp2_socket_pair_cancel_after_invoke_test", 
    "src": []
  }, 
  {
    "deps": [
      "end2end_certs", 
      "end2end_fixture_chttp2_socket_pair", 
      "end2end_test_cancel_before_invoke", 
      "gpr", 
      "gpr_test_util", 
      "grpc", 
      "grpc_test_util"
    ], 
    "headers": [], 
    "language": "c", 
    "name": "chttp2_socket_pair_cancel_before_invoke_test", 
    "src": []
  }, 
  {
    "deps": [
      "end2end_certs", 
      "end2end_fixture_chttp2_socket_pair", 
      "end2end_test_cancel_in_a_vacuum", 
      "gpr", 
      "gpr_test_util", 
      "grpc", 
      "grpc_test_util"
    ], 
    "headers": [], 
    "language": "c", 
    "name": "chttp2_socket_pair_cancel_in_a_vacuum_test", 
    "src": []
  }, 
  {
    "deps": [
      "end2end_certs", 
      "end2end_fixture_chttp2_socket_pair", 
      "end2end_test_census_simple_request", 
      "gpr", 
      "gpr_test_util", 
      "grpc", 
      "grpc_test_util"
    ], 
    "headers": [], 
    "language": "c", 
    "name": "chttp2_socket_pair_census_simple_request_test", 
    "src": []
  }, 
  {
    "deps": [
      "end2end_certs", 
      "end2end_fixture_chttp2_socket_pair", 
      "end2end_test_disappearing_server", 
      "gpr", 
      "gpr_test_util", 
      "grpc", 
      "grpc_test_util"
    ], 
    "headers": [], 
    "language": "c", 
    "name": "chttp2_socket_pair_disappearing_server_test", 
    "src": []
  }, 
  {
    "deps": [
      "end2end_certs", 
      "end2end_fixture_chttp2_socket_pair", 
      "end2end_test_early_server_shutdown_finishes_inflight_calls", 
      "gpr", 
      "gpr_test_util", 
      "grpc", 
      "grpc_test_util"
    ], 
    "headers": [], 
    "language": "c", 
    "name": "chttp2_socket_pair_early_server_shutdown_finishes_inflight_calls_test", 
    "src": []
  }, 
  {
    "deps": [
      "end2end_certs", 
      "end2end_fixture_chttp2_socket_pair", 
      "end2end_test_early_server_shutdown_finishes_tags", 
      "gpr", 
      "gpr_test_util", 
      "grpc", 
      "grpc_test_util"
    ], 
    "headers": [], 
    "language": "c", 
    "name": "chttp2_socket_pair_early_server_shutdown_finishes_tags_test", 
    "src": []
  }, 
  {
    "deps": [
      "end2end_certs", 
      "end2end_fixture_chttp2_socket_pair", 
      "end2end_test_empty_batch", 
      "gpr", 
      "gpr_test_util", 
      "grpc", 
      "grpc_test_util"
    ], 
    "headers": [], 
    "language": "c", 
    "name": "chttp2_socket_pair_empty_batch_test", 
    "src": []
  }, 
  {
    "deps": [
      "end2end_certs", 
      "end2end_fixture_chttp2_socket_pair", 
      "end2end_test_graceful_server_shutdown", 
      "gpr", 
      "gpr_test_util", 
      "grpc", 
      "grpc_test_util"
    ], 
    "headers": [], 
    "language": "c", 
    "name": "chttp2_socket_pair_graceful_server_shutdown_test", 
    "src": []
  }, 
  {
    "deps": [
      "end2end_certs", 
      "end2end_fixture_chttp2_socket_pair", 
      "end2end_test_invoke_large_request", 
      "gpr", 
      "gpr_test_util", 
      "grpc", 
      "grpc_test_util"
    ], 
    "headers": [], 
    "language": "c", 
    "name": "chttp2_socket_pair_invoke_large_request_test", 
    "src": []
  }, 
  {
    "deps": [
      "end2end_certs", 
      "end2end_fixture_chttp2_socket_pair", 
      "end2end_test_max_concurrent_streams", 
      "gpr", 
      "gpr_test_util", 
      "grpc", 
      "grpc_test_util"
    ], 
    "headers": [], 
    "language": "c", 
    "name": "chttp2_socket_pair_max_concurrent_streams_test", 
    "src": []
  }, 
  {
    "deps": [
      "end2end_certs", 
      "end2end_fixture_chttp2_socket_pair", 
      "end2end_test_max_message_length", 
      "gpr", 
      "gpr_test_util", 
      "grpc", 
      "grpc_test_util"
    ], 
    "headers": [], 
    "language": "c", 
    "name": "chttp2_socket_pair_max_message_length_test", 
    "src": []
  }, 
  {
    "deps": [
      "end2end_certs", 
      "end2end_fixture_chttp2_socket_pair", 
      "end2end_test_no_op", 
      "gpr", 
      "gpr_test_util", 
      "grpc", 
      "grpc_test_util"
    ], 
    "headers": [], 
    "language": "c", 
    "name": "chttp2_socket_pair_no_op_test", 
    "src": []
  }, 
  {
    "deps": [
      "end2end_certs", 
      "end2end_fixture_chttp2_socket_pair", 
      "end2end_test_ping_pong_streaming", 
      "gpr", 
      "gpr_test_util", 
      "grpc", 
      "grpc_test_util"
    ], 
    "headers": [], 
    "language": "c", 
    "name": "chttp2_socket_pair_ping_pong_streaming_test", 
    "src": []
  }, 
  {
    "deps": [
      "end2end_certs", 
      "end2end_fixture_chttp2_socket_pair", 
      "end2end_test_registered_call", 
      "gpr", 
      "gpr_test_util", 
      "grpc", 
      "grpc_test_util"
    ], 
    "headers": [], 
    "language": "c", 
    "name": "chttp2_socket_pair_registered_call_test", 
    "src": []
  }, 
  {
    "deps": [
      "end2end_certs", 
      "end2end_fixture_chttp2_socket_pair", 
      "end2end_test_request_response_with_binary_metadata_and_payload", 
      "gpr", 
      "gpr_test_util", 
      "grpc", 
      "grpc_test_util"
    ], 
    "headers": [], 
    "language": "c", 
    "name": "chttp2_socket_pair_request_response_with_binary_metadata_and_payload_test", 
    "src": []
  }, 
  {
    "deps": [
      "end2end_certs", 
      "end2end_fixture_chttp2_socket_pair", 
      "end2end_test_request_response_with_metadata_and_payload", 
      "gpr", 
      "gpr_test_util", 
      "grpc", 
      "grpc_test_util"
    ], 
    "headers": [], 
    "language": "c", 
    "name": "chttp2_socket_pair_request_response_with_metadata_and_payload_test", 
    "src": []
  }, 
  {
    "deps": [
      "end2end_certs", 
      "end2end_fixture_chttp2_socket_pair", 
      "end2end_test_request_response_with_payload", 
      "gpr", 
      "gpr_test_util", 
      "grpc", 
      "grpc_test_util"
    ], 
    "headers": [], 
    "language": "c", 
    "name": "chttp2_socket_pair_request_response_with_payload_test", 
    "src": []
  }, 
  {
    "deps": [
      "end2end_certs", 
      "end2end_fixture_chttp2_socket_pair", 
      "end2end_test_request_response_with_payload_and_call_creds", 
      "gpr", 
      "gpr_test_util", 
      "grpc", 
      "grpc_test_util"
    ], 
    "headers": [], 
    "language": "c", 
    "name": "chttp2_socket_pair_request_response_with_payload_and_call_creds_test", 
    "src": []
  }, 
  {
    "deps": [
      "end2end_certs", 
      "end2end_fixture_chttp2_socket_pair", 
      "end2end_test_request_response_with_trailing_metadata_and_payload", 
      "gpr", 
      "gpr_test_util", 
      "grpc", 
      "grpc_test_util"
    ], 
    "headers": [], 
    "language": "c", 
    "name": "chttp2_socket_pair_request_response_with_trailing_metadata_and_payload_test", 
    "src": []
  }, 
  {
    "deps": [
      "end2end_certs", 
      "end2end_fixture_chttp2_socket_pair", 
      "end2end_test_request_with_compressed_payload", 
      "gpr", 
      "gpr_test_util", 
      "grpc", 
      "grpc_test_util"
    ], 
    "headers": [], 
    "language": "c", 
    "name": "chttp2_socket_pair_request_with_compressed_payload_test", 
    "src": []
  }, 
  {
    "deps": [
      "end2end_certs", 
      "end2end_fixture_chttp2_socket_pair", 
      "end2end_test_request_with_flags", 
      "gpr", 
      "gpr_test_util", 
      "grpc", 
      "grpc_test_util"
    ], 
    "headers": [], 
    "language": "c", 
    "name": "chttp2_socket_pair_request_with_flags_test", 
    "src": []
  }, 
  {
    "deps": [
      "end2end_certs", 
      "end2end_fixture_chttp2_socket_pair", 
      "end2end_test_request_with_large_metadata", 
      "gpr", 
      "gpr_test_util", 
      "grpc", 
      "grpc_test_util"
    ], 
    "headers": [], 
    "language": "c", 
    "name": "chttp2_socket_pair_request_with_large_metadata_test", 
    "src": []
  }, 
  {
    "deps": [
      "end2end_certs", 
      "end2end_fixture_chttp2_socket_pair", 
      "end2end_test_request_with_payload", 
      "gpr", 
      "gpr_test_util", 
      "grpc", 
      "grpc_test_util"
    ], 
    "headers": [], 
    "language": "c", 
    "name": "chttp2_socket_pair_request_with_payload_test", 
    "src": []
  }, 
  {
    "deps": [
      "end2end_certs", 
      "end2end_fixture_chttp2_socket_pair", 
      "end2end_test_server_finishes_request", 
      "gpr", 
      "gpr_test_util", 
      "grpc", 
      "grpc_test_util"
    ], 
    "headers": [], 
    "language": "c", 
    "name": "chttp2_socket_pair_server_finishes_request_test", 
    "src": []
  }, 
  {
    "deps": [
      "end2end_certs", 
      "end2end_fixture_chttp2_socket_pair", 
      "end2end_test_simple_delayed_request", 
      "gpr", 
      "gpr_test_util", 
      "grpc", 
      "grpc_test_util"
    ], 
    "headers": [], 
    "language": "c", 
    "name": "chttp2_socket_pair_simple_delayed_request_test", 
    "src": []
  }, 
  {
    "deps": [
      "end2end_certs", 
      "end2end_fixture_chttp2_socket_pair", 
      "end2end_test_simple_request", 
      "gpr", 
      "gpr_test_util", 
      "grpc", 
      "grpc_test_util"
    ], 
    "headers": [], 
    "language": "c", 
    "name": "chttp2_socket_pair_simple_request_test", 
    "src": []
  }, 
  {
    "deps": [
      "end2end_certs", 
      "end2end_fixture_chttp2_socket_pair", 
      "end2end_test_simple_request_with_high_initial_sequence_number", 
      "gpr", 
      "gpr_test_util", 
      "grpc", 
      "grpc_test_util"
    ], 
    "headers": [], 
    "language": "c", 
    "name": "chttp2_socket_pair_simple_request_with_high_initial_sequence_number_test", 
    "src": []
  }, 
  {
    "deps": [
      "end2end_certs", 
      "end2end_fixture_chttp2_socket_pair_one_byte_at_a_time", 
      "end2end_test_bad_hostname", 
      "gpr", 
      "gpr_test_util", 
      "grpc", 
      "grpc_test_util"
    ], 
    "headers": [], 
    "language": "c", 
    "name": "chttp2_socket_pair_one_byte_at_a_time_bad_hostname_test", 
    "src": []
  }, 
  {
    "deps": [
      "end2end_certs", 
      "end2end_fixture_chttp2_socket_pair_one_byte_at_a_time", 
      "end2end_test_cancel_after_accept", 
      "gpr", 
      "gpr_test_util", 
      "grpc", 
      "grpc_test_util"
    ], 
    "headers": [], 
    "language": "c", 
    "name": "chttp2_socket_pair_one_byte_at_a_time_cancel_after_accept_test", 
    "src": []
  }, 
  {
    "deps": [
      "end2end_certs", 
      "end2end_fixture_chttp2_socket_pair_one_byte_at_a_time", 
      "end2end_test_cancel_after_accept_and_writes_closed", 
      "gpr", 
      "gpr_test_util", 
      "grpc", 
      "grpc_test_util"
    ], 
    "headers": [], 
    "language": "c", 
    "name": "chttp2_socket_pair_one_byte_at_a_time_cancel_after_accept_and_writes_closed_test", 
    "src": []
  }, 
  {
    "deps": [
      "end2end_certs", 
      "end2end_fixture_chttp2_socket_pair_one_byte_at_a_time", 
      "end2end_test_cancel_after_invoke", 
      "gpr", 
      "gpr_test_util", 
      "grpc", 
      "grpc_test_util"
    ], 
    "headers": [], 
    "language": "c", 
    "name": "chttp2_socket_pair_one_byte_at_a_time_cancel_after_invoke_test", 
    "src": []
  }, 
  {
    "deps": [
      "end2end_certs", 
      "end2end_fixture_chttp2_socket_pair_one_byte_at_a_time", 
      "end2end_test_cancel_before_invoke", 
      "gpr", 
      "gpr_test_util", 
      "grpc", 
      "grpc_test_util"
    ], 
    "headers": [], 
    "language": "c", 
    "name": "chttp2_socket_pair_one_byte_at_a_time_cancel_before_invoke_test", 
    "src": []
  }, 
  {
    "deps": [
      "end2end_certs", 
      "end2end_fixture_chttp2_socket_pair_one_byte_at_a_time", 
      "end2end_test_cancel_in_a_vacuum", 
      "gpr", 
      "gpr_test_util", 
      "grpc", 
      "grpc_test_util"
    ], 
    "headers": [], 
    "language": "c", 
    "name": "chttp2_socket_pair_one_byte_at_a_time_cancel_in_a_vacuum_test", 
    "src": []
  }, 
  {
    "deps": [
      "end2end_certs", 
      "end2end_fixture_chttp2_socket_pair_one_byte_at_a_time", 
      "end2end_test_census_simple_request", 
      "gpr", 
      "gpr_test_util", 
      "grpc", 
      "grpc_test_util"
    ], 
    "headers": [], 
    "language": "c", 
    "name": "chttp2_socket_pair_one_byte_at_a_time_census_simple_request_test", 
    "src": []
  }, 
  {
    "deps": [
      "end2end_certs", 
      "end2end_fixture_chttp2_socket_pair_one_byte_at_a_time", 
      "end2end_test_disappearing_server", 
      "gpr", 
      "gpr_test_util", 
      "grpc", 
      "grpc_test_util"
    ], 
    "headers": [], 
    "language": "c", 
    "name": "chttp2_socket_pair_one_byte_at_a_time_disappearing_server_test", 
    "src": []
  }, 
  {
    "deps": [
      "end2end_certs", 
      "end2end_fixture_chttp2_socket_pair_one_byte_at_a_time", 
      "end2end_test_early_server_shutdown_finishes_inflight_calls", 
      "gpr", 
      "gpr_test_util", 
      "grpc", 
      "grpc_test_util"
    ], 
    "headers": [], 
    "language": "c", 
    "name": "chttp2_socket_pair_one_byte_at_a_time_early_server_shutdown_finishes_inflight_calls_test", 
    "src": []
  }, 
  {
    "deps": [
      "end2end_certs", 
      "end2end_fixture_chttp2_socket_pair_one_byte_at_a_time", 
      "end2end_test_early_server_shutdown_finishes_tags", 
      "gpr", 
      "gpr_test_util", 
      "grpc", 
      "grpc_test_util"
    ], 
    "headers": [], 
    "language": "c", 
    "name": "chttp2_socket_pair_one_byte_at_a_time_early_server_shutdown_finishes_tags_test", 
    "src": []
  }, 
  {
    "deps": [
      "end2end_certs", 
      "end2end_fixture_chttp2_socket_pair_one_byte_at_a_time", 
      "end2end_test_empty_batch", 
      "gpr", 
      "gpr_test_util", 
      "grpc", 
      "grpc_test_util"
    ], 
    "headers": [], 
    "language": "c", 
    "name": "chttp2_socket_pair_one_byte_at_a_time_empty_batch_test", 
    "src": []
  }, 
  {
    "deps": [
      "end2end_certs", 
      "end2end_fixture_chttp2_socket_pair_one_byte_at_a_time", 
      "end2end_test_graceful_server_shutdown", 
      "gpr", 
      "gpr_test_util", 
      "grpc", 
      "grpc_test_util"
    ], 
    "headers": [], 
    "language": "c", 
    "name": "chttp2_socket_pair_one_byte_at_a_time_graceful_server_shutdown_test", 
    "src": []
  }, 
  {
    "deps": [
      "end2end_certs", 
      "end2end_fixture_chttp2_socket_pair_one_byte_at_a_time", 
      "end2end_test_invoke_large_request", 
      "gpr", 
      "gpr_test_util", 
      "grpc", 
      "grpc_test_util"
    ], 
    "headers": [], 
    "language": "c", 
    "name": "chttp2_socket_pair_one_byte_at_a_time_invoke_large_request_test", 
    "src": []
  }, 
  {
    "deps": [
      "end2end_certs", 
      "end2end_fixture_chttp2_socket_pair_one_byte_at_a_time", 
      "end2end_test_max_concurrent_streams", 
      "gpr", 
      "gpr_test_util", 
      "grpc", 
      "grpc_test_util"
    ], 
    "headers": [], 
    "language": "c", 
    "name": "chttp2_socket_pair_one_byte_at_a_time_max_concurrent_streams_test", 
    "src": []
  }, 
  {
    "deps": [
      "end2end_certs", 
      "end2end_fixture_chttp2_socket_pair_one_byte_at_a_time", 
      "end2end_test_max_message_length", 
      "gpr", 
      "gpr_test_util", 
      "grpc", 
      "grpc_test_util"
    ], 
    "headers": [], 
    "language": "c", 
    "name": "chttp2_socket_pair_one_byte_at_a_time_max_message_length_test", 
    "src": []
  }, 
  {
    "deps": [
      "end2end_certs", 
      "end2end_fixture_chttp2_socket_pair_one_byte_at_a_time", 
      "end2end_test_no_op", 
      "gpr", 
      "gpr_test_util", 
      "grpc", 
      "grpc_test_util"
    ], 
    "headers": [], 
    "language": "c", 
    "name": "chttp2_socket_pair_one_byte_at_a_time_no_op_test", 
    "src": []
  }, 
  {
    "deps": [
      "end2end_certs", 
      "end2end_fixture_chttp2_socket_pair_one_byte_at_a_time", 
      "end2end_test_ping_pong_streaming", 
      "gpr", 
      "gpr_test_util", 
      "grpc", 
      "grpc_test_util"
    ], 
    "headers": [], 
    "language": "c", 
    "name": "chttp2_socket_pair_one_byte_at_a_time_ping_pong_streaming_test", 
    "src": []
  }, 
  {
    "deps": [
      "end2end_certs", 
      "end2end_fixture_chttp2_socket_pair_one_byte_at_a_time", 
      "end2end_test_registered_call", 
      "gpr", 
      "gpr_test_util", 
      "grpc", 
      "grpc_test_util"
    ], 
    "headers": [], 
    "language": "c", 
    "name": "chttp2_socket_pair_one_byte_at_a_time_registered_call_test", 
    "src": []
  }, 
  {
    "deps": [
      "end2end_certs", 
      "end2end_fixture_chttp2_socket_pair_one_byte_at_a_time", 
      "end2end_test_request_response_with_binary_metadata_and_payload", 
      "gpr", 
      "gpr_test_util", 
      "grpc", 
      "grpc_test_util"
    ], 
    "headers": [], 
    "language": "c", 
    "name": "chttp2_socket_pair_one_byte_at_a_time_request_response_with_binary_metadata_and_payload_test", 
    "src": []
  }, 
  {
    "deps": [
      "end2end_certs", 
      "end2end_fixture_chttp2_socket_pair_one_byte_at_a_time", 
      "end2end_test_request_response_with_metadata_and_payload", 
      "gpr", 
      "gpr_test_util", 
      "grpc", 
      "grpc_test_util"
    ], 
    "headers": [], 
    "language": "c", 
    "name": "chttp2_socket_pair_one_byte_at_a_time_request_response_with_metadata_and_payload_test", 
    "src": []
  }, 
  {
    "deps": [
      "end2end_certs", 
      "end2end_fixture_chttp2_socket_pair_one_byte_at_a_time", 
      "end2end_test_request_response_with_payload", 
      "gpr", 
      "gpr_test_util", 
      "grpc", 
      "grpc_test_util"
    ], 
    "headers": [], 
    "language": "c", 
    "name": "chttp2_socket_pair_one_byte_at_a_time_request_response_with_payload_test", 
    "src": []
  }, 
  {
    "deps": [
      "end2end_certs", 
      "end2end_fixture_chttp2_socket_pair_one_byte_at_a_time", 
      "end2end_test_request_response_with_payload_and_call_creds", 
      "gpr", 
      "gpr_test_util", 
      "grpc", 
      "grpc_test_util"
    ], 
    "headers": [], 
    "language": "c", 
    "name": "chttp2_socket_pair_one_byte_at_a_time_request_response_with_payload_and_call_creds_test", 
    "src": []
  }, 
  {
    "deps": [
      "end2end_certs", 
      "end2end_fixture_chttp2_socket_pair_one_byte_at_a_time", 
      "end2end_test_request_response_with_trailing_metadata_and_payload", 
      "gpr", 
      "gpr_test_util", 
      "grpc", 
      "grpc_test_util"
    ], 
    "headers": [], 
    "language": "c", 
    "name": "chttp2_socket_pair_one_byte_at_a_time_request_response_with_trailing_metadata_and_payload_test", 
    "src": []
  }, 
  {
    "deps": [
      "end2end_certs", 
      "end2end_fixture_chttp2_socket_pair_one_byte_at_a_time", 
      "end2end_test_request_with_compressed_payload", 
      "gpr", 
      "gpr_test_util", 
      "grpc", 
      "grpc_test_util"
    ], 
    "headers": [], 
    "language": "c", 
    "name": "chttp2_socket_pair_one_byte_at_a_time_request_with_compressed_payload_test", 
    "src": []
  }, 
  {
    "deps": [
      "end2end_certs", 
      "end2end_fixture_chttp2_socket_pair_one_byte_at_a_time", 
      "end2end_test_request_with_flags", 
      "gpr", 
      "gpr_test_util", 
      "grpc", 
      "grpc_test_util"
    ], 
    "headers": [], 
    "language": "c", 
    "name": "chttp2_socket_pair_one_byte_at_a_time_request_with_flags_test", 
    "src": []
  }, 
  {
    "deps": [
      "end2end_certs", 
      "end2end_fixture_chttp2_socket_pair_one_byte_at_a_time", 
      "end2end_test_request_with_large_metadata", 
      "gpr", 
      "gpr_test_util", 
      "grpc", 
      "grpc_test_util"
    ], 
    "headers": [], 
    "language": "c", 
    "name": "chttp2_socket_pair_one_byte_at_a_time_request_with_large_metadata_test", 
    "src": []
  }, 
  {
    "deps": [
      "end2end_certs", 
      "end2end_fixture_chttp2_socket_pair_one_byte_at_a_time", 
      "end2end_test_request_with_payload", 
      "gpr", 
      "gpr_test_util", 
      "grpc", 
      "grpc_test_util"
    ], 
    "headers": [], 
    "language": "c", 
    "name": "chttp2_socket_pair_one_byte_at_a_time_request_with_payload_test", 
    "src": []
  }, 
  {
    "deps": [
      "end2end_certs", 
      "end2end_fixture_chttp2_socket_pair_one_byte_at_a_time", 
      "end2end_test_server_finishes_request", 
      "gpr", 
      "gpr_test_util", 
      "grpc", 
      "grpc_test_util"
    ], 
    "headers": [], 
    "language": "c", 
    "name": "chttp2_socket_pair_one_byte_at_a_time_server_finishes_request_test", 
    "src": []
  }, 
  {
    "deps": [
      "end2end_certs", 
      "end2end_fixture_chttp2_socket_pair_one_byte_at_a_time", 
      "end2end_test_simple_delayed_request", 
      "gpr", 
      "gpr_test_util", 
      "grpc", 
      "grpc_test_util"
    ], 
    "headers": [], 
    "language": "c", 
    "name": "chttp2_socket_pair_one_byte_at_a_time_simple_delayed_request_test", 
    "src": []
  }, 
  {
    "deps": [
      "end2end_certs", 
      "end2end_fixture_chttp2_socket_pair_one_byte_at_a_time", 
      "end2end_test_simple_request", 
      "gpr", 
      "gpr_test_util", 
      "grpc", 
      "grpc_test_util"
    ], 
    "headers": [], 
    "language": "c", 
    "name": "chttp2_socket_pair_one_byte_at_a_time_simple_request_test", 
    "src": []
  }, 
  {
    "deps": [
      "end2end_certs", 
      "end2end_fixture_chttp2_socket_pair_one_byte_at_a_time", 
      "end2end_test_simple_request_with_high_initial_sequence_number", 
      "gpr", 
      "gpr_test_util", 
      "grpc", 
      "grpc_test_util"
    ], 
    "headers": [], 
    "language": "c", 
    "name": "chttp2_socket_pair_one_byte_at_a_time_simple_request_with_high_initial_sequence_number_test", 
    "src": []
  }, 
  {
    "deps": [
      "end2end_certs", 
      "end2end_fixture_chttp2_socket_pair_with_grpc_trace", 
      "end2end_test_bad_hostname", 
      "gpr", 
      "gpr_test_util", 
      "grpc", 
      "grpc_test_util"
    ], 
    "headers": [], 
    "language": "c", 
    "name": "chttp2_socket_pair_with_grpc_trace_bad_hostname_test", 
    "src": []
  }, 
  {
    "deps": [
      "end2end_certs", 
      "end2end_fixture_chttp2_socket_pair_with_grpc_trace", 
      "end2end_test_cancel_after_accept", 
      "gpr", 
      "gpr_test_util", 
      "grpc", 
      "grpc_test_util"
    ], 
    "headers": [], 
    "language": "c", 
    "name": "chttp2_socket_pair_with_grpc_trace_cancel_after_accept_test", 
    "src": []
  }, 
  {
    "deps": [
      "end2end_certs", 
      "end2end_fixture_chttp2_socket_pair_with_grpc_trace", 
      "end2end_test_cancel_after_accept_and_writes_closed", 
      "gpr", 
      "gpr_test_util", 
      "grpc", 
      "grpc_test_util"
    ], 
    "headers": [], 
    "language": "c", 
    "name": "chttp2_socket_pair_with_grpc_trace_cancel_after_accept_and_writes_closed_test", 
    "src": []
  }, 
  {
    "deps": [
      "end2end_certs", 
      "end2end_fixture_chttp2_socket_pair_with_grpc_trace", 
      "end2end_test_cancel_after_invoke", 
      "gpr", 
      "gpr_test_util", 
      "grpc", 
      "grpc_test_util"
    ], 
    "headers": [], 
    "language": "c", 
    "name": "chttp2_socket_pair_with_grpc_trace_cancel_after_invoke_test", 
    "src": []
  }, 
  {
    "deps": [
      "end2end_certs", 
      "end2end_fixture_chttp2_socket_pair_with_grpc_trace", 
      "end2end_test_cancel_before_invoke", 
      "gpr", 
      "gpr_test_util", 
      "grpc", 
      "grpc_test_util"
    ], 
    "headers": [], 
    "language": "c", 
    "name": "chttp2_socket_pair_with_grpc_trace_cancel_before_invoke_test", 
    "src": []
  }, 
  {
    "deps": [
      "end2end_certs", 
      "end2end_fixture_chttp2_socket_pair_with_grpc_trace", 
      "end2end_test_cancel_in_a_vacuum", 
      "gpr", 
      "gpr_test_util", 
      "grpc", 
      "grpc_test_util"
    ], 
    "headers": [], 
    "language": "c", 
    "name": "chttp2_socket_pair_with_grpc_trace_cancel_in_a_vacuum_test", 
    "src": []
  }, 
  {
    "deps": [
      "end2end_certs", 
      "end2end_fixture_chttp2_socket_pair_with_grpc_trace", 
      "end2end_test_census_simple_request", 
      "gpr", 
      "gpr_test_util", 
      "grpc", 
      "grpc_test_util"
    ], 
    "headers": [], 
    "language": "c", 
    "name": "chttp2_socket_pair_with_grpc_trace_census_simple_request_test", 
    "src": []
  }, 
  {
    "deps": [
      "end2end_certs", 
      "end2end_fixture_chttp2_socket_pair_with_grpc_trace", 
      "end2end_test_disappearing_server", 
      "gpr", 
      "gpr_test_util", 
      "grpc", 
      "grpc_test_util"
    ], 
    "headers": [], 
    "language": "c", 
    "name": "chttp2_socket_pair_with_grpc_trace_disappearing_server_test", 
    "src": []
  }, 
  {
    "deps": [
      "end2end_certs", 
      "end2end_fixture_chttp2_socket_pair_with_grpc_trace", 
      "end2end_test_early_server_shutdown_finishes_inflight_calls", 
      "gpr", 
      "gpr_test_util", 
      "grpc", 
      "grpc_test_util"
    ], 
    "headers": [], 
    "language": "c", 
    "name": "chttp2_socket_pair_with_grpc_trace_early_server_shutdown_finishes_inflight_calls_test", 
    "src": []
  }, 
  {
    "deps": [
      "end2end_certs", 
      "end2end_fixture_chttp2_socket_pair_with_grpc_trace", 
      "end2end_test_early_server_shutdown_finishes_tags", 
      "gpr", 
      "gpr_test_util", 
      "grpc", 
      "grpc_test_util"
    ], 
    "headers": [], 
    "language": "c", 
    "name": "chttp2_socket_pair_with_grpc_trace_early_server_shutdown_finishes_tags_test", 
    "src": []
  }, 
  {
    "deps": [
      "end2end_certs", 
      "end2end_fixture_chttp2_socket_pair_with_grpc_trace", 
      "end2end_test_empty_batch", 
      "gpr", 
      "gpr_test_util", 
      "grpc", 
      "grpc_test_util"
    ], 
    "headers": [], 
    "language": "c", 
    "name": "chttp2_socket_pair_with_grpc_trace_empty_batch_test", 
    "src": []
  }, 
  {
    "deps": [
      "end2end_certs", 
      "end2end_fixture_chttp2_socket_pair_with_grpc_trace", 
      "end2end_test_graceful_server_shutdown", 
      "gpr", 
      "gpr_test_util", 
      "grpc", 
      "grpc_test_util"
    ], 
    "headers": [], 
    "language": "c", 
    "name": "chttp2_socket_pair_with_grpc_trace_graceful_server_shutdown_test", 
    "src": []
  }, 
  {
    "deps": [
      "end2end_certs", 
      "end2end_fixture_chttp2_socket_pair_with_grpc_trace", 
      "end2end_test_invoke_large_request", 
      "gpr", 
      "gpr_test_util", 
      "grpc", 
      "grpc_test_util"
    ], 
    "headers": [], 
    "language": "c", 
    "name": "chttp2_socket_pair_with_grpc_trace_invoke_large_request_test", 
    "src": []
  }, 
  {
    "deps": [
      "end2end_certs", 
      "end2end_fixture_chttp2_socket_pair_with_grpc_trace", 
      "end2end_test_max_concurrent_streams", 
      "gpr", 
      "gpr_test_util", 
      "grpc", 
      "grpc_test_util"
    ], 
    "headers": [], 
    "language": "c", 
    "name": "chttp2_socket_pair_with_grpc_trace_max_concurrent_streams_test", 
    "src": []
  }, 
  {
    "deps": [
      "end2end_certs", 
      "end2end_fixture_chttp2_socket_pair_with_grpc_trace", 
      "end2end_test_max_message_length", 
      "gpr", 
      "gpr_test_util", 
      "grpc", 
      "grpc_test_util"
    ], 
    "headers": [], 
    "language": "c", 
    "name": "chttp2_socket_pair_with_grpc_trace_max_message_length_test", 
    "src": []
  }, 
  {
    "deps": [
      "end2end_certs", 
      "end2end_fixture_chttp2_socket_pair_with_grpc_trace", 
      "end2end_test_no_op", 
      "gpr", 
      "gpr_test_util", 
      "grpc", 
      "grpc_test_util"
    ], 
    "headers": [], 
    "language": "c", 
    "name": "chttp2_socket_pair_with_grpc_trace_no_op_test", 
    "src": []
  }, 
  {
    "deps": [
      "end2end_certs", 
      "end2end_fixture_chttp2_socket_pair_with_grpc_trace", 
      "end2end_test_ping_pong_streaming", 
      "gpr", 
      "gpr_test_util", 
      "grpc", 
      "grpc_test_util"
    ], 
    "headers": [], 
    "language": "c", 
    "name": "chttp2_socket_pair_with_grpc_trace_ping_pong_streaming_test", 
    "src": []
  }, 
  {
    "deps": [
      "end2end_certs", 
      "end2end_fixture_chttp2_socket_pair_with_grpc_trace", 
      "end2end_test_registered_call", 
      "gpr", 
      "gpr_test_util", 
      "grpc", 
      "grpc_test_util"
    ], 
    "headers": [], 
    "language": "c", 
    "name": "chttp2_socket_pair_with_grpc_trace_registered_call_test", 
    "src": []
  }, 
  {
    "deps": [
      "end2end_certs", 
      "end2end_fixture_chttp2_socket_pair_with_grpc_trace", 
      "end2end_test_request_response_with_binary_metadata_and_payload", 
      "gpr", 
      "gpr_test_util", 
      "grpc", 
      "grpc_test_util"
    ], 
    "headers": [], 
    "language": "c", 
    "name": "chttp2_socket_pair_with_grpc_trace_request_response_with_binary_metadata_and_payload_test", 
    "src": []
  }, 
  {
    "deps": [
      "end2end_certs", 
      "end2end_fixture_chttp2_socket_pair_with_grpc_trace", 
      "end2end_test_request_response_with_metadata_and_payload", 
      "gpr", 
      "gpr_test_util", 
      "grpc", 
      "grpc_test_util"
    ], 
    "headers": [], 
    "language": "c", 
    "name": "chttp2_socket_pair_with_grpc_trace_request_response_with_metadata_and_payload_test", 
    "src": []
  }, 
  {
    "deps": [
      "end2end_certs", 
      "end2end_fixture_chttp2_socket_pair_with_grpc_trace", 
      "end2end_test_request_response_with_payload", 
      "gpr", 
      "gpr_test_util", 
      "grpc", 
      "grpc_test_util"
    ], 
    "headers": [], 
    "language": "c", 
    "name": "chttp2_socket_pair_with_grpc_trace_request_response_with_payload_test", 
    "src": []
  }, 
  {
    "deps": [
      "end2end_certs", 
      "end2end_fixture_chttp2_socket_pair_with_grpc_trace", 
      "end2end_test_request_response_with_payload_and_call_creds", 
      "gpr", 
      "gpr_test_util", 
      "grpc", 
      "grpc_test_util"
    ], 
    "headers": [], 
    "language": "c", 
    "name": "chttp2_socket_pair_with_grpc_trace_request_response_with_payload_and_call_creds_test", 
    "src": []
  }, 
  {
    "deps": [
      "end2end_certs", 
      "end2end_fixture_chttp2_socket_pair_with_grpc_trace", 
      "end2end_test_request_response_with_trailing_metadata_and_payload", 
      "gpr", 
      "gpr_test_util", 
      "grpc", 
      "grpc_test_util"
    ], 
    "headers": [], 
    "language": "c", 
    "name": "chttp2_socket_pair_with_grpc_trace_request_response_with_trailing_metadata_and_payload_test", 
    "src": []
  }, 
  {
    "deps": [
      "end2end_certs", 
      "end2end_fixture_chttp2_socket_pair_with_grpc_trace", 
      "end2end_test_request_with_compressed_payload", 
      "gpr", 
      "gpr_test_util", 
      "grpc", 
      "grpc_test_util"
    ], 
    "headers": [], 
    "language": "c", 
    "name": "chttp2_socket_pair_with_grpc_trace_request_with_compressed_payload_test", 
    "src": []
  }, 
  {
    "deps": [
      "end2end_certs", 
      "end2end_fixture_chttp2_socket_pair_with_grpc_trace", 
      "end2end_test_request_with_flags", 
      "gpr", 
      "gpr_test_util", 
      "grpc", 
      "grpc_test_util"
    ], 
    "headers": [], 
    "language": "c", 
    "name": "chttp2_socket_pair_with_grpc_trace_request_with_flags_test", 
    "src": []
  }, 
  {
    "deps": [
      "end2end_certs", 
      "end2end_fixture_chttp2_socket_pair_with_grpc_trace", 
      "end2end_test_request_with_large_metadata", 
      "gpr", 
      "gpr_test_util", 
      "grpc", 
      "grpc_test_util"
    ], 
    "headers": [], 
    "language": "c", 
    "name": "chttp2_socket_pair_with_grpc_trace_request_with_large_metadata_test", 
    "src": []
  }, 
  {
    "deps": [
      "end2end_certs", 
      "end2end_fixture_chttp2_socket_pair_with_grpc_trace", 
      "end2end_test_request_with_payload", 
      "gpr", 
      "gpr_test_util", 
      "grpc", 
      "grpc_test_util"
    ], 
    "headers": [], 
    "language": "c", 
    "name": "chttp2_socket_pair_with_grpc_trace_request_with_payload_test", 
    "src": []
  }, 
  {
    "deps": [
      "end2end_certs", 
      "end2end_fixture_chttp2_socket_pair_with_grpc_trace", 
      "end2end_test_server_finishes_request", 
      "gpr", 
      "gpr_test_util", 
      "grpc", 
      "grpc_test_util"
    ], 
    "headers": [], 
    "language": "c", 
    "name": "chttp2_socket_pair_with_grpc_trace_server_finishes_request_test", 
    "src": []
  }, 
  {
    "deps": [
      "end2end_certs", 
      "end2end_fixture_chttp2_socket_pair_with_grpc_trace", 
      "end2end_test_simple_delayed_request", 
      "gpr", 
      "gpr_test_util", 
      "grpc", 
      "grpc_test_util"
    ], 
    "headers": [], 
    "language": "c", 
    "name": "chttp2_socket_pair_with_grpc_trace_simple_delayed_request_test", 
    "src": []
  }, 
  {
    "deps": [
      "end2end_certs", 
      "end2end_fixture_chttp2_socket_pair_with_grpc_trace", 
      "end2end_test_simple_request", 
      "gpr", 
      "gpr_test_util", 
      "grpc", 
      "grpc_test_util"
    ], 
    "headers": [], 
    "language": "c", 
    "name": "chttp2_socket_pair_with_grpc_trace_simple_request_test", 
    "src": []
  }, 
  {
    "deps": [
      "end2end_certs", 
      "end2end_fixture_chttp2_socket_pair_with_grpc_trace", 
      "end2end_test_simple_request_with_high_initial_sequence_number", 
      "gpr", 
      "gpr_test_util", 
      "grpc", 
      "grpc_test_util"
    ], 
    "headers": [], 
    "language": "c", 
    "name": "chttp2_socket_pair_with_grpc_trace_simple_request_with_high_initial_sequence_number_test", 
    "src": []
  }, 
  {
    "deps": [
      "end2end_fixture_chttp2_fullstack", 
      "end2end_test_bad_hostname", 
      "gpr", 
      "gpr_test_util", 
      "grpc_test_util_unsecure", 
      "grpc_unsecure"
    ], 
    "headers": [], 
    "language": "c", 
    "name": "chttp2_fullstack_bad_hostname_unsecure_test", 
    "src": []
  }, 
  {
    "deps": [
      "end2end_fixture_chttp2_fullstack", 
      "end2end_test_cancel_after_accept", 
      "gpr", 
      "gpr_test_util", 
      "grpc_test_util_unsecure", 
      "grpc_unsecure"
    ], 
    "headers": [], 
    "language": "c", 
    "name": "chttp2_fullstack_cancel_after_accept_unsecure_test", 
    "src": []
  }, 
  {
    "deps": [
      "end2end_fixture_chttp2_fullstack", 
      "end2end_test_cancel_after_accept_and_writes_closed", 
      "gpr", 
      "gpr_test_util", 
      "grpc_test_util_unsecure", 
      "grpc_unsecure"
    ], 
    "headers": [], 
    "language": "c", 
    "name": "chttp2_fullstack_cancel_after_accept_and_writes_closed_unsecure_test", 
    "src": []
  }, 
  {
    "deps": [
      "end2end_fixture_chttp2_fullstack", 
      "end2end_test_cancel_after_invoke", 
      "gpr", 
      "gpr_test_util", 
      "grpc_test_util_unsecure", 
      "grpc_unsecure"
    ], 
    "headers": [], 
    "language": "c", 
    "name": "chttp2_fullstack_cancel_after_invoke_unsecure_test", 
    "src": []
  }, 
  {
    "deps": [
      "end2end_fixture_chttp2_fullstack", 
      "end2end_test_cancel_before_invoke", 
      "gpr", 
      "gpr_test_util", 
      "grpc_test_util_unsecure", 
      "grpc_unsecure"
    ], 
    "headers": [], 
    "language": "c", 
    "name": "chttp2_fullstack_cancel_before_invoke_unsecure_test", 
    "src": []
  }, 
  {
    "deps": [
      "end2end_fixture_chttp2_fullstack", 
      "end2end_test_cancel_in_a_vacuum", 
      "gpr", 
      "gpr_test_util", 
      "grpc_test_util_unsecure", 
      "grpc_unsecure"
    ], 
    "headers": [], 
    "language": "c", 
    "name": "chttp2_fullstack_cancel_in_a_vacuum_unsecure_test", 
    "src": []
  }, 
  {
    "deps": [
      "end2end_fixture_chttp2_fullstack", 
      "end2end_test_census_simple_request", 
      "gpr", 
      "gpr_test_util", 
      "grpc_test_util_unsecure", 
      "grpc_unsecure"
    ], 
    "headers": [], 
    "language": "c", 
    "name": "chttp2_fullstack_census_simple_request_unsecure_test", 
    "src": []
  }, 
  {
    "deps": [
      "end2end_fixture_chttp2_fullstack", 
      "end2end_test_disappearing_server", 
      "gpr", 
      "gpr_test_util", 
      "grpc_test_util_unsecure", 
      "grpc_unsecure"
    ], 
    "headers": [], 
    "language": "c", 
    "name": "chttp2_fullstack_disappearing_server_unsecure_test", 
    "src": []
  }, 
  {
    "deps": [
      "end2end_fixture_chttp2_fullstack", 
      "end2end_test_early_server_shutdown_finishes_inflight_calls", 
      "gpr", 
      "gpr_test_util", 
      "grpc_test_util_unsecure", 
      "grpc_unsecure"
    ], 
    "headers": [], 
    "language": "c", 
    "name": "chttp2_fullstack_early_server_shutdown_finishes_inflight_calls_unsecure_test", 
    "src": []
  }, 
  {
    "deps": [
      "end2end_fixture_chttp2_fullstack", 
      "end2end_test_early_server_shutdown_finishes_tags", 
      "gpr", 
      "gpr_test_util", 
      "grpc_test_util_unsecure", 
      "grpc_unsecure"
    ], 
    "headers": [], 
    "language": "c", 
    "name": "chttp2_fullstack_early_server_shutdown_finishes_tags_unsecure_test", 
    "src": []
  }, 
  {
    "deps": [
      "end2end_fixture_chttp2_fullstack", 
      "end2end_test_empty_batch", 
      "gpr", 
      "gpr_test_util", 
      "grpc_test_util_unsecure", 
      "grpc_unsecure"
    ], 
    "headers": [], 
    "language": "c", 
    "name": "chttp2_fullstack_empty_batch_unsecure_test", 
    "src": []
  }, 
  {
    "deps": [
      "end2end_fixture_chttp2_fullstack", 
      "end2end_test_graceful_server_shutdown", 
      "gpr", 
      "gpr_test_util", 
      "grpc_test_util_unsecure", 
      "grpc_unsecure"
    ], 
    "headers": [], 
    "language": "c", 
    "name": "chttp2_fullstack_graceful_server_shutdown_unsecure_test", 
    "src": []
  }, 
  {
    "deps": [
      "end2end_fixture_chttp2_fullstack", 
      "end2end_test_invoke_large_request", 
      "gpr", 
      "gpr_test_util", 
      "grpc_test_util_unsecure", 
      "grpc_unsecure"
    ], 
    "headers": [], 
    "language": "c", 
    "name": "chttp2_fullstack_invoke_large_request_unsecure_test", 
    "src": []
  }, 
  {
    "deps": [
      "end2end_fixture_chttp2_fullstack", 
      "end2end_test_max_concurrent_streams", 
      "gpr", 
      "gpr_test_util", 
      "grpc_test_util_unsecure", 
      "grpc_unsecure"
    ], 
    "headers": [], 
    "language": "c", 
    "name": "chttp2_fullstack_max_concurrent_streams_unsecure_test", 
    "src": []
  }, 
  {
    "deps": [
      "end2end_fixture_chttp2_fullstack", 
      "end2end_test_max_message_length", 
      "gpr", 
      "gpr_test_util", 
      "grpc_test_util_unsecure", 
      "grpc_unsecure"
    ], 
    "headers": [], 
    "language": "c", 
    "name": "chttp2_fullstack_max_message_length_unsecure_test", 
    "src": []
  }, 
  {
    "deps": [
      "end2end_fixture_chttp2_fullstack", 
      "end2end_test_no_op", 
      "gpr", 
      "gpr_test_util", 
      "grpc_test_util_unsecure", 
      "grpc_unsecure"
    ], 
    "headers": [], 
    "language": "c", 
    "name": "chttp2_fullstack_no_op_unsecure_test", 
    "src": []
  }, 
  {
    "deps": [
      "end2end_fixture_chttp2_fullstack", 
      "end2end_test_ping_pong_streaming", 
      "gpr", 
      "gpr_test_util", 
      "grpc_test_util_unsecure", 
      "grpc_unsecure"
    ], 
    "headers": [], 
    "language": "c", 
    "name": "chttp2_fullstack_ping_pong_streaming_unsecure_test", 
    "src": []
  }, 
  {
    "deps": [
      "end2end_fixture_chttp2_fullstack", 
      "end2end_test_registered_call", 
      "gpr", 
      "gpr_test_util", 
      "grpc_test_util_unsecure", 
      "grpc_unsecure"
    ], 
    "headers": [], 
    "language": "c", 
    "name": "chttp2_fullstack_registered_call_unsecure_test", 
    "src": []
  }, 
  {
    "deps": [
      "end2end_fixture_chttp2_fullstack", 
      "end2end_test_request_response_with_binary_metadata_and_payload", 
      "gpr", 
      "gpr_test_util", 
      "grpc_test_util_unsecure", 
      "grpc_unsecure"
    ], 
    "headers": [], 
    "language": "c", 
    "name": "chttp2_fullstack_request_response_with_binary_metadata_and_payload_unsecure_test", 
    "src": []
  }, 
  {
    "deps": [
      "end2end_fixture_chttp2_fullstack", 
      "end2end_test_request_response_with_metadata_and_payload", 
      "gpr", 
      "gpr_test_util", 
      "grpc_test_util_unsecure", 
      "grpc_unsecure"
    ], 
    "headers": [], 
    "language": "c", 
    "name": "chttp2_fullstack_request_response_with_metadata_and_payload_unsecure_test", 
    "src": []
  }, 
  {
    "deps": [
      "end2end_fixture_chttp2_fullstack", 
      "end2end_test_request_response_with_payload", 
      "gpr", 
      "gpr_test_util", 
      "grpc_test_util_unsecure", 
      "grpc_unsecure"
    ], 
    "headers": [], 
    "language": "c", 
    "name": "chttp2_fullstack_request_response_with_payload_unsecure_test", 
    "src": []
  }, 
  {
    "deps": [
      "end2end_fixture_chttp2_fullstack", 
      "end2end_test_request_response_with_trailing_metadata_and_payload", 
      "gpr", 
      "gpr_test_util", 
      "grpc_test_util_unsecure", 
      "grpc_unsecure"
    ], 
    "headers": [], 
    "language": "c", 
    "name": "chttp2_fullstack_request_response_with_trailing_metadata_and_payload_unsecure_test", 
    "src": []
  }, 
  {
    "deps": [
      "end2end_fixture_chttp2_fullstack", 
      "end2end_test_request_with_compressed_payload", 
      "gpr", 
      "gpr_test_util", 
      "grpc_test_util_unsecure", 
      "grpc_unsecure"
    ], 
    "headers": [], 
    "language": "c", 
    "name": "chttp2_fullstack_request_with_compressed_payload_unsecure_test", 
    "src": []
  }, 
  {
    "deps": [
      "end2end_fixture_chttp2_fullstack", 
      "end2end_test_request_with_flags", 
      "gpr", 
      "gpr_test_util", 
      "grpc_test_util_unsecure", 
      "grpc_unsecure"
    ], 
    "headers": [], 
    "language": "c", 
    "name": "chttp2_fullstack_request_with_flags_unsecure_test", 
    "src": []
  }, 
  {
    "deps": [
      "end2end_fixture_chttp2_fullstack", 
      "end2end_test_request_with_large_metadata", 
      "gpr", 
      "gpr_test_util", 
      "grpc_test_util_unsecure", 
      "grpc_unsecure"
    ], 
    "headers": [], 
    "language": "c", 
    "name": "chttp2_fullstack_request_with_large_metadata_unsecure_test", 
    "src": []
  }, 
  {
    "deps": [
      "end2end_fixture_chttp2_fullstack", 
      "end2end_test_request_with_payload", 
      "gpr", 
      "gpr_test_util", 
      "grpc_test_util_unsecure", 
      "grpc_unsecure"
    ], 
    "headers": [], 
    "language": "c", 
    "name": "chttp2_fullstack_request_with_payload_unsecure_test", 
    "src": []
  }, 
  {
    "deps": [
      "end2end_fixture_chttp2_fullstack", 
      "end2end_test_server_finishes_request", 
      "gpr", 
      "gpr_test_util", 
      "grpc_test_util_unsecure", 
      "grpc_unsecure"
    ], 
    "headers": [], 
    "language": "c", 
    "name": "chttp2_fullstack_server_finishes_request_unsecure_test", 
    "src": []
  }, 
  {
    "deps": [
      "end2end_fixture_chttp2_fullstack", 
      "end2end_test_simple_delayed_request", 
      "gpr", 
      "gpr_test_util", 
      "grpc_test_util_unsecure", 
      "grpc_unsecure"
    ], 
    "headers": [], 
    "language": "c", 
    "name": "chttp2_fullstack_simple_delayed_request_unsecure_test", 
    "src": []
  }, 
  {
    "deps": [
      "end2end_fixture_chttp2_fullstack", 
      "end2end_test_simple_request", 
      "gpr", 
      "gpr_test_util", 
      "grpc_test_util_unsecure", 
      "grpc_unsecure"
    ], 
    "headers": [], 
    "language": "c", 
    "name": "chttp2_fullstack_simple_request_unsecure_test", 
    "src": []
  }, 
  {
    "deps": [
      "end2end_fixture_chttp2_fullstack", 
      "end2end_test_simple_request_with_high_initial_sequence_number", 
      "gpr", 
      "gpr_test_util", 
      "grpc_test_util_unsecure", 
      "grpc_unsecure"
    ], 
    "headers": [], 
    "language": "c", 
    "name": "chttp2_fullstack_simple_request_with_high_initial_sequence_number_unsecure_test", 
    "src": []
  }, 
  {
    "deps": [
      "end2end_fixture_chttp2_fullstack_compression", 
      "end2end_test_bad_hostname", 
      "gpr", 
      "gpr_test_util", 
      "grpc_test_util_unsecure", 
      "grpc_unsecure"
    ], 
    "headers": [], 
    "language": "c", 
    "name": "chttp2_fullstack_compression_bad_hostname_unsecure_test", 
    "src": []
  }, 
  {
    "deps": [
      "end2end_fixture_chttp2_fullstack_compression", 
      "end2end_test_cancel_after_accept", 
      "gpr", 
      "gpr_test_util", 
      "grpc_test_util_unsecure", 
      "grpc_unsecure"
    ], 
    "headers": [], 
    "language": "c", 
    "name": "chttp2_fullstack_compression_cancel_after_accept_unsecure_test", 
    "src": []
  }, 
  {
    "deps": [
      "end2end_fixture_chttp2_fullstack_compression", 
      "end2end_test_cancel_after_accept_and_writes_closed", 
      "gpr", 
      "gpr_test_util", 
      "grpc_test_util_unsecure", 
      "grpc_unsecure"
    ], 
    "headers": [], 
    "language": "c", 
    "name": "chttp2_fullstack_compression_cancel_after_accept_and_writes_closed_unsecure_test", 
    "src": []
  }, 
  {
    "deps": [
      "end2end_fixture_chttp2_fullstack_compression", 
      "end2end_test_cancel_after_invoke", 
      "gpr", 
      "gpr_test_util", 
      "grpc_test_util_unsecure", 
      "grpc_unsecure"
    ], 
    "headers": [], 
    "language": "c", 
    "name": "chttp2_fullstack_compression_cancel_after_invoke_unsecure_test", 
    "src": []
  }, 
  {
    "deps": [
      "end2end_fixture_chttp2_fullstack_compression", 
      "end2end_test_cancel_before_invoke", 
      "gpr", 
      "gpr_test_util", 
      "grpc_test_util_unsecure", 
      "grpc_unsecure"
    ], 
    "headers": [], 
    "language": "c", 
    "name": "chttp2_fullstack_compression_cancel_before_invoke_unsecure_test", 
    "src": []
  }, 
  {
    "deps": [
      "end2end_fixture_chttp2_fullstack_compression", 
      "end2end_test_cancel_in_a_vacuum", 
      "gpr", 
      "gpr_test_util", 
      "grpc_test_util_unsecure", 
      "grpc_unsecure"
    ], 
    "headers": [], 
    "language": "c", 
    "name": "chttp2_fullstack_compression_cancel_in_a_vacuum_unsecure_test", 
    "src": []
  }, 
  {
    "deps": [
      "end2end_fixture_chttp2_fullstack_compression", 
      "end2end_test_census_simple_request", 
      "gpr", 
      "gpr_test_util", 
      "grpc_test_util_unsecure", 
      "grpc_unsecure"
    ], 
    "headers": [], 
    "language": "c", 
    "name": "chttp2_fullstack_compression_census_simple_request_unsecure_test", 
    "src": []
  }, 
  {
    "deps": [
      "end2end_fixture_chttp2_fullstack_compression", 
      "end2end_test_disappearing_server", 
      "gpr", 
      "gpr_test_util", 
      "grpc_test_util_unsecure", 
      "grpc_unsecure"
    ], 
    "headers": [], 
    "language": "c", 
    "name": "chttp2_fullstack_compression_disappearing_server_unsecure_test", 
    "src": []
  }, 
  {
    "deps": [
      "end2end_fixture_chttp2_fullstack_compression", 
      "end2end_test_early_server_shutdown_finishes_inflight_calls", 
      "gpr", 
      "gpr_test_util", 
      "grpc_test_util_unsecure", 
      "grpc_unsecure"
    ], 
    "headers": [], 
    "language": "c", 
    "name": "chttp2_fullstack_compression_early_server_shutdown_finishes_inflight_calls_unsecure_test", 
    "src": []
  }, 
  {
    "deps": [
      "end2end_fixture_chttp2_fullstack_compression", 
      "end2end_test_early_server_shutdown_finishes_tags", 
      "gpr", 
      "gpr_test_util", 
      "grpc_test_util_unsecure", 
      "grpc_unsecure"
    ], 
    "headers": [], 
    "language": "c", 
    "name": "chttp2_fullstack_compression_early_server_shutdown_finishes_tags_unsecure_test", 
    "src": []
  }, 
  {
    "deps": [
      "end2end_fixture_chttp2_fullstack_compression", 
      "end2end_test_empty_batch", 
      "gpr", 
      "gpr_test_util", 
      "grpc_test_util_unsecure", 
      "grpc_unsecure"
    ], 
    "headers": [], 
    "language": "c", 
    "name": "chttp2_fullstack_compression_empty_batch_unsecure_test", 
    "src": []
  }, 
  {
    "deps": [
      "end2end_fixture_chttp2_fullstack_compression", 
      "end2end_test_graceful_server_shutdown", 
      "gpr", 
      "gpr_test_util", 
      "grpc_test_util_unsecure", 
      "grpc_unsecure"
    ], 
    "headers": [], 
    "language": "c", 
    "name": "chttp2_fullstack_compression_graceful_server_shutdown_unsecure_test", 
    "src": []
  }, 
  {
    "deps": [
      "end2end_fixture_chttp2_fullstack_compression", 
      "end2end_test_invoke_large_request", 
      "gpr", 
      "gpr_test_util", 
      "grpc_test_util_unsecure", 
      "grpc_unsecure"
    ], 
    "headers": [], 
    "language": "c", 
    "name": "chttp2_fullstack_compression_invoke_large_request_unsecure_test", 
    "src": []
  }, 
  {
    "deps": [
      "end2end_fixture_chttp2_fullstack_compression", 
      "end2end_test_max_concurrent_streams", 
      "gpr", 
      "gpr_test_util", 
      "grpc_test_util_unsecure", 
      "grpc_unsecure"
    ], 
    "headers": [], 
    "language": "c", 
    "name": "chttp2_fullstack_compression_max_concurrent_streams_unsecure_test", 
    "src": []
  }, 
  {
    "deps": [
      "end2end_fixture_chttp2_fullstack_compression", 
      "end2end_test_max_message_length", 
      "gpr", 
      "gpr_test_util", 
      "grpc_test_util_unsecure", 
      "grpc_unsecure"
    ], 
    "headers": [], 
    "language": "c", 
    "name": "chttp2_fullstack_compression_max_message_length_unsecure_test", 
    "src": []
  }, 
  {
    "deps": [
      "end2end_fixture_chttp2_fullstack_compression", 
      "end2end_test_no_op", 
      "gpr", 
      "gpr_test_util", 
      "grpc_test_util_unsecure", 
      "grpc_unsecure"
    ], 
    "headers": [], 
    "language": "c", 
    "name": "chttp2_fullstack_compression_no_op_unsecure_test", 
    "src": []
  }, 
  {
    "deps": [
      "end2end_fixture_chttp2_fullstack_compression", 
      "end2end_test_ping_pong_streaming", 
      "gpr", 
      "gpr_test_util", 
      "grpc_test_util_unsecure", 
      "grpc_unsecure"
    ], 
    "headers": [], 
    "language": "c", 
    "name": "chttp2_fullstack_compression_ping_pong_streaming_unsecure_test", 
    "src": []
  }, 
  {
    "deps": [
      "end2end_fixture_chttp2_fullstack_compression", 
      "end2end_test_registered_call", 
      "gpr", 
      "gpr_test_util", 
      "grpc_test_util_unsecure", 
      "grpc_unsecure"
    ], 
    "headers": [], 
    "language": "c", 
    "name": "chttp2_fullstack_compression_registered_call_unsecure_test", 
    "src": []
  }, 
  {
    "deps": [
      "end2end_fixture_chttp2_fullstack_compression", 
      "end2end_test_request_response_with_binary_metadata_and_payload", 
      "gpr", 
      "gpr_test_util", 
      "grpc_test_util_unsecure", 
      "grpc_unsecure"
    ], 
    "headers": [], 
    "language": "c", 
    "name": "chttp2_fullstack_compression_request_response_with_binary_metadata_and_payload_unsecure_test", 
    "src": []
  }, 
  {
    "deps": [
      "end2end_fixture_chttp2_fullstack_compression", 
      "end2end_test_request_response_with_metadata_and_payload", 
      "gpr", 
      "gpr_test_util", 
      "grpc_test_util_unsecure", 
      "grpc_unsecure"
    ], 
    "headers": [], 
    "language": "c", 
    "name": "chttp2_fullstack_compression_request_response_with_metadata_and_payload_unsecure_test", 
    "src": []
  }, 
  {
    "deps": [
      "end2end_fixture_chttp2_fullstack_compression", 
      "end2end_test_request_response_with_payload", 
      "gpr", 
      "gpr_test_util", 
      "grpc_test_util_unsecure", 
      "grpc_unsecure"
    ], 
    "headers": [], 
    "language": "c", 
    "name": "chttp2_fullstack_compression_request_response_with_payload_unsecure_test", 
    "src": []
  }, 
  {
    "deps": [
      "end2end_fixture_chttp2_fullstack_compression", 
      "end2end_test_request_response_with_trailing_metadata_and_payload", 
      "gpr", 
      "gpr_test_util", 
      "grpc_test_util_unsecure", 
      "grpc_unsecure"
    ], 
    "headers": [], 
    "language": "c", 
    "name": "chttp2_fullstack_compression_request_response_with_trailing_metadata_and_payload_unsecure_test", 
    "src": []
  }, 
  {
    "deps": [
      "end2end_fixture_chttp2_fullstack_compression", 
      "end2end_test_request_with_compressed_payload", 
      "gpr", 
      "gpr_test_util", 
      "grpc_test_util_unsecure", 
      "grpc_unsecure"
    ], 
    "headers": [], 
    "language": "c", 
    "name": "chttp2_fullstack_compression_request_with_compressed_payload_unsecure_test", 
    "src": []
  }, 
  {
    "deps": [
      "end2end_fixture_chttp2_fullstack_compression", 
      "end2end_test_request_with_flags", 
      "gpr", 
      "gpr_test_util", 
      "grpc_test_util_unsecure", 
      "grpc_unsecure"
    ], 
    "headers": [], 
    "language": "c", 
    "name": "chttp2_fullstack_compression_request_with_flags_unsecure_test", 
    "src": []
  }, 
  {
    "deps": [
      "end2end_fixture_chttp2_fullstack_compression", 
      "end2end_test_request_with_large_metadata", 
      "gpr", 
      "gpr_test_util", 
      "grpc_test_util_unsecure", 
      "grpc_unsecure"
    ], 
    "headers": [], 
    "language": "c", 
    "name": "chttp2_fullstack_compression_request_with_large_metadata_unsecure_test", 
    "src": []
  }, 
  {
    "deps": [
      "end2end_fixture_chttp2_fullstack_compression", 
      "end2end_test_request_with_payload", 
      "gpr", 
      "gpr_test_util", 
      "grpc_test_util_unsecure", 
      "grpc_unsecure"
    ], 
    "headers": [], 
    "language": "c", 
    "name": "chttp2_fullstack_compression_request_with_payload_unsecure_test", 
    "src": []
  }, 
  {
    "deps": [
      "end2end_fixture_chttp2_fullstack_compression", 
      "end2end_test_server_finishes_request", 
      "gpr", 
      "gpr_test_util", 
      "grpc_test_util_unsecure", 
      "grpc_unsecure"
    ], 
    "headers": [], 
    "language": "c", 
    "name": "chttp2_fullstack_compression_server_finishes_request_unsecure_test", 
    "src": []
  }, 
  {
    "deps": [
      "end2end_fixture_chttp2_fullstack_compression", 
      "end2end_test_simple_delayed_request", 
      "gpr", 
      "gpr_test_util", 
      "grpc_test_util_unsecure", 
      "grpc_unsecure"
    ], 
    "headers": [], 
    "language": "c", 
    "name": "chttp2_fullstack_compression_simple_delayed_request_unsecure_test", 
    "src": []
  }, 
  {
    "deps": [
      "end2end_fixture_chttp2_fullstack_compression", 
      "end2end_test_simple_request", 
      "gpr", 
      "gpr_test_util", 
      "grpc_test_util_unsecure", 
      "grpc_unsecure"
    ], 
    "headers": [], 
    "language": "c", 
    "name": "chttp2_fullstack_compression_simple_request_unsecure_test", 
    "src": []
  }, 
  {
    "deps": [
      "end2end_fixture_chttp2_fullstack_compression", 
      "end2end_test_simple_request_with_high_initial_sequence_number", 
      "gpr", 
      "gpr_test_util", 
      "grpc_test_util_unsecure", 
      "grpc_unsecure"
    ], 
    "headers": [], 
    "language": "c", 
    "name": "chttp2_fullstack_compression_simple_request_with_high_initial_sequence_number_unsecure_test", 
    "src": []
  }, 
  {
    "deps": [
      "end2end_fixture_chttp2_fullstack_uds_posix", 
      "end2end_test_bad_hostname", 
      "gpr", 
      "gpr_test_util", 
      "grpc_test_util_unsecure", 
      "grpc_unsecure"
    ], 
    "headers": [], 
    "language": "c", 
    "name": "chttp2_fullstack_uds_posix_bad_hostname_unsecure_test", 
    "src": []
  }, 
  {
    "deps": [
      "end2end_fixture_chttp2_fullstack_uds_posix", 
      "end2end_test_cancel_after_accept", 
      "gpr", 
      "gpr_test_util", 
      "grpc_test_util_unsecure", 
      "grpc_unsecure"
    ], 
    "headers": [], 
    "language": "c", 
    "name": "chttp2_fullstack_uds_posix_cancel_after_accept_unsecure_test", 
    "src": []
  }, 
  {
    "deps": [
      "end2end_fixture_chttp2_fullstack_uds_posix", 
      "end2end_test_cancel_after_accept_and_writes_closed", 
      "gpr", 
      "gpr_test_util", 
      "grpc_test_util_unsecure", 
      "grpc_unsecure"
    ], 
    "headers": [], 
    "language": "c", 
    "name": "chttp2_fullstack_uds_posix_cancel_after_accept_and_writes_closed_unsecure_test", 
    "src": []
  }, 
  {
    "deps": [
      "end2end_fixture_chttp2_fullstack_uds_posix", 
      "end2end_test_cancel_after_invoke", 
      "gpr", 
      "gpr_test_util", 
      "grpc_test_util_unsecure", 
      "grpc_unsecure"
    ], 
    "headers": [], 
    "language": "c", 
    "name": "chttp2_fullstack_uds_posix_cancel_after_invoke_unsecure_test", 
    "src": []
  }, 
  {
    "deps": [
      "end2end_fixture_chttp2_fullstack_uds_posix", 
      "end2end_test_cancel_before_invoke", 
      "gpr", 
      "gpr_test_util", 
      "grpc_test_util_unsecure", 
      "grpc_unsecure"
    ], 
    "headers": [], 
    "language": "c", 
    "name": "chttp2_fullstack_uds_posix_cancel_before_invoke_unsecure_test", 
    "src": []
  }, 
  {
    "deps": [
      "end2end_fixture_chttp2_fullstack_uds_posix", 
      "end2end_test_cancel_in_a_vacuum", 
      "gpr", 
      "gpr_test_util", 
      "grpc_test_util_unsecure", 
      "grpc_unsecure"
    ], 
    "headers": [], 
    "language": "c", 
    "name": "chttp2_fullstack_uds_posix_cancel_in_a_vacuum_unsecure_test", 
    "src": []
  }, 
  {
    "deps": [
      "end2end_fixture_chttp2_fullstack_uds_posix", 
      "end2end_test_census_simple_request", 
      "gpr", 
      "gpr_test_util", 
      "grpc_test_util_unsecure", 
      "grpc_unsecure"
    ], 
    "headers": [], 
    "language": "c", 
    "name": "chttp2_fullstack_uds_posix_census_simple_request_unsecure_test", 
    "src": []
  }, 
  {
    "deps": [
      "end2end_fixture_chttp2_fullstack_uds_posix", 
      "end2end_test_disappearing_server", 
      "gpr", 
      "gpr_test_util", 
      "grpc_test_util_unsecure", 
      "grpc_unsecure"
    ], 
    "headers": [], 
    "language": "c", 
    "name": "chttp2_fullstack_uds_posix_disappearing_server_unsecure_test", 
    "src": []
  }, 
  {
    "deps": [
      "end2end_fixture_chttp2_fullstack_uds_posix", 
      "end2end_test_early_server_shutdown_finishes_inflight_calls", 
      "gpr", 
      "gpr_test_util", 
      "grpc_test_util_unsecure", 
      "grpc_unsecure"
    ], 
    "headers": [], 
    "language": "c", 
    "name": "chttp2_fullstack_uds_posix_early_server_shutdown_finishes_inflight_calls_unsecure_test", 
    "src": []
  }, 
  {
    "deps": [
      "end2end_fixture_chttp2_fullstack_uds_posix", 
      "end2end_test_early_server_shutdown_finishes_tags", 
      "gpr", 
      "gpr_test_util", 
      "grpc_test_util_unsecure", 
      "grpc_unsecure"
    ], 
    "headers": [], 
    "language": "c", 
    "name": "chttp2_fullstack_uds_posix_early_server_shutdown_finishes_tags_unsecure_test", 
    "src": []
  }, 
  {
    "deps": [
      "end2end_fixture_chttp2_fullstack_uds_posix", 
      "end2end_test_empty_batch", 
      "gpr", 
      "gpr_test_util", 
      "grpc_test_util_unsecure", 
      "grpc_unsecure"
    ], 
    "headers": [], 
    "language": "c", 
    "name": "chttp2_fullstack_uds_posix_empty_batch_unsecure_test", 
    "src": []
  }, 
  {
    "deps": [
      "end2end_fixture_chttp2_fullstack_uds_posix", 
      "end2end_test_graceful_server_shutdown", 
      "gpr", 
      "gpr_test_util", 
      "grpc_test_util_unsecure", 
      "grpc_unsecure"
    ], 
    "headers": [], 
    "language": "c", 
    "name": "chttp2_fullstack_uds_posix_graceful_server_shutdown_unsecure_test", 
    "src": []
  }, 
  {
    "deps": [
      "end2end_fixture_chttp2_fullstack_uds_posix", 
      "end2end_test_invoke_large_request", 
      "gpr", 
      "gpr_test_util", 
      "grpc_test_util_unsecure", 
      "grpc_unsecure"
    ], 
    "headers": [], 
    "language": "c", 
    "name": "chttp2_fullstack_uds_posix_invoke_large_request_unsecure_test", 
    "src": []
  }, 
  {
    "deps": [
      "end2end_fixture_chttp2_fullstack_uds_posix", 
      "end2end_test_max_concurrent_streams", 
      "gpr", 
      "gpr_test_util", 
      "grpc_test_util_unsecure", 
      "grpc_unsecure"
    ], 
    "headers": [], 
    "language": "c", 
    "name": "chttp2_fullstack_uds_posix_max_concurrent_streams_unsecure_test", 
    "src": []
  }, 
  {
    "deps": [
      "end2end_fixture_chttp2_fullstack_uds_posix", 
      "end2end_test_max_message_length", 
      "gpr", 
      "gpr_test_util", 
      "grpc_test_util_unsecure", 
      "grpc_unsecure"
    ], 
    "headers": [], 
    "language": "c", 
    "name": "chttp2_fullstack_uds_posix_max_message_length_unsecure_test", 
    "src": []
  }, 
  {
    "deps": [
      "end2end_fixture_chttp2_fullstack_uds_posix", 
      "end2end_test_no_op", 
      "gpr", 
      "gpr_test_util", 
      "grpc_test_util_unsecure", 
      "grpc_unsecure"
    ], 
    "headers": [], 
    "language": "c", 
    "name": "chttp2_fullstack_uds_posix_no_op_unsecure_test", 
    "src": []
  }, 
  {
    "deps": [
      "end2end_fixture_chttp2_fullstack_uds_posix", 
      "end2end_test_ping_pong_streaming", 
      "gpr", 
      "gpr_test_util", 
      "grpc_test_util_unsecure", 
      "grpc_unsecure"
    ], 
    "headers": [], 
    "language": "c", 
    "name": "chttp2_fullstack_uds_posix_ping_pong_streaming_unsecure_test", 
    "src": []
  }, 
  {
    "deps": [
      "end2end_fixture_chttp2_fullstack_uds_posix", 
      "end2end_test_registered_call", 
      "gpr", 
      "gpr_test_util", 
      "grpc_test_util_unsecure", 
      "grpc_unsecure"
    ], 
    "headers": [], 
    "language": "c", 
    "name": "chttp2_fullstack_uds_posix_registered_call_unsecure_test", 
    "src": []
  }, 
  {
    "deps": [
      "end2end_fixture_chttp2_fullstack_uds_posix", 
      "end2end_test_request_response_with_binary_metadata_and_payload", 
      "gpr", 
      "gpr_test_util", 
      "grpc_test_util_unsecure", 
      "grpc_unsecure"
    ], 
    "headers": [], 
    "language": "c", 
    "name": "chttp2_fullstack_uds_posix_request_response_with_binary_metadata_and_payload_unsecure_test", 
    "src": []
  }, 
  {
    "deps": [
      "end2end_fixture_chttp2_fullstack_uds_posix", 
      "end2end_test_request_response_with_metadata_and_payload", 
      "gpr", 
      "gpr_test_util", 
      "grpc_test_util_unsecure", 
      "grpc_unsecure"
    ], 
    "headers": [], 
    "language": "c", 
    "name": "chttp2_fullstack_uds_posix_request_response_with_metadata_and_payload_unsecure_test", 
    "src": []
  }, 
  {
    "deps": [
      "end2end_fixture_chttp2_fullstack_uds_posix", 
      "end2end_test_request_response_with_payload", 
      "gpr", 
      "gpr_test_util", 
      "grpc_test_util_unsecure", 
      "grpc_unsecure"
    ], 
    "headers": [], 
    "language": "c", 
    "name": "chttp2_fullstack_uds_posix_request_response_with_payload_unsecure_test", 
    "src": []
  }, 
  {
    "deps": [
      "end2end_fixture_chttp2_fullstack_uds_posix", 
      "end2end_test_request_response_with_trailing_metadata_and_payload", 
      "gpr", 
      "gpr_test_util", 
      "grpc_test_util_unsecure", 
      "grpc_unsecure"
    ], 
    "headers": [], 
    "language": "c", 
    "name": "chttp2_fullstack_uds_posix_request_response_with_trailing_metadata_and_payload_unsecure_test", 
    "src": []
  }, 
  {
    "deps": [
      "end2end_fixture_chttp2_fullstack_uds_posix", 
      "end2end_test_request_with_compressed_payload", 
      "gpr", 
      "gpr_test_util", 
      "grpc_test_util_unsecure", 
      "grpc_unsecure"
    ], 
    "headers": [], 
    "language": "c", 
    "name": "chttp2_fullstack_uds_posix_request_with_compressed_payload_unsecure_test", 
    "src": []
  }, 
  {
    "deps": [
      "end2end_fixture_chttp2_fullstack_uds_posix", 
      "end2end_test_request_with_flags", 
      "gpr", 
      "gpr_test_util", 
      "grpc_test_util_unsecure", 
      "grpc_unsecure"
    ], 
    "headers": [], 
    "language": "c", 
    "name": "chttp2_fullstack_uds_posix_request_with_flags_unsecure_test", 
    "src": []
  }, 
  {
    "deps": [
      "end2end_fixture_chttp2_fullstack_uds_posix", 
      "end2end_test_request_with_large_metadata", 
      "gpr", 
      "gpr_test_util", 
      "grpc_test_util_unsecure", 
      "grpc_unsecure"
    ], 
    "headers": [], 
    "language": "c", 
    "name": "chttp2_fullstack_uds_posix_request_with_large_metadata_unsecure_test", 
    "src": []
  }, 
  {
    "deps": [
      "end2end_fixture_chttp2_fullstack_uds_posix", 
      "end2end_test_request_with_payload", 
      "gpr", 
      "gpr_test_util", 
      "grpc_test_util_unsecure", 
      "grpc_unsecure"
    ], 
    "headers": [], 
    "language": "c", 
    "name": "chttp2_fullstack_uds_posix_request_with_payload_unsecure_test", 
    "src": []
  }, 
  {
    "deps": [
      "end2end_fixture_chttp2_fullstack_uds_posix", 
      "end2end_test_server_finishes_request", 
      "gpr", 
      "gpr_test_util", 
      "grpc_test_util_unsecure", 
      "grpc_unsecure"
    ], 
    "headers": [], 
    "language": "c", 
    "name": "chttp2_fullstack_uds_posix_server_finishes_request_unsecure_test", 
    "src": []
  }, 
  {
    "deps": [
      "end2end_fixture_chttp2_fullstack_uds_posix", 
      "end2end_test_simple_delayed_request", 
      "gpr", 
      "gpr_test_util", 
      "grpc_test_util_unsecure", 
      "grpc_unsecure"
    ], 
    "headers": [], 
    "language": "c", 
    "name": "chttp2_fullstack_uds_posix_simple_delayed_request_unsecure_test", 
    "src": []
  }, 
  {
    "deps": [
      "end2end_fixture_chttp2_fullstack_uds_posix", 
      "end2end_test_simple_request", 
      "gpr", 
      "gpr_test_util", 
      "grpc_test_util_unsecure", 
      "grpc_unsecure"
    ], 
    "headers": [], 
    "language": "c", 
    "name": "chttp2_fullstack_uds_posix_simple_request_unsecure_test", 
    "src": []
  }, 
  {
    "deps": [
      "end2end_fixture_chttp2_fullstack_uds_posix", 
      "end2end_test_simple_request_with_high_initial_sequence_number", 
      "gpr", 
      "gpr_test_util", 
      "grpc_test_util_unsecure", 
      "grpc_unsecure"
    ], 
    "headers": [], 
    "language": "c", 
    "name": "chttp2_fullstack_uds_posix_simple_request_with_high_initial_sequence_number_unsecure_test", 
    "src": []
  }, 
  {
    "deps": [
      "end2end_fixture_chttp2_fullstack_with_poll", 
      "end2end_test_bad_hostname", 
      "gpr", 
      "gpr_test_util", 
      "grpc_test_util_unsecure", 
      "grpc_unsecure"
    ], 
    "headers": [], 
    "language": "c", 
    "name": "chttp2_fullstack_with_poll_bad_hostname_unsecure_test", 
    "src": []
  }, 
  {
    "deps": [
      "end2end_fixture_chttp2_fullstack_with_poll", 
      "end2end_test_cancel_after_accept", 
      "gpr", 
      "gpr_test_util", 
      "grpc_test_util_unsecure", 
      "grpc_unsecure"
    ], 
    "headers": [], 
    "language": "c", 
    "name": "chttp2_fullstack_with_poll_cancel_after_accept_unsecure_test", 
    "src": []
  }, 
  {
    "deps": [
      "end2end_fixture_chttp2_fullstack_with_poll", 
      "end2end_test_cancel_after_accept_and_writes_closed", 
      "gpr", 
      "gpr_test_util", 
      "grpc_test_util_unsecure", 
      "grpc_unsecure"
    ], 
    "headers": [], 
    "language": "c", 
    "name": "chttp2_fullstack_with_poll_cancel_after_accept_and_writes_closed_unsecure_test", 
    "src": []
  }, 
  {
    "deps": [
      "end2end_fixture_chttp2_fullstack_with_poll", 
      "end2end_test_cancel_after_invoke", 
      "gpr", 
      "gpr_test_util", 
      "grpc_test_util_unsecure", 
      "grpc_unsecure"
    ], 
    "headers": [], 
    "language": "c", 
    "name": "chttp2_fullstack_with_poll_cancel_after_invoke_unsecure_test", 
    "src": []
  }, 
  {
    "deps": [
      "end2end_fixture_chttp2_fullstack_with_poll", 
      "end2end_test_cancel_before_invoke", 
      "gpr", 
      "gpr_test_util", 
      "grpc_test_util_unsecure", 
      "grpc_unsecure"
    ], 
    "headers": [], 
    "language": "c", 
    "name": "chttp2_fullstack_with_poll_cancel_before_invoke_unsecure_test", 
    "src": []
  }, 
  {
    "deps": [
      "end2end_fixture_chttp2_fullstack_with_poll", 
      "end2end_test_cancel_in_a_vacuum", 
      "gpr", 
      "gpr_test_util", 
      "grpc_test_util_unsecure", 
      "grpc_unsecure"
    ], 
    "headers": [], 
    "language": "c", 
    "name": "chttp2_fullstack_with_poll_cancel_in_a_vacuum_unsecure_test", 
    "src": []
  }, 
  {
    "deps": [
      "end2end_fixture_chttp2_fullstack_with_poll", 
      "end2end_test_census_simple_request", 
      "gpr", 
      "gpr_test_util", 
      "grpc_test_util_unsecure", 
      "grpc_unsecure"
    ], 
    "headers": [], 
    "language": "c", 
    "name": "chttp2_fullstack_with_poll_census_simple_request_unsecure_test", 
    "src": []
  }, 
  {
    "deps": [
      "end2end_fixture_chttp2_fullstack_with_poll", 
      "end2end_test_disappearing_server", 
      "gpr", 
      "gpr_test_util", 
      "grpc_test_util_unsecure", 
      "grpc_unsecure"
    ], 
    "headers": [], 
    "language": "c", 
    "name": "chttp2_fullstack_with_poll_disappearing_server_unsecure_test", 
    "src": []
  }, 
  {
    "deps": [
      "end2end_fixture_chttp2_fullstack_with_poll", 
      "end2end_test_early_server_shutdown_finishes_inflight_calls", 
      "gpr", 
      "gpr_test_util", 
      "grpc_test_util_unsecure", 
      "grpc_unsecure"
    ], 
    "headers": [], 
    "language": "c", 
    "name": "chttp2_fullstack_with_poll_early_server_shutdown_finishes_inflight_calls_unsecure_test", 
    "src": []
  }, 
  {
    "deps": [
      "end2end_fixture_chttp2_fullstack_with_poll", 
      "end2end_test_early_server_shutdown_finishes_tags", 
      "gpr", 
      "gpr_test_util", 
      "grpc_test_util_unsecure", 
      "grpc_unsecure"
    ], 
    "headers": [], 
    "language": "c", 
    "name": "chttp2_fullstack_with_poll_early_server_shutdown_finishes_tags_unsecure_test", 
    "src": []
  }, 
  {
    "deps": [
      "end2end_fixture_chttp2_fullstack_with_poll", 
      "end2end_test_empty_batch", 
      "gpr", 
      "gpr_test_util", 
      "grpc_test_util_unsecure", 
      "grpc_unsecure"
    ], 
    "headers": [], 
    "language": "c", 
    "name": "chttp2_fullstack_with_poll_empty_batch_unsecure_test", 
    "src": []
  }, 
  {
    "deps": [
      "end2end_fixture_chttp2_fullstack_with_poll", 
      "end2end_test_graceful_server_shutdown", 
      "gpr", 
      "gpr_test_util", 
      "grpc_test_util_unsecure", 
      "grpc_unsecure"
    ], 
    "headers": [], 
    "language": "c", 
    "name": "chttp2_fullstack_with_poll_graceful_server_shutdown_unsecure_test", 
    "src": []
  }, 
  {
    "deps": [
      "end2end_fixture_chttp2_fullstack_with_poll", 
      "end2end_test_invoke_large_request", 
      "gpr", 
      "gpr_test_util", 
      "grpc_test_util_unsecure", 
      "grpc_unsecure"
    ], 
    "headers": [], 
    "language": "c", 
    "name": "chttp2_fullstack_with_poll_invoke_large_request_unsecure_test", 
    "src": []
  }, 
  {
    "deps": [
      "end2end_fixture_chttp2_fullstack_with_poll", 
      "end2end_test_max_concurrent_streams", 
      "gpr", 
      "gpr_test_util", 
      "grpc_test_util_unsecure", 
      "grpc_unsecure"
    ], 
    "headers": [], 
    "language": "c", 
    "name": "chttp2_fullstack_with_poll_max_concurrent_streams_unsecure_test", 
    "src": []
  }, 
  {
    "deps": [
      "end2end_fixture_chttp2_fullstack_with_poll", 
      "end2end_test_max_message_length", 
      "gpr", 
      "gpr_test_util", 
      "grpc_test_util_unsecure", 
      "grpc_unsecure"
    ], 
    "headers": [], 
    "language": "c", 
    "name": "chttp2_fullstack_with_poll_max_message_length_unsecure_test", 
    "src": []
  }, 
  {
    "deps": [
      "end2end_fixture_chttp2_fullstack_with_poll", 
      "end2end_test_no_op", 
      "gpr", 
      "gpr_test_util", 
      "grpc_test_util_unsecure", 
      "grpc_unsecure"
    ], 
    "headers": [], 
    "language": "c", 
    "name": "chttp2_fullstack_with_poll_no_op_unsecure_test", 
    "src": []
  }, 
  {
    "deps": [
      "end2end_fixture_chttp2_fullstack_with_poll", 
      "end2end_test_ping_pong_streaming", 
      "gpr", 
      "gpr_test_util", 
      "grpc_test_util_unsecure", 
      "grpc_unsecure"
    ], 
    "headers": [], 
    "language": "c", 
    "name": "chttp2_fullstack_with_poll_ping_pong_streaming_unsecure_test", 
    "src": []
  }, 
  {
    "deps": [
      "end2end_fixture_chttp2_fullstack_with_poll", 
      "end2end_test_registered_call", 
      "gpr", 
      "gpr_test_util", 
      "grpc_test_util_unsecure", 
      "grpc_unsecure"
    ], 
    "headers": [], 
    "language": "c", 
    "name": "chttp2_fullstack_with_poll_registered_call_unsecure_test", 
    "src": []
  }, 
  {
    "deps": [
      "end2end_fixture_chttp2_fullstack_with_poll", 
      "end2end_test_request_response_with_binary_metadata_and_payload", 
      "gpr", 
      "gpr_test_util", 
      "grpc_test_util_unsecure", 
      "grpc_unsecure"
    ], 
    "headers": [], 
    "language": "c", 
    "name": "chttp2_fullstack_with_poll_request_response_with_binary_metadata_and_payload_unsecure_test", 
    "src": []
  }, 
  {
    "deps": [
      "end2end_fixture_chttp2_fullstack_with_poll", 
      "end2end_test_request_response_with_metadata_and_payload", 
      "gpr", 
      "gpr_test_util", 
      "grpc_test_util_unsecure", 
      "grpc_unsecure"
    ], 
    "headers": [], 
    "language": "c", 
    "name": "chttp2_fullstack_with_poll_request_response_with_metadata_and_payload_unsecure_test", 
    "src": []
  }, 
  {
    "deps": [
      "end2end_fixture_chttp2_fullstack_with_poll", 
      "end2end_test_request_response_with_payload", 
      "gpr", 
      "gpr_test_util", 
      "grpc_test_util_unsecure", 
      "grpc_unsecure"
    ], 
    "headers": [], 
    "language": "c", 
    "name": "chttp2_fullstack_with_poll_request_response_with_payload_unsecure_test", 
    "src": []
  }, 
  {
    "deps": [
      "end2end_fixture_chttp2_fullstack_with_poll", 
      "end2end_test_request_response_with_trailing_metadata_and_payload", 
      "gpr", 
      "gpr_test_util", 
      "grpc_test_util_unsecure", 
      "grpc_unsecure"
    ], 
    "headers": [], 
    "language": "c", 
    "name": "chttp2_fullstack_with_poll_request_response_with_trailing_metadata_and_payload_unsecure_test", 
    "src": []
  }, 
  {
    "deps": [
      "end2end_fixture_chttp2_fullstack_with_poll", 
      "end2end_test_request_with_compressed_payload", 
      "gpr", 
      "gpr_test_util", 
      "grpc_test_util_unsecure", 
      "grpc_unsecure"
    ], 
    "headers": [], 
    "language": "c", 
    "name": "chttp2_fullstack_with_poll_request_with_compressed_payload_unsecure_test", 
    "src": []
  }, 
  {
    "deps": [
      "end2end_fixture_chttp2_fullstack_with_poll", 
      "end2end_test_request_with_flags", 
      "gpr", 
      "gpr_test_util", 
      "grpc_test_util_unsecure", 
      "grpc_unsecure"
    ], 
    "headers": [], 
    "language": "c", 
    "name": "chttp2_fullstack_with_poll_request_with_flags_unsecure_test", 
    "src": []
  }, 
  {
    "deps": [
      "end2end_fixture_chttp2_fullstack_with_poll", 
      "end2end_test_request_with_large_metadata", 
      "gpr", 
      "gpr_test_util", 
      "grpc_test_util_unsecure", 
      "grpc_unsecure"
    ], 
    "headers": [], 
    "language": "c", 
    "name": "chttp2_fullstack_with_poll_request_with_large_metadata_unsecure_test", 
    "src": []
  }, 
  {
    "deps": [
      "end2end_fixture_chttp2_fullstack_with_poll", 
      "end2end_test_request_with_payload", 
      "gpr", 
      "gpr_test_util", 
      "grpc_test_util_unsecure", 
      "grpc_unsecure"
    ], 
    "headers": [], 
    "language": "c", 
    "name": "chttp2_fullstack_with_poll_request_with_payload_unsecure_test", 
    "src": []
  }, 
  {
    "deps": [
      "end2end_fixture_chttp2_fullstack_with_poll", 
      "end2end_test_server_finishes_request", 
      "gpr", 
      "gpr_test_util", 
      "grpc_test_util_unsecure", 
      "grpc_unsecure"
    ], 
    "headers": [], 
    "language": "c", 
    "name": "chttp2_fullstack_with_poll_server_finishes_request_unsecure_test", 
    "src": []
  }, 
  {
    "deps": [
      "end2end_fixture_chttp2_fullstack_with_poll", 
      "end2end_test_simple_delayed_request", 
      "gpr", 
      "gpr_test_util", 
      "grpc_test_util_unsecure", 
      "grpc_unsecure"
    ], 
    "headers": [], 
    "language": "c", 
    "name": "chttp2_fullstack_with_poll_simple_delayed_request_unsecure_test", 
    "src": []
  }, 
  {
    "deps": [
      "end2end_fixture_chttp2_fullstack_with_poll", 
      "end2end_test_simple_request", 
      "gpr", 
      "gpr_test_util", 
      "grpc_test_util_unsecure", 
      "grpc_unsecure"
    ], 
    "headers": [], 
    "language": "c", 
    "name": "chttp2_fullstack_with_poll_simple_request_unsecure_test", 
    "src": []
  }, 
  {
    "deps": [
      "end2end_fixture_chttp2_fullstack_with_poll", 
      "end2end_test_simple_request_with_high_initial_sequence_number", 
      "gpr", 
      "gpr_test_util", 
      "grpc_test_util_unsecure", 
      "grpc_unsecure"
    ], 
    "headers": [], 
    "language": "c", 
    "name": "chttp2_fullstack_with_poll_simple_request_with_high_initial_sequence_number_unsecure_test", 
    "src": []
  }, 
  {
    "deps": [
      "end2end_fixture_chttp2_socket_pair", 
      "end2end_test_bad_hostname", 
      "gpr", 
      "gpr_test_util", 
      "grpc_test_util_unsecure", 
      "grpc_unsecure"
    ], 
    "headers": [], 
    "language": "c", 
    "name": "chttp2_socket_pair_bad_hostname_unsecure_test", 
    "src": []
  }, 
  {
    "deps": [
      "end2end_fixture_chttp2_socket_pair", 
      "end2end_test_cancel_after_accept", 
      "gpr", 
      "gpr_test_util", 
      "grpc_test_util_unsecure", 
      "grpc_unsecure"
    ], 
    "headers": [], 
    "language": "c", 
    "name": "chttp2_socket_pair_cancel_after_accept_unsecure_test", 
    "src": []
  }, 
  {
    "deps": [
      "end2end_fixture_chttp2_socket_pair", 
      "end2end_test_cancel_after_accept_and_writes_closed", 
      "gpr", 
      "gpr_test_util", 
      "grpc_test_util_unsecure", 
      "grpc_unsecure"
    ], 
    "headers": [], 
    "language": "c", 
    "name": "chttp2_socket_pair_cancel_after_accept_and_writes_closed_unsecure_test", 
    "src": []
  }, 
  {
    "deps": [
      "end2end_fixture_chttp2_socket_pair", 
      "end2end_test_cancel_after_invoke", 
      "gpr", 
      "gpr_test_util", 
      "grpc_test_util_unsecure", 
      "grpc_unsecure"
    ], 
    "headers": [], 
    "language": "c", 
    "name": "chttp2_socket_pair_cancel_after_invoke_unsecure_test", 
    "src": []
  }, 
  {
    "deps": [
      "end2end_fixture_chttp2_socket_pair", 
      "end2end_test_cancel_before_invoke", 
      "gpr", 
      "gpr_test_util", 
      "grpc_test_util_unsecure", 
      "grpc_unsecure"
    ], 
    "headers": [], 
    "language": "c", 
    "name": "chttp2_socket_pair_cancel_before_invoke_unsecure_test", 
    "src": []
  }, 
  {
    "deps": [
      "end2end_fixture_chttp2_socket_pair", 
      "end2end_test_cancel_in_a_vacuum", 
      "gpr", 
      "gpr_test_util", 
      "grpc_test_util_unsecure", 
      "grpc_unsecure"
    ], 
    "headers": [], 
    "language": "c", 
    "name": "chttp2_socket_pair_cancel_in_a_vacuum_unsecure_test", 
    "src": []
  }, 
  {
    "deps": [
      "end2end_fixture_chttp2_socket_pair", 
      "end2end_test_census_simple_request", 
      "gpr", 
      "gpr_test_util", 
      "grpc_test_util_unsecure", 
      "grpc_unsecure"
    ], 
    "headers": [], 
    "language": "c", 
    "name": "chttp2_socket_pair_census_simple_request_unsecure_test", 
    "src": []
  }, 
  {
    "deps": [
      "end2end_fixture_chttp2_socket_pair", 
      "end2end_test_disappearing_server", 
      "gpr", 
      "gpr_test_util", 
      "grpc_test_util_unsecure", 
      "grpc_unsecure"
    ], 
    "headers": [], 
    "language": "c", 
    "name": "chttp2_socket_pair_disappearing_server_unsecure_test", 
    "src": []
  }, 
  {
    "deps": [
      "end2end_fixture_chttp2_socket_pair", 
      "end2end_test_early_server_shutdown_finishes_inflight_calls", 
      "gpr", 
      "gpr_test_util", 
      "grpc_test_util_unsecure", 
      "grpc_unsecure"
    ], 
    "headers": [], 
    "language": "c", 
    "name": "chttp2_socket_pair_early_server_shutdown_finishes_inflight_calls_unsecure_test", 
    "src": []
  }, 
  {
    "deps": [
      "end2end_fixture_chttp2_socket_pair", 
      "end2end_test_early_server_shutdown_finishes_tags", 
      "gpr", 
      "gpr_test_util", 
      "grpc_test_util_unsecure", 
      "grpc_unsecure"
    ], 
    "headers": [], 
    "language": "c", 
    "name": "chttp2_socket_pair_early_server_shutdown_finishes_tags_unsecure_test", 
    "src": []
  }, 
  {
    "deps": [
      "end2end_fixture_chttp2_socket_pair", 
      "end2end_test_empty_batch", 
      "gpr", 
      "gpr_test_util", 
      "grpc_test_util_unsecure", 
      "grpc_unsecure"
    ], 
    "headers": [], 
    "language": "c", 
    "name": "chttp2_socket_pair_empty_batch_unsecure_test", 
    "src": []
  }, 
  {
    "deps": [
      "end2end_fixture_chttp2_socket_pair", 
      "end2end_test_graceful_server_shutdown", 
      "gpr", 
      "gpr_test_util", 
      "grpc_test_util_unsecure", 
      "grpc_unsecure"
    ], 
    "headers": [], 
    "language": "c", 
    "name": "chttp2_socket_pair_graceful_server_shutdown_unsecure_test", 
    "src": []
  }, 
  {
    "deps": [
      "end2end_fixture_chttp2_socket_pair", 
      "end2end_test_invoke_large_request", 
      "gpr", 
      "gpr_test_util", 
      "grpc_test_util_unsecure", 
      "grpc_unsecure"
    ], 
    "headers": [], 
    "language": "c", 
    "name": "chttp2_socket_pair_invoke_large_request_unsecure_test", 
    "src": []
  }, 
  {
    "deps": [
      "end2end_fixture_chttp2_socket_pair", 
      "end2end_test_max_concurrent_streams", 
      "gpr", 
      "gpr_test_util", 
      "grpc_test_util_unsecure", 
      "grpc_unsecure"
    ], 
    "headers": [], 
    "language": "c", 
    "name": "chttp2_socket_pair_max_concurrent_streams_unsecure_test", 
    "src": []
  }, 
  {
    "deps": [
      "end2end_fixture_chttp2_socket_pair", 
      "end2end_test_max_message_length", 
      "gpr", 
      "gpr_test_util", 
      "grpc_test_util_unsecure", 
      "grpc_unsecure"
    ], 
    "headers": [], 
    "language": "c", 
    "name": "chttp2_socket_pair_max_message_length_unsecure_test", 
    "src": []
  }, 
  {
    "deps": [
      "end2end_fixture_chttp2_socket_pair", 
      "end2end_test_no_op", 
      "gpr", 
      "gpr_test_util", 
      "grpc_test_util_unsecure", 
      "grpc_unsecure"
    ], 
    "headers": [], 
    "language": "c", 
    "name": "chttp2_socket_pair_no_op_unsecure_test", 
    "src": []
  }, 
  {
    "deps": [
      "end2end_fixture_chttp2_socket_pair", 
      "end2end_test_ping_pong_streaming", 
      "gpr", 
      "gpr_test_util", 
      "grpc_test_util_unsecure", 
      "grpc_unsecure"
    ], 
    "headers": [], 
    "language": "c", 
    "name": "chttp2_socket_pair_ping_pong_streaming_unsecure_test", 
    "src": []
  }, 
  {
    "deps": [
      "end2end_fixture_chttp2_socket_pair", 
      "end2end_test_registered_call", 
      "gpr", 
      "gpr_test_util", 
      "grpc_test_util_unsecure", 
      "grpc_unsecure"
    ], 
    "headers": [], 
    "language": "c", 
    "name": "chttp2_socket_pair_registered_call_unsecure_test", 
    "src": []
  }, 
  {
    "deps": [
      "end2end_fixture_chttp2_socket_pair", 
      "end2end_test_request_response_with_binary_metadata_and_payload", 
      "gpr", 
      "gpr_test_util", 
      "grpc_test_util_unsecure", 
      "grpc_unsecure"
    ], 
    "headers": [], 
    "language": "c", 
    "name": "chttp2_socket_pair_request_response_with_binary_metadata_and_payload_unsecure_test", 
    "src": []
  }, 
  {
    "deps": [
      "end2end_fixture_chttp2_socket_pair", 
      "end2end_test_request_response_with_metadata_and_payload", 
      "gpr", 
      "gpr_test_util", 
      "grpc_test_util_unsecure", 
      "grpc_unsecure"
    ], 
    "headers": [], 
    "language": "c", 
    "name": "chttp2_socket_pair_request_response_with_metadata_and_payload_unsecure_test", 
    "src": []
  }, 
  {
    "deps": [
      "end2end_fixture_chttp2_socket_pair", 
      "end2end_test_request_response_with_payload", 
      "gpr", 
      "gpr_test_util", 
      "grpc_test_util_unsecure", 
      "grpc_unsecure"
    ], 
    "headers": [], 
    "language": "c", 
    "name": "chttp2_socket_pair_request_response_with_payload_unsecure_test", 
    "src": []
  }, 
  {
    "deps": [
      "end2end_fixture_chttp2_socket_pair", 
      "end2end_test_request_response_with_trailing_metadata_and_payload", 
      "gpr", 
      "gpr_test_util", 
      "grpc_test_util_unsecure", 
      "grpc_unsecure"
    ], 
    "headers": [], 
    "language": "c", 
    "name": "chttp2_socket_pair_request_response_with_trailing_metadata_and_payload_unsecure_test", 
    "src": []
  }, 
  {
    "deps": [
      "end2end_fixture_chttp2_socket_pair", 
      "end2end_test_request_with_compressed_payload", 
      "gpr", 
      "gpr_test_util", 
      "grpc_test_util_unsecure", 
      "grpc_unsecure"
    ], 
    "headers": [], 
    "language": "c", 
    "name": "chttp2_socket_pair_request_with_compressed_payload_unsecure_test", 
    "src": []
  }, 
  {
    "deps": [
      "end2end_fixture_chttp2_socket_pair", 
      "end2end_test_request_with_flags", 
      "gpr", 
      "gpr_test_util", 
      "grpc_test_util_unsecure", 
      "grpc_unsecure"
    ], 
    "headers": [], 
    "language": "c", 
    "name": "chttp2_socket_pair_request_with_flags_unsecure_test", 
    "src": []
  }, 
  {
    "deps": [
      "end2end_fixture_chttp2_socket_pair", 
      "end2end_test_request_with_large_metadata", 
      "gpr", 
      "gpr_test_util", 
      "grpc_test_util_unsecure", 
      "grpc_unsecure"
    ], 
    "headers": [], 
    "language": "c", 
    "name": "chttp2_socket_pair_request_with_large_metadata_unsecure_test", 
    "src": []
  }, 
  {
    "deps": [
      "end2end_fixture_chttp2_socket_pair", 
      "end2end_test_request_with_payload", 
      "gpr", 
      "gpr_test_util", 
      "grpc_test_util_unsecure", 
      "grpc_unsecure"
    ], 
    "headers": [], 
    "language": "c", 
    "name": "chttp2_socket_pair_request_with_payload_unsecure_test", 
    "src": []
  }, 
  {
    "deps": [
      "end2end_fixture_chttp2_socket_pair", 
      "end2end_test_server_finishes_request", 
      "gpr", 
      "gpr_test_util", 
      "grpc_test_util_unsecure", 
      "grpc_unsecure"
    ], 
    "headers": [], 
    "language": "c", 
    "name": "chttp2_socket_pair_server_finishes_request_unsecure_test", 
    "src": []
  }, 
  {
    "deps": [
      "end2end_fixture_chttp2_socket_pair", 
      "end2end_test_simple_delayed_request", 
      "gpr", 
      "gpr_test_util", 
      "grpc_test_util_unsecure", 
      "grpc_unsecure"
    ], 
    "headers": [], 
    "language": "c", 
    "name": "chttp2_socket_pair_simple_delayed_request_unsecure_test", 
    "src": []
  }, 
  {
    "deps": [
      "end2end_fixture_chttp2_socket_pair", 
      "end2end_test_simple_request", 
      "gpr", 
      "gpr_test_util", 
      "grpc_test_util_unsecure", 
      "grpc_unsecure"
    ], 
    "headers": [], 
    "language": "c", 
    "name": "chttp2_socket_pair_simple_request_unsecure_test", 
    "src": []
  }, 
  {
    "deps": [
      "end2end_fixture_chttp2_socket_pair", 
      "end2end_test_simple_request_with_high_initial_sequence_number", 
      "gpr", 
      "gpr_test_util", 
      "grpc_test_util_unsecure", 
      "grpc_unsecure"
    ], 
    "headers": [], 
    "language": "c", 
    "name": "chttp2_socket_pair_simple_request_with_high_initial_sequence_number_unsecure_test", 
    "src": []
  }, 
  {
    "deps": [
      "end2end_fixture_chttp2_socket_pair_one_byte_at_a_time", 
      "end2end_test_bad_hostname", 
      "gpr", 
      "gpr_test_util", 
      "grpc_test_util_unsecure", 
      "grpc_unsecure"
    ], 
    "headers": [], 
    "language": "c", 
    "name": "chttp2_socket_pair_one_byte_at_a_time_bad_hostname_unsecure_test", 
    "src": []
  }, 
  {
    "deps": [
      "end2end_fixture_chttp2_socket_pair_one_byte_at_a_time", 
      "end2end_test_cancel_after_accept", 
      "gpr", 
      "gpr_test_util", 
      "grpc_test_util_unsecure", 
      "grpc_unsecure"
    ], 
    "headers": [], 
    "language": "c", 
    "name": "chttp2_socket_pair_one_byte_at_a_time_cancel_after_accept_unsecure_test", 
    "src": []
  }, 
  {
    "deps": [
      "end2end_fixture_chttp2_socket_pair_one_byte_at_a_time", 
      "end2end_test_cancel_after_accept_and_writes_closed", 
      "gpr", 
      "gpr_test_util", 
      "grpc_test_util_unsecure", 
      "grpc_unsecure"
    ], 
    "headers": [], 
    "language": "c", 
    "name": "chttp2_socket_pair_one_byte_at_a_time_cancel_after_accept_and_writes_closed_unsecure_test", 
    "src": []
  }, 
  {
    "deps": [
      "end2end_fixture_chttp2_socket_pair_one_byte_at_a_time", 
      "end2end_test_cancel_after_invoke", 
      "gpr", 
      "gpr_test_util", 
      "grpc_test_util_unsecure", 
      "grpc_unsecure"
    ], 
    "headers": [], 
    "language": "c", 
    "name": "chttp2_socket_pair_one_byte_at_a_time_cancel_after_invoke_unsecure_test", 
    "src": []
  }, 
  {
    "deps": [
      "end2end_fixture_chttp2_socket_pair_one_byte_at_a_time", 
      "end2end_test_cancel_before_invoke", 
      "gpr", 
      "gpr_test_util", 
      "grpc_test_util_unsecure", 
      "grpc_unsecure"
    ], 
    "headers": [], 
    "language": "c", 
    "name": "chttp2_socket_pair_one_byte_at_a_time_cancel_before_invoke_unsecure_test", 
    "src": []
  }, 
  {
    "deps": [
      "end2end_fixture_chttp2_socket_pair_one_byte_at_a_time", 
      "end2end_test_cancel_in_a_vacuum", 
      "gpr", 
      "gpr_test_util", 
      "grpc_test_util_unsecure", 
      "grpc_unsecure"
    ], 
    "headers": [], 
    "language": "c", 
    "name": "chttp2_socket_pair_one_byte_at_a_time_cancel_in_a_vacuum_unsecure_test", 
    "src": []
  }, 
  {
    "deps": [
      "end2end_fixture_chttp2_socket_pair_one_byte_at_a_time", 
      "end2end_test_census_simple_request", 
      "gpr", 
      "gpr_test_util", 
      "grpc_test_util_unsecure", 
      "grpc_unsecure"
    ], 
    "headers": [], 
    "language": "c", 
    "name": "chttp2_socket_pair_one_byte_at_a_time_census_simple_request_unsecure_test", 
    "src": []
  }, 
  {
    "deps": [
      "end2end_fixture_chttp2_socket_pair_one_byte_at_a_time", 
      "end2end_test_disappearing_server", 
      "gpr", 
      "gpr_test_util", 
      "grpc_test_util_unsecure", 
      "grpc_unsecure"
    ], 
    "headers": [], 
    "language": "c", 
    "name": "chttp2_socket_pair_one_byte_at_a_time_disappearing_server_unsecure_test", 
    "src": []
  }, 
  {
    "deps": [
      "end2end_fixture_chttp2_socket_pair_one_byte_at_a_time", 
      "end2end_test_early_server_shutdown_finishes_inflight_calls", 
      "gpr", 
      "gpr_test_util", 
      "grpc_test_util_unsecure", 
      "grpc_unsecure"
    ], 
    "headers": [], 
    "language": "c", 
    "name": "chttp2_socket_pair_one_byte_at_a_time_early_server_shutdown_finishes_inflight_calls_unsecure_test", 
    "src": []
  }, 
  {
    "deps": [
      "end2end_fixture_chttp2_socket_pair_one_byte_at_a_time", 
      "end2end_test_early_server_shutdown_finishes_tags", 
      "gpr", 
      "gpr_test_util", 
      "grpc_test_util_unsecure", 
      "grpc_unsecure"
    ], 
    "headers": [], 
    "language": "c", 
    "name": "chttp2_socket_pair_one_byte_at_a_time_early_server_shutdown_finishes_tags_unsecure_test", 
    "src": []
  }, 
  {
    "deps": [
      "end2end_fixture_chttp2_socket_pair_one_byte_at_a_time", 
      "end2end_test_empty_batch", 
      "gpr", 
      "gpr_test_util", 
      "grpc_test_util_unsecure", 
      "grpc_unsecure"
    ], 
    "headers": [], 
    "language": "c", 
    "name": "chttp2_socket_pair_one_byte_at_a_time_empty_batch_unsecure_test", 
    "src": []
  }, 
  {
    "deps": [
      "end2end_fixture_chttp2_socket_pair_one_byte_at_a_time", 
      "end2end_test_graceful_server_shutdown", 
      "gpr", 
      "gpr_test_util", 
      "grpc_test_util_unsecure", 
      "grpc_unsecure"
    ], 
    "headers": [], 
    "language": "c", 
    "name": "chttp2_socket_pair_one_byte_at_a_time_graceful_server_shutdown_unsecure_test", 
    "src": []
  }, 
  {
    "deps": [
      "end2end_fixture_chttp2_socket_pair_one_byte_at_a_time", 
      "end2end_test_invoke_large_request", 
      "gpr", 
      "gpr_test_util", 
      "grpc_test_util_unsecure", 
      "grpc_unsecure"
    ], 
    "headers": [], 
    "language": "c", 
    "name": "chttp2_socket_pair_one_byte_at_a_time_invoke_large_request_unsecure_test", 
    "src": []
  }, 
  {
    "deps": [
      "end2end_fixture_chttp2_socket_pair_one_byte_at_a_time", 
      "end2end_test_max_concurrent_streams", 
      "gpr", 
      "gpr_test_util", 
      "grpc_test_util_unsecure", 
      "grpc_unsecure"
    ], 
    "headers": [], 
    "language": "c", 
    "name": "chttp2_socket_pair_one_byte_at_a_time_max_concurrent_streams_unsecure_test", 
    "src": []
  }, 
  {
    "deps": [
      "end2end_fixture_chttp2_socket_pair_one_byte_at_a_time", 
      "end2end_test_max_message_length", 
      "gpr", 
      "gpr_test_util", 
      "grpc_test_util_unsecure", 
      "grpc_unsecure"
    ], 
    "headers": [], 
    "language": "c", 
    "name": "chttp2_socket_pair_one_byte_at_a_time_max_message_length_unsecure_test", 
    "src": []
  }, 
  {
    "deps": [
      "end2end_fixture_chttp2_socket_pair_one_byte_at_a_time", 
      "end2end_test_no_op", 
      "gpr", 
      "gpr_test_util", 
      "grpc_test_util_unsecure", 
      "grpc_unsecure"
    ], 
    "headers": [], 
    "language": "c", 
    "name": "chttp2_socket_pair_one_byte_at_a_time_no_op_unsecure_test", 
    "src": []
  }, 
  {
    "deps": [
      "end2end_fixture_chttp2_socket_pair_one_byte_at_a_time", 
      "end2end_test_ping_pong_streaming", 
      "gpr", 
      "gpr_test_util", 
      "grpc_test_util_unsecure", 
      "grpc_unsecure"
    ], 
    "headers": [], 
    "language": "c", 
    "name": "chttp2_socket_pair_one_byte_at_a_time_ping_pong_streaming_unsecure_test", 
    "src": []
  }, 
  {
    "deps": [
      "end2end_fixture_chttp2_socket_pair_one_byte_at_a_time", 
      "end2end_test_registered_call", 
      "gpr", 
      "gpr_test_util", 
      "grpc_test_util_unsecure", 
      "grpc_unsecure"
    ], 
    "headers": [], 
    "language": "c", 
    "name": "chttp2_socket_pair_one_byte_at_a_time_registered_call_unsecure_test", 
    "src": []
  }, 
  {
    "deps": [
      "end2end_fixture_chttp2_socket_pair_one_byte_at_a_time", 
      "end2end_test_request_response_with_binary_metadata_and_payload", 
      "gpr", 
      "gpr_test_util", 
      "grpc_test_util_unsecure", 
      "grpc_unsecure"
    ], 
    "headers": [], 
    "language": "c", 
    "name": "chttp2_socket_pair_one_byte_at_a_time_request_response_with_binary_metadata_and_payload_unsecure_test", 
    "src": []
  }, 
  {
    "deps": [
      "end2end_fixture_chttp2_socket_pair_one_byte_at_a_time", 
      "end2end_test_request_response_with_metadata_and_payload", 
      "gpr", 
      "gpr_test_util", 
      "grpc_test_util_unsecure", 
      "grpc_unsecure"
    ], 
    "headers": [], 
    "language": "c", 
    "name": "chttp2_socket_pair_one_byte_at_a_time_request_response_with_metadata_and_payload_unsecure_test", 
    "src": []
  }, 
  {
    "deps": [
      "end2end_fixture_chttp2_socket_pair_one_byte_at_a_time", 
      "end2end_test_request_response_with_payload", 
      "gpr", 
      "gpr_test_util", 
      "grpc_test_util_unsecure", 
      "grpc_unsecure"
    ], 
    "headers": [], 
    "language": "c", 
    "name": "chttp2_socket_pair_one_byte_at_a_time_request_response_with_payload_unsecure_test", 
    "src": []
  }, 
  {
    "deps": [
      "end2end_fixture_chttp2_socket_pair_one_byte_at_a_time", 
      "end2end_test_request_response_with_trailing_metadata_and_payload", 
      "gpr", 
      "gpr_test_util", 
      "grpc_test_util_unsecure", 
      "grpc_unsecure"
    ], 
    "headers": [], 
    "language": "c", 
    "name": "chttp2_socket_pair_one_byte_at_a_time_request_response_with_trailing_metadata_and_payload_unsecure_test", 
    "src": []
  }, 
  {
    "deps": [
      "end2end_fixture_chttp2_socket_pair_one_byte_at_a_time", 
      "end2end_test_request_with_compressed_payload", 
      "gpr", 
      "gpr_test_util", 
      "grpc_test_util_unsecure", 
      "grpc_unsecure"
    ], 
    "headers": [], 
    "language": "c", 
    "name": "chttp2_socket_pair_one_byte_at_a_time_request_with_compressed_payload_unsecure_test", 
    "src": []
  }, 
  {
    "deps": [
      "end2end_fixture_chttp2_socket_pair_one_byte_at_a_time", 
      "end2end_test_request_with_flags", 
      "gpr", 
      "gpr_test_util", 
      "grpc_test_util_unsecure", 
      "grpc_unsecure"
    ], 
    "headers": [], 
    "language": "c", 
    "name": "chttp2_socket_pair_one_byte_at_a_time_request_with_flags_unsecure_test", 
    "src": []
  }, 
  {
    "deps": [
      "end2end_fixture_chttp2_socket_pair_one_byte_at_a_time", 
      "end2end_test_request_with_large_metadata", 
      "gpr", 
      "gpr_test_util", 
      "grpc_test_util_unsecure", 
      "grpc_unsecure"
    ], 
    "headers": [], 
    "language": "c", 
    "name": "chttp2_socket_pair_one_byte_at_a_time_request_with_large_metadata_unsecure_test", 
    "src": []
  }, 
  {
    "deps": [
      "end2end_fixture_chttp2_socket_pair_one_byte_at_a_time", 
      "end2end_test_request_with_payload", 
      "gpr", 
      "gpr_test_util", 
      "grpc_test_util_unsecure", 
      "grpc_unsecure"
    ], 
    "headers": [], 
    "language": "c", 
    "name": "chttp2_socket_pair_one_byte_at_a_time_request_with_payload_unsecure_test", 
    "src": []
  }, 
  {
    "deps": [
      "end2end_fixture_chttp2_socket_pair_one_byte_at_a_time", 
      "end2end_test_server_finishes_request", 
      "gpr", 
      "gpr_test_util", 
      "grpc_test_util_unsecure", 
      "grpc_unsecure"
    ], 
    "headers": [], 
    "language": "c", 
    "name": "chttp2_socket_pair_one_byte_at_a_time_server_finishes_request_unsecure_test", 
    "src": []
  }, 
  {
    "deps": [
      "end2end_fixture_chttp2_socket_pair_one_byte_at_a_time", 
      "end2end_test_simple_delayed_request", 
      "gpr", 
      "gpr_test_util", 
      "grpc_test_util_unsecure", 
      "grpc_unsecure"
    ], 
    "headers": [], 
    "language": "c", 
    "name": "chttp2_socket_pair_one_byte_at_a_time_simple_delayed_request_unsecure_test", 
    "src": []
  }, 
  {
    "deps": [
      "end2end_fixture_chttp2_socket_pair_one_byte_at_a_time", 
      "end2end_test_simple_request", 
      "gpr", 
      "gpr_test_util", 
      "grpc_test_util_unsecure", 
      "grpc_unsecure"
    ], 
    "headers": [], 
    "language": "c", 
    "name": "chttp2_socket_pair_one_byte_at_a_time_simple_request_unsecure_test", 
    "src": []
  }, 
  {
    "deps": [
      "end2end_fixture_chttp2_socket_pair_one_byte_at_a_time", 
      "end2end_test_simple_request_with_high_initial_sequence_number", 
      "gpr", 
      "gpr_test_util", 
      "grpc_test_util_unsecure", 
      "grpc_unsecure"
    ], 
    "headers": [], 
    "language": "c", 
    "name": "chttp2_socket_pair_one_byte_at_a_time_simple_request_with_high_initial_sequence_number_unsecure_test", 
    "src": []
  }, 
  {
    "deps": [
      "end2end_fixture_chttp2_socket_pair_with_grpc_trace", 
      "end2end_test_bad_hostname", 
      "gpr", 
      "gpr_test_util", 
      "grpc_test_util_unsecure", 
      "grpc_unsecure"
    ], 
    "headers": [], 
    "language": "c", 
    "name": "chttp2_socket_pair_with_grpc_trace_bad_hostname_unsecure_test", 
    "src": []
  }, 
  {
    "deps": [
      "end2end_fixture_chttp2_socket_pair_with_grpc_trace", 
      "end2end_test_cancel_after_accept", 
      "gpr", 
      "gpr_test_util", 
      "grpc_test_util_unsecure", 
      "grpc_unsecure"
    ], 
    "headers": [], 
    "language": "c", 
    "name": "chttp2_socket_pair_with_grpc_trace_cancel_after_accept_unsecure_test", 
    "src": []
  }, 
  {
    "deps": [
      "end2end_fixture_chttp2_socket_pair_with_grpc_trace", 
      "end2end_test_cancel_after_accept_and_writes_closed", 
      "gpr", 
      "gpr_test_util", 
      "grpc_test_util_unsecure", 
      "grpc_unsecure"
    ], 
    "headers": [], 
    "language": "c", 
    "name": "chttp2_socket_pair_with_grpc_trace_cancel_after_accept_and_writes_closed_unsecure_test", 
    "src": []
  }, 
  {
    "deps": [
      "end2end_fixture_chttp2_socket_pair_with_grpc_trace", 
      "end2end_test_cancel_after_invoke", 
      "gpr", 
      "gpr_test_util", 
      "grpc_test_util_unsecure", 
      "grpc_unsecure"
    ], 
    "headers": [], 
    "language": "c", 
    "name": "chttp2_socket_pair_with_grpc_trace_cancel_after_invoke_unsecure_test", 
    "src": []
  }, 
  {
    "deps": [
      "end2end_fixture_chttp2_socket_pair_with_grpc_trace", 
      "end2end_test_cancel_before_invoke", 
      "gpr", 
      "gpr_test_util", 
      "grpc_test_util_unsecure", 
      "grpc_unsecure"
    ], 
    "headers": [], 
    "language": "c", 
    "name": "chttp2_socket_pair_with_grpc_trace_cancel_before_invoke_unsecure_test", 
    "src": []
  }, 
  {
    "deps": [
      "end2end_fixture_chttp2_socket_pair_with_grpc_trace", 
      "end2end_test_cancel_in_a_vacuum", 
      "gpr", 
      "gpr_test_util", 
      "grpc_test_util_unsecure", 
      "grpc_unsecure"
    ], 
    "headers": [], 
    "language": "c", 
    "name": "chttp2_socket_pair_with_grpc_trace_cancel_in_a_vacuum_unsecure_test", 
    "src": []
  }, 
  {
    "deps": [
      "end2end_fixture_chttp2_socket_pair_with_grpc_trace", 
      "end2end_test_census_simple_request", 
      "gpr", 
      "gpr_test_util", 
      "grpc_test_util_unsecure", 
      "grpc_unsecure"
    ], 
    "headers": [], 
    "language": "c", 
    "name": "chttp2_socket_pair_with_grpc_trace_census_simple_request_unsecure_test", 
    "src": []
  }, 
  {
    "deps": [
      "end2end_fixture_chttp2_socket_pair_with_grpc_trace", 
      "end2end_test_disappearing_server", 
      "gpr", 
      "gpr_test_util", 
      "grpc_test_util_unsecure", 
      "grpc_unsecure"
    ], 
    "headers": [], 
    "language": "c", 
    "name": "chttp2_socket_pair_with_grpc_trace_disappearing_server_unsecure_test", 
    "src": []
  }, 
  {
    "deps": [
      "end2end_fixture_chttp2_socket_pair_with_grpc_trace", 
      "end2end_test_early_server_shutdown_finishes_inflight_calls", 
      "gpr", 
      "gpr_test_util", 
      "grpc_test_util_unsecure", 
      "grpc_unsecure"
    ], 
    "headers": [], 
    "language": "c", 
    "name": "chttp2_socket_pair_with_grpc_trace_early_server_shutdown_finishes_inflight_calls_unsecure_test", 
    "src": []
  }, 
  {
    "deps": [
      "end2end_fixture_chttp2_socket_pair_with_grpc_trace", 
      "end2end_test_early_server_shutdown_finishes_tags", 
      "gpr", 
      "gpr_test_util", 
      "grpc_test_util_unsecure", 
      "grpc_unsecure"
    ], 
    "headers": [], 
    "language": "c", 
    "name": "chttp2_socket_pair_with_grpc_trace_early_server_shutdown_finishes_tags_unsecure_test", 
    "src": []
  }, 
  {
    "deps": [
      "end2end_fixture_chttp2_socket_pair_with_grpc_trace", 
      "end2end_test_empty_batch", 
      "gpr", 
      "gpr_test_util", 
      "grpc_test_util_unsecure", 
      "grpc_unsecure"
    ], 
    "headers": [], 
    "language": "c", 
    "name": "chttp2_socket_pair_with_grpc_trace_empty_batch_unsecure_test", 
    "src": []
  }, 
  {
    "deps": [
      "end2end_fixture_chttp2_socket_pair_with_grpc_trace", 
      "end2end_test_graceful_server_shutdown", 
      "gpr", 
      "gpr_test_util", 
      "grpc_test_util_unsecure", 
      "grpc_unsecure"
    ], 
    "headers": [], 
    "language": "c", 
    "name": "chttp2_socket_pair_with_grpc_trace_graceful_server_shutdown_unsecure_test", 
    "src": []
  }, 
  {
    "deps": [
      "end2end_fixture_chttp2_socket_pair_with_grpc_trace", 
      "end2end_test_invoke_large_request", 
      "gpr", 
      "gpr_test_util", 
      "grpc_test_util_unsecure", 
      "grpc_unsecure"
    ], 
    "headers": [], 
    "language": "c", 
    "name": "chttp2_socket_pair_with_grpc_trace_invoke_large_request_unsecure_test", 
    "src": []
  }, 
  {
    "deps": [
      "end2end_fixture_chttp2_socket_pair_with_grpc_trace", 
      "end2end_test_max_concurrent_streams", 
      "gpr", 
      "gpr_test_util", 
      "grpc_test_util_unsecure", 
      "grpc_unsecure"
    ], 
    "headers": [], 
    "language": "c", 
    "name": "chttp2_socket_pair_with_grpc_trace_max_concurrent_streams_unsecure_test", 
    "src": []
  }, 
  {
    "deps": [
      "end2end_fixture_chttp2_socket_pair_with_grpc_trace", 
      "end2end_test_max_message_length", 
      "gpr", 
      "gpr_test_util", 
      "grpc_test_util_unsecure", 
      "grpc_unsecure"
    ], 
    "headers": [], 
    "language": "c", 
    "name": "chttp2_socket_pair_with_grpc_trace_max_message_length_unsecure_test", 
    "src": []
  }, 
  {
    "deps": [
      "end2end_fixture_chttp2_socket_pair_with_grpc_trace", 
      "end2end_test_no_op", 
      "gpr", 
      "gpr_test_util", 
      "grpc_test_util_unsecure", 
      "grpc_unsecure"
    ], 
    "headers": [], 
    "language": "c", 
    "name": "chttp2_socket_pair_with_grpc_trace_no_op_unsecure_test", 
    "src": []
  }, 
  {
    "deps": [
      "end2end_fixture_chttp2_socket_pair_with_grpc_trace", 
      "end2end_test_ping_pong_streaming", 
      "gpr", 
      "gpr_test_util", 
      "grpc_test_util_unsecure", 
      "grpc_unsecure"
    ], 
    "headers": [], 
    "language": "c", 
    "name": "chttp2_socket_pair_with_grpc_trace_ping_pong_streaming_unsecure_test", 
    "src": []
  }, 
  {
    "deps": [
      "end2end_fixture_chttp2_socket_pair_with_grpc_trace", 
      "end2end_test_registered_call", 
      "gpr", 
      "gpr_test_util", 
      "grpc_test_util_unsecure", 
      "grpc_unsecure"
    ], 
    "headers": [], 
    "language": "c", 
    "name": "chttp2_socket_pair_with_grpc_trace_registered_call_unsecure_test", 
    "src": []
  }, 
  {
    "deps": [
      "end2end_fixture_chttp2_socket_pair_with_grpc_trace", 
      "end2end_test_request_response_with_binary_metadata_and_payload", 
      "gpr", 
      "gpr_test_util", 
      "grpc_test_util_unsecure", 
      "grpc_unsecure"
    ], 
    "headers": [], 
    "language": "c", 
    "name": "chttp2_socket_pair_with_grpc_trace_request_response_with_binary_metadata_and_payload_unsecure_test", 
    "src": []
  }, 
  {
    "deps": [
      "end2end_fixture_chttp2_socket_pair_with_grpc_trace", 
      "end2end_test_request_response_with_metadata_and_payload", 
      "gpr", 
      "gpr_test_util", 
      "grpc_test_util_unsecure", 
      "grpc_unsecure"
    ], 
    "headers": [], 
    "language": "c", 
    "name": "chttp2_socket_pair_with_grpc_trace_request_response_with_metadata_and_payload_unsecure_test", 
    "src": []
  }, 
  {
    "deps": [
      "end2end_fixture_chttp2_socket_pair_with_grpc_trace", 
      "end2end_test_request_response_with_payload", 
      "gpr", 
      "gpr_test_util", 
      "grpc_test_util_unsecure", 
      "grpc_unsecure"
    ], 
    "headers": [], 
    "language": "c", 
    "name": "chttp2_socket_pair_with_grpc_trace_request_response_with_payload_unsecure_test", 
    "src": []
  }, 
  {
    "deps": [
      "end2end_fixture_chttp2_socket_pair_with_grpc_trace", 
      "end2end_test_request_response_with_trailing_metadata_and_payload", 
      "gpr", 
      "gpr_test_util", 
      "grpc_test_util_unsecure", 
      "grpc_unsecure"
    ], 
    "headers": [], 
    "language": "c", 
    "name": "chttp2_socket_pair_with_grpc_trace_request_response_with_trailing_metadata_and_payload_unsecure_test", 
    "src": []
  }, 
  {
    "deps": [
      "end2end_fixture_chttp2_socket_pair_with_grpc_trace", 
      "end2end_test_request_with_compressed_payload", 
      "gpr", 
      "gpr_test_util", 
      "grpc_test_util_unsecure", 
      "grpc_unsecure"
    ], 
    "headers": [], 
    "language": "c", 
    "name": "chttp2_socket_pair_with_grpc_trace_request_with_compressed_payload_unsecure_test", 
    "src": []
  }, 
  {
    "deps": [
      "end2end_fixture_chttp2_socket_pair_with_grpc_trace", 
      "end2end_test_request_with_flags", 
      "gpr", 
      "gpr_test_util", 
      "grpc_test_util_unsecure", 
      "grpc_unsecure"
    ], 
    "headers": [], 
    "language": "c", 
    "name": "chttp2_socket_pair_with_grpc_trace_request_with_flags_unsecure_test", 
    "src": []
  }, 
  {
    "deps": [
      "end2end_fixture_chttp2_socket_pair_with_grpc_trace", 
      "end2end_test_request_with_large_metadata", 
      "gpr", 
      "gpr_test_util", 
      "grpc_test_util_unsecure", 
      "grpc_unsecure"
    ], 
    "headers": [], 
    "language": "c", 
    "name": "chttp2_socket_pair_with_grpc_trace_request_with_large_metadata_unsecure_test", 
    "src": []
  }, 
  {
    "deps": [
      "end2end_fixture_chttp2_socket_pair_with_grpc_trace", 
      "end2end_test_request_with_payload", 
      "gpr", 
      "gpr_test_util", 
      "grpc_test_util_unsecure", 
      "grpc_unsecure"
    ], 
    "headers": [], 
    "language": "c", 
    "name": "chttp2_socket_pair_with_grpc_trace_request_with_payload_unsecure_test", 
    "src": []
  }, 
  {
    "deps": [
      "end2end_fixture_chttp2_socket_pair_with_grpc_trace", 
      "end2end_test_server_finishes_request", 
      "gpr", 
      "gpr_test_util", 
      "grpc_test_util_unsecure", 
      "grpc_unsecure"
    ], 
    "headers": [], 
    "language": "c", 
    "name": "chttp2_socket_pair_with_grpc_trace_server_finishes_request_unsecure_test", 
    "src": []
  }, 
  {
    "deps": [
      "end2end_fixture_chttp2_socket_pair_with_grpc_trace", 
      "end2end_test_simple_delayed_request", 
      "gpr", 
      "gpr_test_util", 
      "grpc_test_util_unsecure", 
      "grpc_unsecure"
    ], 
    "headers": [], 
    "language": "c", 
    "name": "chttp2_socket_pair_with_grpc_trace_simple_delayed_request_unsecure_test", 
    "src": []
  }, 
  {
    "deps": [
      "end2end_fixture_chttp2_socket_pair_with_grpc_trace", 
      "end2end_test_simple_request", 
      "gpr", 
      "gpr_test_util", 
      "grpc_test_util_unsecure", 
      "grpc_unsecure"
    ], 
    "headers": [], 
    "language": "c", 
    "name": "chttp2_socket_pair_with_grpc_trace_simple_request_unsecure_test", 
    "src": []
  }, 
  {
    "deps": [
      "end2end_fixture_chttp2_socket_pair_with_grpc_trace", 
      "end2end_test_simple_request_with_high_initial_sequence_number", 
      "gpr", 
      "gpr_test_util", 
      "grpc_test_util_unsecure", 
      "grpc_unsecure"
    ], 
    "headers": [], 
    "language": "c", 
    "name": "chttp2_socket_pair_with_grpc_trace_simple_request_with_high_initial_sequence_number_unsecure_test", 
    "src": []
  }, 
  {
    "deps": [
      "bad_client_test", 
      "gpr", 
      "gpr_test_util", 
      "grpc_test_util_unsecure", 
      "grpc_unsecure"
    ], 
    "headers": [], 
    "language": "c", 
    "name": "connection_prefix_bad_client_test", 
    "src": [
      "test/core/bad_client/tests/connection_prefix.c"
    ]
  }, 
  {
    "deps": [
      "bad_client_test", 
      "gpr", 
      "gpr_test_util", 
      "grpc_test_util_unsecure", 
      "grpc_unsecure"
    ], 
    "headers": [], 
    "language": "c", 
    "name": "initial_settings_frame_bad_client_test", 
    "src": [
      "test/core/bad_client/tests/initial_settings_frame.c"
    ]
  }, 
  {
    "deps": [], 
    "headers": [
      "include/grpc/support/alloc.h", 
      "include/grpc/support/atm.h", 
      "include/grpc/support/atm_gcc_atomic.h", 
      "include/grpc/support/atm_gcc_sync.h", 
      "include/grpc/support/atm_win32.h", 
      "include/grpc/support/cancellable_platform.h", 
      "include/grpc/support/cmdline.h", 
      "include/grpc/support/cpu.h", 
      "include/grpc/support/histogram.h", 
      "include/grpc/support/host_port.h", 
      "include/grpc/support/log.h", 
      "include/grpc/support/log_win32.h", 
      "include/grpc/support/port_platform.h", 
      "include/grpc/support/slice.h", 
      "include/grpc/support/slice_buffer.h", 
      "include/grpc/support/string_util.h", 
      "include/grpc/support/subprocess.h", 
      "include/grpc/support/sync.h", 
      "include/grpc/support/sync_generic.h", 
      "include/grpc/support/sync_posix.h", 
      "include/grpc/support/sync_win32.h", 
      "include/grpc/support/thd.h", 
      "include/grpc/support/time.h", 
      "include/grpc/support/tls.h", 
      "include/grpc/support/tls_gcc.h", 
      "include/grpc/support/tls_msvc.h", 
      "include/grpc/support/tls_pthread.h", 
      "include/grpc/support/useful.h", 
      "src/core/support/env.h", 
      "src/core/support/file.h", 
      "src/core/support/murmur_hash.h", 
      "src/core/support/string.h", 
      "src/core/support/string_win32.h", 
      "src/core/support/thd_internal.h"
    ], 
    "language": "c", 
    "name": "gpr", 
    "src": [
      "include/grpc/support/alloc.h", 
      "include/grpc/support/atm.h", 
      "include/grpc/support/atm_gcc_atomic.h", 
      "include/grpc/support/atm_gcc_sync.h", 
      "include/grpc/support/atm_win32.h", 
      "include/grpc/support/cancellable_platform.h", 
      "include/grpc/support/cmdline.h", 
      "include/grpc/support/cpu.h", 
      "include/grpc/support/histogram.h", 
      "include/grpc/support/host_port.h", 
      "include/grpc/support/log.h", 
      "include/grpc/support/log_win32.h", 
      "include/grpc/support/port_platform.h", 
      "include/grpc/support/slice.h", 
      "include/grpc/support/slice_buffer.h", 
      "include/grpc/support/string_util.h", 
      "include/grpc/support/subprocess.h", 
      "include/grpc/support/sync.h", 
      "include/grpc/support/sync_generic.h", 
      "include/grpc/support/sync_posix.h", 
      "include/grpc/support/sync_win32.h", 
      "include/grpc/support/thd.h", 
      "include/grpc/support/time.h", 
      "include/grpc/support/tls.h", 
      "include/grpc/support/tls_gcc.h", 
      "include/grpc/support/tls_msvc.h", 
      "include/grpc/support/tls_pthread.h", 
      "include/grpc/support/useful.h", 
      "src/core/support/alloc.c", 
      "src/core/support/cancellable.c", 
      "src/core/support/cmdline.c", 
      "src/core/support/cpu_iphone.c", 
      "src/core/support/cpu_linux.c", 
      "src/core/support/cpu_posix.c", 
      "src/core/support/cpu_windows.c", 
      "src/core/support/env.h", 
      "src/core/support/env_linux.c", 
      "src/core/support/env_posix.c", 
      "src/core/support/env_win32.c", 
      "src/core/support/file.c", 
      "src/core/support/file.h", 
      "src/core/support/file_posix.c", 
      "src/core/support/file_win32.c", 
      "src/core/support/histogram.c", 
      "src/core/support/host_port.c", 
      "src/core/support/log.c", 
      "src/core/support/log_android.c", 
      "src/core/support/log_linux.c", 
      "src/core/support/log_posix.c", 
      "src/core/support/log_win32.c", 
      "src/core/support/murmur_hash.c", 
      "src/core/support/murmur_hash.h", 
      "src/core/support/slice.c", 
      "src/core/support/slice_buffer.c", 
      "src/core/support/string.c", 
      "src/core/support/string.h", 
      "src/core/support/string_posix.c", 
      "src/core/support/string_win32.c", 
      "src/core/support/string_win32.h", 
      "src/core/support/subprocess_posix.c", 
      "src/core/support/sync.c", 
      "src/core/support/sync_posix.c", 
      "src/core/support/sync_win32.c", 
      "src/core/support/thd.c", 
      "src/core/support/thd_internal.h", 
      "src/core/support/thd_posix.c", 
      "src/core/support/thd_win32.c", 
      "src/core/support/time.c", 
      "src/core/support/time_posix.c", 
      "src/core/support/time_win32.c", 
      "src/core/support/tls_pthread.c"
    ]
  }, 
  {
    "deps": [
      "gpr"
    ], 
    "headers": [
      "test/core/util/test_config.h"
    ], 
    "language": "c", 
    "name": "gpr_test_util", 
    "src": [
      "test/core/util/test_config.c", 
      "test/core/util/test_config.h"
    ]
  }, 
  {
    "deps": [
      "gpr"
    ], 
    "headers": [
      "include/grpc/byte_buffer.h", 
      "include/grpc/byte_buffer_reader.h", 
      "include/grpc/census.h", 
      "include/grpc/compression.h", 
      "include/grpc/grpc.h", 
      "include/grpc/grpc_security.h", 
      "include/grpc/status.h", 
      "src/core/census/context.h", 
      "src/core/census/grpc_context.h", 
      "src/core/channel/census_filter.h", 
      "src/core/channel/channel_args.h", 
      "src/core/channel/channel_stack.h", 
      "src/core/channel/client_channel.h", 
<<<<<<< HEAD
      "src/core/channel/client_setup.h", 
      "src/core/channel/compress_filter.h", 
=======
>>>>>>> fc1a49a7
      "src/core/channel/connected_channel.h", 
      "src/core/channel/context.h", 
      "src/core/channel/http_client_filter.h", 
      "src/core/channel/http_server_filter.h", 
      "src/core/channel/noop_filter.h", 
      "src/core/client_config/client_config.h", 
      "src/core/client_config/connector.h", 
      "src/core/client_config/lb_policies/pick_first.h", 
      "src/core/client_config/lb_policy.h", 
      "src/core/client_config/resolver.h", 
      "src/core/client_config/resolver_factory.h", 
      "src/core/client_config/resolver_registry.h", 
      "src/core/client_config/resolvers/dns_resolver.h", 
      "src/core/client_config/resolvers/unix_resolver_posix.h", 
      "src/core/client_config/subchannel.h", 
      "src/core/client_config/subchannel_factory.h", 
      "src/core/client_config/uri_parser.h", 
      "src/core/compression/message_compress.h", 
      "src/core/debug/trace.h", 
      "src/core/httpcli/format_request.h", 
      "src/core/httpcli/httpcli.h", 
      "src/core/httpcli/httpcli_security_connector.h", 
      "src/core/httpcli/parser.h", 
      "src/core/iomgr/alarm.h", 
      "src/core/iomgr/alarm_heap.h", 
      "src/core/iomgr/alarm_internal.h", 
      "src/core/iomgr/endpoint.h", 
      "src/core/iomgr/endpoint_pair.h", 
      "src/core/iomgr/fd_posix.h", 
      "src/core/iomgr/iocp_windows.h", 
      "src/core/iomgr/iomgr.h", 
      "src/core/iomgr/iomgr_internal.h", 
      "src/core/iomgr/iomgr_posix.h", 
      "src/core/iomgr/pollset.h", 
      "src/core/iomgr/pollset_kick_posix.h", 
      "src/core/iomgr/pollset_posix.h", 
      "src/core/iomgr/pollset_set.h", 
      "src/core/iomgr/pollset_set_posix.h", 
      "src/core/iomgr/pollset_set_windows.h", 
      "src/core/iomgr/pollset_windows.h", 
      "src/core/iomgr/resolve_address.h", 
      "src/core/iomgr/sockaddr.h", 
      "src/core/iomgr/sockaddr_posix.h", 
      "src/core/iomgr/sockaddr_utils.h", 
      "src/core/iomgr/sockaddr_win32.h", 
      "src/core/iomgr/socket_utils_posix.h", 
      "src/core/iomgr/socket_windows.h", 
      "src/core/iomgr/tcp_client.h", 
      "src/core/iomgr/tcp_posix.h", 
      "src/core/iomgr/tcp_server.h", 
      "src/core/iomgr/tcp_windows.h", 
      "src/core/iomgr/time_averaged_stats.h", 
      "src/core/iomgr/wakeup_fd_pipe.h", 
      "src/core/iomgr/wakeup_fd_posix.h", 
      "src/core/json/json.h", 
      "src/core/json/json_common.h", 
      "src/core/json/json_reader.h", 
      "src/core/json/json_writer.h", 
      "src/core/profiling/timers.h", 
      "src/core/profiling/timers_preciseclock.h", 
      "src/core/security/auth_filters.h", 
      "src/core/security/base64.h", 
      "src/core/security/credentials.h", 
      "src/core/security/json_token.h", 
      "src/core/security/secure_endpoint.h", 
      "src/core/security/secure_transport_setup.h", 
      "src/core/security/security_connector.h", 
      "src/core/security/security_context.h", 
      "src/core/surface/byte_buffer_queue.h", 
      "src/core/surface/call.h", 
      "src/core/surface/channel.h", 
      "src/core/surface/completion_queue.h", 
      "src/core/surface/event_string.h", 
      "src/core/surface/init.h", 
      "src/core/surface/server.h", 
      "src/core/surface/surface_trace.h", 
      "src/core/transport/chttp2/alpn.h", 
      "src/core/transport/chttp2/bin_encoder.h", 
      "src/core/transport/chttp2/frame.h", 
      "src/core/transport/chttp2/frame_data.h", 
      "src/core/transport/chttp2/frame_goaway.h", 
      "src/core/transport/chttp2/frame_ping.h", 
      "src/core/transport/chttp2/frame_rst_stream.h", 
      "src/core/transport/chttp2/frame_settings.h", 
      "src/core/transport/chttp2/frame_window_update.h", 
      "src/core/transport/chttp2/hpack_parser.h", 
      "src/core/transport/chttp2/hpack_table.h", 
      "src/core/transport/chttp2/http2_errors.h", 
      "src/core/transport/chttp2/huffsyms.h", 
      "src/core/transport/chttp2/incoming_metadata.h", 
      "src/core/transport/chttp2/internal.h", 
      "src/core/transport/chttp2/status_conversion.h", 
      "src/core/transport/chttp2/stream_encoder.h", 
      "src/core/transport/chttp2/stream_map.h", 
      "src/core/transport/chttp2/timeout_encoding.h", 
      "src/core/transport/chttp2/varint.h", 
      "src/core/transport/chttp2_transport.h", 
      "src/core/transport/connectivity_state.h", 
      "src/core/transport/metadata.h", 
      "src/core/transport/stream_op.h", 
      "src/core/transport/transport.h", 
      "src/core/transport/transport_impl.h", 
      "src/core/tsi/fake_transport_security.h", 
      "src/core/tsi/ssl_transport_security.h", 
      "src/core/tsi/transport_security.h", 
      "src/core/tsi/transport_security_interface.h"
    ], 
    "language": "c", 
    "name": "grpc", 
    "src": [
      "include/grpc/byte_buffer.h", 
      "include/grpc/byte_buffer_reader.h", 
      "include/grpc/census.h", 
      "include/grpc/compression.h", 
      "include/grpc/grpc.h", 
      "include/grpc/grpc_security.h", 
      "include/grpc/status.h", 
      "src/core/census/context.c", 
      "src/core/census/context.h", 
      "src/core/census/grpc_context.c", 
      "src/core/census/grpc_context.h", 
      "src/core/census/initialize.c", 
      "src/core/channel/census_filter.h", 
      "src/core/channel/channel_args.c", 
      "src/core/channel/channel_args.h", 
      "src/core/channel/channel_stack.c", 
      "src/core/channel/channel_stack.h", 
      "src/core/channel/client_channel.c", 
      "src/core/channel/client_channel.h", 
<<<<<<< HEAD
      "src/core/channel/client_setup.c", 
      "src/core/channel/client_setup.h", 
      "src/core/channel/compress_filter.c", 
      "src/core/channel/compress_filter.h", 
=======
>>>>>>> fc1a49a7
      "src/core/channel/connected_channel.c", 
      "src/core/channel/connected_channel.h", 
      "src/core/channel/context.h", 
      "src/core/channel/http_client_filter.c", 
      "src/core/channel/http_client_filter.h", 
      "src/core/channel/http_server_filter.c", 
      "src/core/channel/http_server_filter.h", 
      "src/core/channel/noop_filter.c", 
      "src/core/channel/noop_filter.h", 
      "src/core/client_config/client_config.c", 
      "src/core/client_config/client_config.h", 
      "src/core/client_config/connector.c", 
      "src/core/client_config/connector.h", 
      "src/core/client_config/lb_policies/pick_first.c", 
      "src/core/client_config/lb_policies/pick_first.h", 
      "src/core/client_config/lb_policy.c", 
      "src/core/client_config/lb_policy.h", 
      "src/core/client_config/resolver.c", 
      "src/core/client_config/resolver.h", 
      "src/core/client_config/resolver_factory.c", 
      "src/core/client_config/resolver_factory.h", 
      "src/core/client_config/resolver_registry.c", 
      "src/core/client_config/resolver_registry.h", 
      "src/core/client_config/resolvers/dns_resolver.c", 
      "src/core/client_config/resolvers/dns_resolver.h", 
      "src/core/client_config/resolvers/unix_resolver_posix.c", 
      "src/core/client_config/resolvers/unix_resolver_posix.h", 
      "src/core/client_config/subchannel.c", 
      "src/core/client_config/subchannel.h", 
      "src/core/client_config/subchannel_factory.c", 
      "src/core/client_config/subchannel_factory.h", 
      "src/core/client_config/uri_parser.c", 
      "src/core/client_config/uri_parser.h", 
      "src/core/compression/algorithm.c", 
      "src/core/compression/message_compress.c", 
      "src/core/compression/message_compress.h", 
      "src/core/debug/trace.c", 
      "src/core/debug/trace.h", 
      "src/core/httpcli/format_request.c", 
      "src/core/httpcli/format_request.h", 
      "src/core/httpcli/httpcli.c", 
      "src/core/httpcli/httpcli.h", 
      "src/core/httpcli/httpcli_security_connector.c", 
      "src/core/httpcli/httpcli_security_connector.h", 
      "src/core/httpcli/parser.c", 
      "src/core/httpcli/parser.h", 
      "src/core/iomgr/alarm.c", 
      "src/core/iomgr/alarm.h", 
      "src/core/iomgr/alarm_heap.c", 
      "src/core/iomgr/alarm_heap.h", 
      "src/core/iomgr/alarm_internal.h", 
      "src/core/iomgr/endpoint.c", 
      "src/core/iomgr/endpoint.h", 
      "src/core/iomgr/endpoint_pair.h", 
      "src/core/iomgr/endpoint_pair_posix.c", 
      "src/core/iomgr/endpoint_pair_windows.c", 
      "src/core/iomgr/fd_posix.c", 
      "src/core/iomgr/fd_posix.h", 
      "src/core/iomgr/iocp_windows.c", 
      "src/core/iomgr/iocp_windows.h", 
      "src/core/iomgr/iomgr.c", 
      "src/core/iomgr/iomgr.h", 
      "src/core/iomgr/iomgr_internal.h", 
      "src/core/iomgr/iomgr_posix.c", 
      "src/core/iomgr/iomgr_posix.h", 
      "src/core/iomgr/iomgr_windows.c", 
      "src/core/iomgr/pollset.h", 
      "src/core/iomgr/pollset_kick_posix.c", 
      "src/core/iomgr/pollset_kick_posix.h", 
      "src/core/iomgr/pollset_multipoller_with_epoll.c", 
      "src/core/iomgr/pollset_multipoller_with_poll_posix.c", 
      "src/core/iomgr/pollset_posix.c", 
      "src/core/iomgr/pollset_posix.h", 
      "src/core/iomgr/pollset_set.h", 
      "src/core/iomgr/pollset_set_posix.c", 
      "src/core/iomgr/pollset_set_posix.h", 
      "src/core/iomgr/pollset_set_windows.c", 
      "src/core/iomgr/pollset_set_windows.h", 
      "src/core/iomgr/pollset_windows.c", 
      "src/core/iomgr/pollset_windows.h", 
      "src/core/iomgr/resolve_address.h", 
      "src/core/iomgr/resolve_address_posix.c", 
      "src/core/iomgr/resolve_address_windows.c", 
      "src/core/iomgr/sockaddr.h", 
      "src/core/iomgr/sockaddr_posix.h", 
      "src/core/iomgr/sockaddr_utils.c", 
      "src/core/iomgr/sockaddr_utils.h", 
      "src/core/iomgr/sockaddr_win32.h", 
      "src/core/iomgr/socket_utils_common_posix.c", 
      "src/core/iomgr/socket_utils_linux.c", 
      "src/core/iomgr/socket_utils_posix.c", 
      "src/core/iomgr/socket_utils_posix.h", 
      "src/core/iomgr/socket_windows.c", 
      "src/core/iomgr/socket_windows.h", 
      "src/core/iomgr/tcp_client.h", 
      "src/core/iomgr/tcp_client_posix.c", 
      "src/core/iomgr/tcp_client_windows.c", 
      "src/core/iomgr/tcp_posix.c", 
      "src/core/iomgr/tcp_posix.h", 
      "src/core/iomgr/tcp_server.h", 
      "src/core/iomgr/tcp_server_posix.c", 
      "src/core/iomgr/tcp_server_windows.c", 
      "src/core/iomgr/tcp_windows.c", 
      "src/core/iomgr/tcp_windows.h", 
      "src/core/iomgr/time_averaged_stats.c", 
      "src/core/iomgr/time_averaged_stats.h", 
      "src/core/iomgr/wakeup_fd_eventfd.c", 
      "src/core/iomgr/wakeup_fd_nospecial.c", 
      "src/core/iomgr/wakeup_fd_pipe.c", 
      "src/core/iomgr/wakeup_fd_pipe.h", 
      "src/core/iomgr/wakeup_fd_posix.c", 
      "src/core/iomgr/wakeup_fd_posix.h", 
      "src/core/json/json.c", 
      "src/core/json/json.h", 
      "src/core/json/json_common.h", 
      "src/core/json/json_reader.c", 
      "src/core/json/json_reader.h", 
      "src/core/json/json_string.c", 
      "src/core/json/json_writer.c", 
      "src/core/json/json_writer.h", 
      "src/core/profiling/basic_timers.c", 
      "src/core/profiling/stap_timers.c", 
      "src/core/profiling/timers.h", 
      "src/core/profiling/timers_preciseclock.h", 
      "src/core/security/auth_filters.h", 
      "src/core/security/base64.c", 
      "src/core/security/base64.h", 
      "src/core/security/client_auth_filter.c", 
      "src/core/security/credentials.c", 
      "src/core/security/credentials.h", 
      "src/core/security/credentials_metadata.c", 
      "src/core/security/credentials_posix.c", 
      "src/core/security/credentials_win32.c", 
      "src/core/security/google_default_credentials.c", 
      "src/core/security/json_token.c", 
      "src/core/security/json_token.h", 
      "src/core/security/secure_endpoint.c", 
      "src/core/security/secure_endpoint.h", 
      "src/core/security/secure_transport_setup.c", 
      "src/core/security/secure_transport_setup.h", 
      "src/core/security/security_connector.c", 
      "src/core/security/security_connector.h", 
      "src/core/security/security_context.c", 
      "src/core/security/security_context.h", 
      "src/core/security/server_auth_filter.c", 
      "src/core/security/server_secure_chttp2.c", 
      "src/core/surface/byte_buffer.c", 
      "src/core/surface/byte_buffer_queue.c", 
      "src/core/surface/byte_buffer_queue.h", 
      "src/core/surface/byte_buffer_reader.c", 
      "src/core/surface/call.c", 
      "src/core/surface/call.h", 
      "src/core/surface/call_details.c", 
      "src/core/surface/call_log_batch.c", 
      "src/core/surface/channel.c", 
      "src/core/surface/channel.h", 
      "src/core/surface/channel_create.c", 
      "src/core/surface/completion_queue.c", 
      "src/core/surface/completion_queue.h", 
      "src/core/surface/event_string.c", 
      "src/core/surface/event_string.h", 
      "src/core/surface/init.c", 
      "src/core/surface/init.h", 
      "src/core/surface/init_secure.c", 
      "src/core/surface/lame_client.c", 
      "src/core/surface/metadata_array.c", 
      "src/core/surface/secure_channel_create.c", 
      "src/core/surface/server.c", 
      "src/core/surface/server.h", 
      "src/core/surface/server_chttp2.c", 
      "src/core/surface/server_create.c", 
      "src/core/surface/surface_trace.c", 
      "src/core/surface/surface_trace.h", 
      "src/core/transport/chttp2/alpn.c", 
      "src/core/transport/chttp2/alpn.h", 
      "src/core/transport/chttp2/bin_encoder.c", 
      "src/core/transport/chttp2/bin_encoder.h", 
      "src/core/transport/chttp2/frame.h", 
      "src/core/transport/chttp2/frame_data.c", 
      "src/core/transport/chttp2/frame_data.h", 
      "src/core/transport/chttp2/frame_goaway.c", 
      "src/core/transport/chttp2/frame_goaway.h", 
      "src/core/transport/chttp2/frame_ping.c", 
      "src/core/transport/chttp2/frame_ping.h", 
      "src/core/transport/chttp2/frame_rst_stream.c", 
      "src/core/transport/chttp2/frame_rst_stream.h", 
      "src/core/transport/chttp2/frame_settings.c", 
      "src/core/transport/chttp2/frame_settings.h", 
      "src/core/transport/chttp2/frame_window_update.c", 
      "src/core/transport/chttp2/frame_window_update.h", 
      "src/core/transport/chttp2/hpack_parser.c", 
      "src/core/transport/chttp2/hpack_parser.h", 
      "src/core/transport/chttp2/hpack_table.c", 
      "src/core/transport/chttp2/hpack_table.h", 
      "src/core/transport/chttp2/http2_errors.h", 
      "src/core/transport/chttp2/huffsyms.c", 
      "src/core/transport/chttp2/huffsyms.h", 
      "src/core/transport/chttp2/incoming_metadata.c", 
      "src/core/transport/chttp2/incoming_metadata.h", 
      "src/core/transport/chttp2/internal.h", 
      "src/core/transport/chttp2/parsing.c", 
      "src/core/transport/chttp2/status_conversion.c", 
      "src/core/transport/chttp2/status_conversion.h", 
      "src/core/transport/chttp2/stream_encoder.c", 
      "src/core/transport/chttp2/stream_encoder.h", 
      "src/core/transport/chttp2/stream_lists.c", 
      "src/core/transport/chttp2/stream_map.c", 
      "src/core/transport/chttp2/stream_map.h", 
      "src/core/transport/chttp2/timeout_encoding.c", 
      "src/core/transport/chttp2/timeout_encoding.h", 
      "src/core/transport/chttp2/varint.c", 
      "src/core/transport/chttp2/varint.h", 
      "src/core/transport/chttp2/writing.c", 
      "src/core/transport/chttp2_transport.c", 
      "src/core/transport/chttp2_transport.h", 
      "src/core/transport/connectivity_state.c", 
      "src/core/transport/connectivity_state.h", 
      "src/core/transport/metadata.c", 
      "src/core/transport/metadata.h", 
      "src/core/transport/stream_op.c", 
      "src/core/transport/stream_op.h", 
      "src/core/transport/transport.c", 
      "src/core/transport/transport.h", 
      "src/core/transport/transport_impl.h", 
      "src/core/transport/transport_op_string.c", 
      "src/core/tsi/fake_transport_security.c", 
      "src/core/tsi/fake_transport_security.h", 
      "src/core/tsi/ssl_transport_security.c", 
      "src/core/tsi/ssl_transport_security.h", 
      "src/core/tsi/transport_security.c", 
      "src/core/tsi/transport_security.h", 
      "src/core/tsi/transport_security_interface.h"
    ]
  }, 
  {
    "deps": [
      "gpr", 
      "gpr_test_util", 
      "grpc"
    ], 
    "headers": [
      "test/core/end2end/cq_verifier.h", 
      "test/core/end2end/data/ssl_test_data.h", 
      "test/core/iomgr/endpoint_tests.h", 
      "test/core/util/grpc_profiler.h", 
      "test/core/util/parse_hexstring.h", 
      "test/core/util/port.h", 
      "test/core/util/slice_splitter.h"
    ], 
    "language": "c", 
    "name": "grpc_test_util", 
    "src": [
      "test/core/end2end/cq_verifier.c", 
      "test/core/end2end/cq_verifier.h", 
      "test/core/end2end/data/server1_cert.c", 
      "test/core/end2end/data/server1_key.c", 
      "test/core/end2end/data/ssl_test_data.h", 
      "test/core/end2end/data/test_root_cert.c", 
      "test/core/iomgr/endpoint_tests.c", 
      "test/core/iomgr/endpoint_tests.h", 
      "test/core/util/grpc_profiler.c", 
      "test/core/util/grpc_profiler.h", 
      "test/core/util/parse_hexstring.c", 
      "test/core/util/parse_hexstring.h", 
      "test/core/util/port.h", 
      "test/core/util/port_posix.c", 
      "test/core/util/port_windows.c", 
      "test/core/util/slice_splitter.c", 
      "test/core/util/slice_splitter.h"
    ]
  }, 
  {
    "deps": [
      "gpr", 
      "gpr_test_util", 
      "grpc"
    ], 
    "headers": [
      "test/core/end2end/cq_verifier.h", 
      "test/core/iomgr/endpoint_tests.h", 
      "test/core/util/grpc_profiler.h", 
      "test/core/util/parse_hexstring.h", 
      "test/core/util/port.h", 
      "test/core/util/slice_splitter.h"
    ], 
    "language": "c", 
    "name": "grpc_test_util_unsecure", 
    "src": [
      "test/core/end2end/cq_verifier.c", 
      "test/core/end2end/cq_verifier.h", 
      "test/core/iomgr/endpoint_tests.c", 
      "test/core/iomgr/endpoint_tests.h", 
      "test/core/util/grpc_profiler.c", 
      "test/core/util/grpc_profiler.h", 
      "test/core/util/parse_hexstring.c", 
      "test/core/util/parse_hexstring.h", 
      "test/core/util/port.h", 
      "test/core/util/port_posix.c", 
      "test/core/util/port_windows.c", 
      "test/core/util/slice_splitter.c", 
      "test/core/util/slice_splitter.h"
    ]
  }, 
  {
    "deps": [
      "gpr"
    ], 
    "headers": [
      "include/grpc/byte_buffer.h", 
      "include/grpc/byte_buffer_reader.h", 
      "include/grpc/census.h", 
      "include/grpc/compression.h", 
      "include/grpc/grpc.h", 
      "include/grpc/status.h", 
      "src/core/census/context.h", 
      "src/core/census/grpc_context.h", 
      "src/core/channel/census_filter.h", 
      "src/core/channel/channel_args.h", 
      "src/core/channel/channel_stack.h", 
      "src/core/channel/client_channel.h", 
<<<<<<< HEAD
      "src/core/channel/client_setup.h", 
      "src/core/channel/compress_filter.h", 
=======
>>>>>>> fc1a49a7
      "src/core/channel/connected_channel.h", 
      "src/core/channel/context.h", 
      "src/core/channel/http_client_filter.h", 
      "src/core/channel/http_server_filter.h", 
      "src/core/channel/noop_filter.h", 
      "src/core/client_config/client_config.h", 
      "src/core/client_config/connector.h", 
      "src/core/client_config/lb_policies/pick_first.h", 
      "src/core/client_config/lb_policy.h", 
      "src/core/client_config/resolver.h", 
      "src/core/client_config/resolver_factory.h", 
      "src/core/client_config/resolver_registry.h", 
      "src/core/client_config/resolvers/dns_resolver.h", 
      "src/core/client_config/resolvers/unix_resolver_posix.h", 
      "src/core/client_config/subchannel.h", 
      "src/core/client_config/subchannel_factory.h", 
      "src/core/client_config/uri_parser.h", 
      "src/core/compression/message_compress.h", 
      "src/core/debug/trace.h", 
      "src/core/iomgr/alarm.h", 
      "src/core/iomgr/alarm_heap.h", 
      "src/core/iomgr/alarm_internal.h", 
      "src/core/iomgr/endpoint.h", 
      "src/core/iomgr/endpoint_pair.h", 
      "src/core/iomgr/fd_posix.h", 
      "src/core/iomgr/iocp_windows.h", 
      "src/core/iomgr/iomgr.h", 
      "src/core/iomgr/iomgr_internal.h", 
      "src/core/iomgr/iomgr_posix.h", 
      "src/core/iomgr/pollset.h", 
      "src/core/iomgr/pollset_kick_posix.h", 
      "src/core/iomgr/pollset_posix.h", 
      "src/core/iomgr/pollset_set.h", 
      "src/core/iomgr/pollset_set_posix.h", 
      "src/core/iomgr/pollset_set_windows.h", 
      "src/core/iomgr/pollset_windows.h", 
      "src/core/iomgr/resolve_address.h", 
      "src/core/iomgr/sockaddr.h", 
      "src/core/iomgr/sockaddr_posix.h", 
      "src/core/iomgr/sockaddr_utils.h", 
      "src/core/iomgr/sockaddr_win32.h", 
      "src/core/iomgr/socket_utils_posix.h", 
      "src/core/iomgr/socket_windows.h", 
      "src/core/iomgr/tcp_client.h", 
      "src/core/iomgr/tcp_posix.h", 
      "src/core/iomgr/tcp_server.h", 
      "src/core/iomgr/tcp_windows.h", 
      "src/core/iomgr/time_averaged_stats.h", 
      "src/core/iomgr/wakeup_fd_pipe.h", 
      "src/core/iomgr/wakeup_fd_posix.h", 
      "src/core/json/json.h", 
      "src/core/json/json_common.h", 
      "src/core/json/json_reader.h", 
      "src/core/json/json_writer.h", 
      "src/core/profiling/timers.h", 
      "src/core/profiling/timers_preciseclock.h", 
      "src/core/surface/byte_buffer_queue.h", 
      "src/core/surface/call.h", 
      "src/core/surface/channel.h", 
      "src/core/surface/completion_queue.h", 
      "src/core/surface/event_string.h", 
      "src/core/surface/init.h", 
      "src/core/surface/server.h", 
      "src/core/surface/surface_trace.h", 
      "src/core/transport/chttp2/alpn.h", 
      "src/core/transport/chttp2/bin_encoder.h", 
      "src/core/transport/chttp2/frame.h", 
      "src/core/transport/chttp2/frame_data.h", 
      "src/core/transport/chttp2/frame_goaway.h", 
      "src/core/transport/chttp2/frame_ping.h", 
      "src/core/transport/chttp2/frame_rst_stream.h", 
      "src/core/transport/chttp2/frame_settings.h", 
      "src/core/transport/chttp2/frame_window_update.h", 
      "src/core/transport/chttp2/hpack_parser.h", 
      "src/core/transport/chttp2/hpack_table.h", 
      "src/core/transport/chttp2/http2_errors.h", 
      "src/core/transport/chttp2/huffsyms.h", 
      "src/core/transport/chttp2/incoming_metadata.h", 
      "src/core/transport/chttp2/internal.h", 
      "src/core/transport/chttp2/status_conversion.h", 
      "src/core/transport/chttp2/stream_encoder.h", 
      "src/core/transport/chttp2/stream_map.h", 
      "src/core/transport/chttp2/timeout_encoding.h", 
      "src/core/transport/chttp2/varint.h", 
      "src/core/transport/chttp2_transport.h", 
      "src/core/transport/connectivity_state.h", 
      "src/core/transport/metadata.h", 
      "src/core/transport/stream_op.h", 
      "src/core/transport/transport.h", 
      "src/core/transport/transport_impl.h"
    ], 
    "language": "c", 
    "name": "grpc_unsecure", 
    "src": [
      "include/grpc/byte_buffer.h", 
      "include/grpc/byte_buffer_reader.h", 
      "include/grpc/census.h", 
      "include/grpc/compression.h", 
      "include/grpc/grpc.h", 
      "include/grpc/status.h", 
      "src/core/census/context.c", 
      "src/core/census/context.h", 
      "src/core/census/grpc_context.c", 
      "src/core/census/grpc_context.h", 
      "src/core/census/initialize.c", 
      "src/core/channel/census_filter.h", 
      "src/core/channel/channel_args.c", 
      "src/core/channel/channel_args.h", 
      "src/core/channel/channel_stack.c", 
      "src/core/channel/channel_stack.h", 
      "src/core/channel/client_channel.c", 
      "src/core/channel/client_channel.h", 
<<<<<<< HEAD
      "src/core/channel/client_setup.c", 
      "src/core/channel/client_setup.h", 
      "src/core/channel/compress_filter.c", 
      "src/core/channel/compress_filter.h", 
=======
>>>>>>> fc1a49a7
      "src/core/channel/connected_channel.c", 
      "src/core/channel/connected_channel.h", 
      "src/core/channel/context.h", 
      "src/core/channel/http_client_filter.c", 
      "src/core/channel/http_client_filter.h", 
      "src/core/channel/http_server_filter.c", 
      "src/core/channel/http_server_filter.h", 
      "src/core/channel/noop_filter.c", 
      "src/core/channel/noop_filter.h", 
      "src/core/client_config/client_config.c", 
      "src/core/client_config/client_config.h", 
      "src/core/client_config/connector.c", 
      "src/core/client_config/connector.h", 
      "src/core/client_config/lb_policies/pick_first.c", 
      "src/core/client_config/lb_policies/pick_first.h", 
      "src/core/client_config/lb_policy.c", 
      "src/core/client_config/lb_policy.h", 
      "src/core/client_config/resolver.c", 
      "src/core/client_config/resolver.h", 
      "src/core/client_config/resolver_factory.c", 
      "src/core/client_config/resolver_factory.h", 
      "src/core/client_config/resolver_registry.c", 
      "src/core/client_config/resolver_registry.h", 
      "src/core/client_config/resolvers/dns_resolver.c", 
      "src/core/client_config/resolvers/dns_resolver.h", 
      "src/core/client_config/resolvers/unix_resolver_posix.c", 
      "src/core/client_config/resolvers/unix_resolver_posix.h", 
      "src/core/client_config/subchannel.c", 
      "src/core/client_config/subchannel.h", 
      "src/core/client_config/subchannel_factory.c", 
      "src/core/client_config/subchannel_factory.h", 
      "src/core/client_config/uri_parser.c", 
      "src/core/client_config/uri_parser.h", 
      "src/core/compression/algorithm.c", 
      "src/core/compression/message_compress.c", 
      "src/core/compression/message_compress.h", 
      "src/core/debug/trace.c", 
      "src/core/debug/trace.h", 
      "src/core/iomgr/alarm.c", 
      "src/core/iomgr/alarm.h", 
      "src/core/iomgr/alarm_heap.c", 
      "src/core/iomgr/alarm_heap.h", 
      "src/core/iomgr/alarm_internal.h", 
      "src/core/iomgr/endpoint.c", 
      "src/core/iomgr/endpoint.h", 
      "src/core/iomgr/endpoint_pair.h", 
      "src/core/iomgr/endpoint_pair_posix.c", 
      "src/core/iomgr/endpoint_pair_windows.c", 
      "src/core/iomgr/fd_posix.c", 
      "src/core/iomgr/fd_posix.h", 
      "src/core/iomgr/iocp_windows.c", 
      "src/core/iomgr/iocp_windows.h", 
      "src/core/iomgr/iomgr.c", 
      "src/core/iomgr/iomgr.h", 
      "src/core/iomgr/iomgr_internal.h", 
      "src/core/iomgr/iomgr_posix.c", 
      "src/core/iomgr/iomgr_posix.h", 
      "src/core/iomgr/iomgr_windows.c", 
      "src/core/iomgr/pollset.h", 
      "src/core/iomgr/pollset_kick_posix.c", 
      "src/core/iomgr/pollset_kick_posix.h", 
      "src/core/iomgr/pollset_multipoller_with_epoll.c", 
      "src/core/iomgr/pollset_multipoller_with_poll_posix.c", 
      "src/core/iomgr/pollset_posix.c", 
      "src/core/iomgr/pollset_posix.h", 
      "src/core/iomgr/pollset_set.h", 
      "src/core/iomgr/pollset_set_posix.c", 
      "src/core/iomgr/pollset_set_posix.h", 
      "src/core/iomgr/pollset_set_windows.c", 
      "src/core/iomgr/pollset_set_windows.h", 
      "src/core/iomgr/pollset_windows.c", 
      "src/core/iomgr/pollset_windows.h", 
      "src/core/iomgr/resolve_address.h", 
      "src/core/iomgr/resolve_address_posix.c", 
      "src/core/iomgr/resolve_address_windows.c", 
      "src/core/iomgr/sockaddr.h", 
      "src/core/iomgr/sockaddr_posix.h", 
      "src/core/iomgr/sockaddr_utils.c", 
      "src/core/iomgr/sockaddr_utils.h", 
      "src/core/iomgr/sockaddr_win32.h", 
      "src/core/iomgr/socket_utils_common_posix.c", 
      "src/core/iomgr/socket_utils_linux.c", 
      "src/core/iomgr/socket_utils_posix.c", 
      "src/core/iomgr/socket_utils_posix.h", 
      "src/core/iomgr/socket_windows.c", 
      "src/core/iomgr/socket_windows.h", 
      "src/core/iomgr/tcp_client.h", 
      "src/core/iomgr/tcp_client_posix.c", 
      "src/core/iomgr/tcp_client_windows.c", 
      "src/core/iomgr/tcp_posix.c", 
      "src/core/iomgr/tcp_posix.h", 
      "src/core/iomgr/tcp_server.h", 
      "src/core/iomgr/tcp_server_posix.c", 
      "src/core/iomgr/tcp_server_windows.c", 
      "src/core/iomgr/tcp_windows.c", 
      "src/core/iomgr/tcp_windows.h", 
      "src/core/iomgr/time_averaged_stats.c", 
      "src/core/iomgr/time_averaged_stats.h", 
      "src/core/iomgr/wakeup_fd_eventfd.c", 
      "src/core/iomgr/wakeup_fd_nospecial.c", 
      "src/core/iomgr/wakeup_fd_pipe.c", 
      "src/core/iomgr/wakeup_fd_pipe.h", 
      "src/core/iomgr/wakeup_fd_posix.c", 
      "src/core/iomgr/wakeup_fd_posix.h", 
      "src/core/json/json.c", 
      "src/core/json/json.h", 
      "src/core/json/json_common.h", 
      "src/core/json/json_reader.c", 
      "src/core/json/json_reader.h", 
      "src/core/json/json_string.c", 
      "src/core/json/json_writer.c", 
      "src/core/json/json_writer.h", 
      "src/core/profiling/basic_timers.c", 
      "src/core/profiling/stap_timers.c", 
      "src/core/profiling/timers.h", 
      "src/core/profiling/timers_preciseclock.h", 
      "src/core/surface/byte_buffer.c", 
      "src/core/surface/byte_buffer_queue.c", 
      "src/core/surface/byte_buffer_queue.h", 
      "src/core/surface/byte_buffer_reader.c", 
      "src/core/surface/call.c", 
      "src/core/surface/call.h", 
      "src/core/surface/call_details.c", 
      "src/core/surface/call_log_batch.c", 
      "src/core/surface/channel.c", 
      "src/core/surface/channel.h", 
      "src/core/surface/channel_create.c", 
      "src/core/surface/completion_queue.c", 
      "src/core/surface/completion_queue.h", 
      "src/core/surface/event_string.c", 
      "src/core/surface/event_string.h", 
      "src/core/surface/init.c", 
      "src/core/surface/init.h", 
      "src/core/surface/init_unsecure.c", 
      "src/core/surface/lame_client.c", 
      "src/core/surface/metadata_array.c", 
      "src/core/surface/server.c", 
      "src/core/surface/server.h", 
      "src/core/surface/server_chttp2.c", 
      "src/core/surface/server_create.c", 
      "src/core/surface/surface_trace.c", 
      "src/core/surface/surface_trace.h", 
      "src/core/transport/chttp2/alpn.c", 
      "src/core/transport/chttp2/alpn.h", 
      "src/core/transport/chttp2/bin_encoder.c", 
      "src/core/transport/chttp2/bin_encoder.h", 
      "src/core/transport/chttp2/frame.h", 
      "src/core/transport/chttp2/frame_data.c", 
      "src/core/transport/chttp2/frame_data.h", 
      "src/core/transport/chttp2/frame_goaway.c", 
      "src/core/transport/chttp2/frame_goaway.h", 
      "src/core/transport/chttp2/frame_ping.c", 
      "src/core/transport/chttp2/frame_ping.h", 
      "src/core/transport/chttp2/frame_rst_stream.c", 
      "src/core/transport/chttp2/frame_rst_stream.h", 
      "src/core/transport/chttp2/frame_settings.c", 
      "src/core/transport/chttp2/frame_settings.h", 
      "src/core/transport/chttp2/frame_window_update.c", 
      "src/core/transport/chttp2/frame_window_update.h", 
      "src/core/transport/chttp2/hpack_parser.c", 
      "src/core/transport/chttp2/hpack_parser.h", 
      "src/core/transport/chttp2/hpack_table.c", 
      "src/core/transport/chttp2/hpack_table.h", 
      "src/core/transport/chttp2/http2_errors.h", 
      "src/core/transport/chttp2/huffsyms.c", 
      "src/core/transport/chttp2/huffsyms.h", 
      "src/core/transport/chttp2/incoming_metadata.c", 
      "src/core/transport/chttp2/incoming_metadata.h", 
      "src/core/transport/chttp2/internal.h", 
      "src/core/transport/chttp2/parsing.c", 
      "src/core/transport/chttp2/status_conversion.c", 
      "src/core/transport/chttp2/status_conversion.h", 
      "src/core/transport/chttp2/stream_encoder.c", 
      "src/core/transport/chttp2/stream_encoder.h", 
      "src/core/transport/chttp2/stream_lists.c", 
      "src/core/transport/chttp2/stream_map.c", 
      "src/core/transport/chttp2/stream_map.h", 
      "src/core/transport/chttp2/timeout_encoding.c", 
      "src/core/transport/chttp2/timeout_encoding.h", 
      "src/core/transport/chttp2/varint.c", 
      "src/core/transport/chttp2/varint.h", 
      "src/core/transport/chttp2/writing.c", 
      "src/core/transport/chttp2_transport.c", 
      "src/core/transport/chttp2_transport.h", 
      "src/core/transport/connectivity_state.c", 
      "src/core/transport/connectivity_state.h", 
      "src/core/transport/metadata.c", 
      "src/core/transport/metadata.h", 
      "src/core/transport/stream_op.c", 
      "src/core/transport/stream_op.h", 
      "src/core/transport/transport.c", 
      "src/core/transport/transport.h", 
      "src/core/transport/transport_impl.h", 
      "src/core/transport/transport_op_string.c"
    ]
  }, 
  {
    "deps": [
      "gpr", 
      "grpc"
    ], 
    "headers": [
      "include/grpc++/async_generic_service.h", 
      "include/grpc++/async_unary_call.h", 
      "include/grpc++/byte_buffer.h", 
      "include/grpc++/channel_arguments.h", 
      "include/grpc++/channel_interface.h", 
      "include/grpc++/client_context.h", 
      "include/grpc++/completion_queue.h", 
      "include/grpc++/config.h", 
      "include/grpc++/config_protobuf.h", 
      "include/grpc++/create_channel.h", 
      "include/grpc++/credentials.h", 
      "include/grpc++/generic_stub.h", 
      "include/grpc++/impl/call.h", 
      "include/grpc++/impl/client_unary_call.h", 
      "include/grpc++/impl/grpc_library.h", 
      "include/grpc++/impl/internal_stub.h", 
      "include/grpc++/impl/proto_utils.h", 
      "include/grpc++/impl/rpc_method.h", 
      "include/grpc++/impl/rpc_service_method.h", 
      "include/grpc++/impl/serialization_traits.h", 
      "include/grpc++/impl/service_type.h", 
      "include/grpc++/impl/sync.h", 
      "include/grpc++/impl/sync_cxx11.h", 
      "include/grpc++/impl/sync_no_cxx11.h", 
      "include/grpc++/impl/thd.h", 
      "include/grpc++/impl/thd_cxx11.h", 
      "include/grpc++/impl/thd_no_cxx11.h", 
      "include/grpc++/server.h", 
      "include/grpc++/server_builder.h", 
      "include/grpc++/server_context.h", 
      "include/grpc++/server_credentials.h", 
      "include/grpc++/slice.h", 
      "include/grpc++/status.h", 
      "include/grpc++/status_code_enum.h", 
      "include/grpc++/stream.h", 
      "include/grpc++/thread_pool_interface.h", 
      "include/grpc++/time.h", 
      "src/cpp/client/channel.h", 
      "src/cpp/client/secure_credentials.h", 
      "src/cpp/server/secure_server_credentials.h", 
      "src/cpp/server/thread_pool.h"
    ], 
    "language": "c++", 
    "name": "grpc++", 
    "src": [
      "include/grpc++/async_generic_service.h", 
      "include/grpc++/async_unary_call.h", 
      "include/grpc++/byte_buffer.h", 
      "include/grpc++/channel_arguments.h", 
      "include/grpc++/channel_interface.h", 
      "include/grpc++/client_context.h", 
      "include/grpc++/completion_queue.h", 
      "include/grpc++/config.h", 
      "include/grpc++/config_protobuf.h", 
      "include/grpc++/create_channel.h", 
      "include/grpc++/credentials.h", 
      "include/grpc++/generic_stub.h", 
      "include/grpc++/impl/call.h", 
      "include/grpc++/impl/client_unary_call.h", 
      "include/grpc++/impl/grpc_library.h", 
      "include/grpc++/impl/internal_stub.h", 
      "include/grpc++/impl/proto_utils.h", 
      "include/grpc++/impl/rpc_method.h", 
      "include/grpc++/impl/rpc_service_method.h", 
      "include/grpc++/impl/serialization_traits.h", 
      "include/grpc++/impl/service_type.h", 
      "include/grpc++/impl/sync.h", 
      "include/grpc++/impl/sync_cxx11.h", 
      "include/grpc++/impl/sync_no_cxx11.h", 
      "include/grpc++/impl/thd.h", 
      "include/grpc++/impl/thd_cxx11.h", 
      "include/grpc++/impl/thd_no_cxx11.h", 
      "include/grpc++/server.h", 
      "include/grpc++/server_builder.h", 
      "include/grpc++/server_context.h", 
      "include/grpc++/server_credentials.h", 
      "include/grpc++/slice.h", 
      "include/grpc++/status.h", 
      "include/grpc++/status_code_enum.h", 
      "include/grpc++/stream.h", 
      "include/grpc++/thread_pool_interface.h", 
      "include/grpc++/time.h", 
      "src/cpp/client/channel.cc", 
      "src/cpp/client/channel.h", 
      "src/cpp/client/channel_arguments.cc", 
      "src/cpp/client/client_context.cc", 
      "src/cpp/client/create_channel.cc", 
      "src/cpp/client/credentials.cc", 
      "src/cpp/client/generic_stub.cc", 
      "src/cpp/client/insecure_credentials.cc", 
      "src/cpp/client/internal_stub.cc", 
      "src/cpp/client/secure_channel_arguments.cc", 
      "src/cpp/client/secure_credentials.cc", 
      "src/cpp/client/secure_credentials.h", 
      "src/cpp/common/call.cc", 
      "src/cpp/common/completion_queue.cc", 
      "src/cpp/common/rpc_method.cc", 
      "src/cpp/proto/proto_utils.cc", 
      "src/cpp/server/async_generic_service.cc", 
      "src/cpp/server/create_default_thread_pool.cc", 
      "src/cpp/server/insecure_server_credentials.cc", 
      "src/cpp/server/secure_server_credentials.cc", 
      "src/cpp/server/secure_server_credentials.h", 
      "src/cpp/server/server.cc", 
      "src/cpp/server/server_builder.cc", 
      "src/cpp/server/server_context.cc", 
      "src/cpp/server/server_credentials.cc", 
      "src/cpp/server/thread_pool.cc", 
      "src/cpp/server/thread_pool.h", 
      "src/cpp/util/byte_buffer.cc", 
      "src/cpp/util/slice.cc", 
      "src/cpp/util/status.cc", 
      "src/cpp/util/time.cc"
    ]
  }, 
  {
    "deps": [], 
    "headers": [
      "test/cpp/util/test_config.h"
    ], 
    "language": "c++", 
    "name": "grpc++_test_config", 
    "src": [
      "test/cpp/util/test_config.cc", 
      "test/cpp/util/test_config.h"
    ]
  }, 
  {
    "deps": [
      "grpc++", 
      "grpc_test_util"
    ], 
    "headers": [
      "test/cpp/util/cli_call.h", 
      "test/cpp/util/create_test_channel.h", 
      "test/cpp/util/echo.grpc.pb.h", 
      "test/cpp/util/echo.pb.h", 
      "test/cpp/util/echo_duplicate.grpc.pb.h", 
      "test/cpp/util/echo_duplicate.pb.h", 
      "test/cpp/util/fake_credentials.h", 
      "test/cpp/util/messages.grpc.pb.h", 
      "test/cpp/util/messages.pb.h", 
      "test/cpp/util/subprocess.h"
    ], 
    "language": "c++", 
    "name": "grpc++_test_util", 
    "src": [
      "test/cpp/util/cli_call.cc", 
      "test/cpp/util/cli_call.h", 
      "test/cpp/util/create_test_channel.cc", 
      "test/cpp/util/create_test_channel.h", 
      "test/cpp/util/fake_credentials.cc", 
      "test/cpp/util/fake_credentials.h", 
      "test/cpp/util/subprocess.cc", 
      "test/cpp/util/subprocess.h"
    ]
  }, 
  {
    "deps": [
      "gpr", 
      "grpc_unsecure"
    ], 
    "headers": [
      "include/grpc++/async_generic_service.h", 
      "include/grpc++/async_unary_call.h", 
      "include/grpc++/byte_buffer.h", 
      "include/grpc++/channel_arguments.h", 
      "include/grpc++/channel_interface.h", 
      "include/grpc++/client_context.h", 
      "include/grpc++/completion_queue.h", 
      "include/grpc++/config.h", 
      "include/grpc++/config_protobuf.h", 
      "include/grpc++/create_channel.h", 
      "include/grpc++/credentials.h", 
      "include/grpc++/generic_stub.h", 
      "include/grpc++/impl/call.h", 
      "include/grpc++/impl/client_unary_call.h", 
      "include/grpc++/impl/grpc_library.h", 
      "include/grpc++/impl/internal_stub.h", 
      "include/grpc++/impl/proto_utils.h", 
      "include/grpc++/impl/rpc_method.h", 
      "include/grpc++/impl/rpc_service_method.h", 
      "include/grpc++/impl/serialization_traits.h", 
      "include/grpc++/impl/service_type.h", 
      "include/grpc++/impl/sync.h", 
      "include/grpc++/impl/sync_cxx11.h", 
      "include/grpc++/impl/sync_no_cxx11.h", 
      "include/grpc++/impl/thd.h", 
      "include/grpc++/impl/thd_cxx11.h", 
      "include/grpc++/impl/thd_no_cxx11.h", 
      "include/grpc++/server.h", 
      "include/grpc++/server_builder.h", 
      "include/grpc++/server_context.h", 
      "include/grpc++/server_credentials.h", 
      "include/grpc++/slice.h", 
      "include/grpc++/status.h", 
      "include/grpc++/status_code_enum.h", 
      "include/grpc++/stream.h", 
      "include/grpc++/thread_pool_interface.h", 
      "include/grpc++/time.h", 
      "src/cpp/client/channel.h", 
      "src/cpp/server/thread_pool.h"
    ], 
    "language": "c++", 
    "name": "grpc++_unsecure", 
    "src": [
      "include/grpc++/async_generic_service.h", 
      "include/grpc++/async_unary_call.h", 
      "include/grpc++/byte_buffer.h", 
      "include/grpc++/channel_arguments.h", 
      "include/grpc++/channel_interface.h", 
      "include/grpc++/client_context.h", 
      "include/grpc++/completion_queue.h", 
      "include/grpc++/config.h", 
      "include/grpc++/config_protobuf.h", 
      "include/grpc++/create_channel.h", 
      "include/grpc++/credentials.h", 
      "include/grpc++/generic_stub.h", 
      "include/grpc++/impl/call.h", 
      "include/grpc++/impl/client_unary_call.h", 
      "include/grpc++/impl/grpc_library.h", 
      "include/grpc++/impl/internal_stub.h", 
      "include/grpc++/impl/proto_utils.h", 
      "include/grpc++/impl/rpc_method.h", 
      "include/grpc++/impl/rpc_service_method.h", 
      "include/grpc++/impl/serialization_traits.h", 
      "include/grpc++/impl/service_type.h", 
      "include/grpc++/impl/sync.h", 
      "include/grpc++/impl/sync_cxx11.h", 
      "include/grpc++/impl/sync_no_cxx11.h", 
      "include/grpc++/impl/thd.h", 
      "include/grpc++/impl/thd_cxx11.h", 
      "include/grpc++/impl/thd_no_cxx11.h", 
      "include/grpc++/server.h", 
      "include/grpc++/server_builder.h", 
      "include/grpc++/server_context.h", 
      "include/grpc++/server_credentials.h", 
      "include/grpc++/slice.h", 
      "include/grpc++/status.h", 
      "include/grpc++/status_code_enum.h", 
      "include/grpc++/stream.h", 
      "include/grpc++/thread_pool_interface.h", 
      "include/grpc++/time.h", 
      "src/cpp/client/channel.cc", 
      "src/cpp/client/channel.h", 
      "src/cpp/client/channel_arguments.cc", 
      "src/cpp/client/client_context.cc", 
      "src/cpp/client/create_channel.cc", 
      "src/cpp/client/credentials.cc", 
      "src/cpp/client/generic_stub.cc", 
      "src/cpp/client/insecure_credentials.cc", 
      "src/cpp/client/internal_stub.cc", 
      "src/cpp/common/call.cc", 
      "src/cpp/common/completion_queue.cc", 
      "src/cpp/common/rpc_method.cc", 
      "src/cpp/proto/proto_utils.cc", 
      "src/cpp/server/async_generic_service.cc", 
      "src/cpp/server/create_default_thread_pool.cc", 
      "src/cpp/server/insecure_server_credentials.cc", 
      "src/cpp/server/server.cc", 
      "src/cpp/server/server_builder.cc", 
      "src/cpp/server/server_context.cc", 
      "src/cpp/server/server_credentials.cc", 
      "src/cpp/server/thread_pool.cc", 
      "src/cpp/server/thread_pool.h", 
      "src/cpp/util/byte_buffer.cc", 
      "src/cpp/util/slice.cc", 
      "src/cpp/util/status.cc", 
      "src/cpp/util/time.cc"
    ]
  }, 
  {
    "deps": [], 
    "headers": [
      "include/grpc++/config.h", 
      "include/grpc++/config_protobuf.h", 
      "src/compiler/config.h", 
      "src/compiler/cpp_generator.h", 
      "src/compiler/cpp_generator_helpers.h", 
      "src/compiler/csharp_generator.h", 
      "src/compiler/csharp_generator_helpers.h", 
      "src/compiler/generator_helpers.h", 
      "src/compiler/objective_c_generator.h", 
      "src/compiler/objective_c_generator_helpers.h", 
      "src/compiler/python_generator.h", 
      "src/compiler/ruby_generator.h", 
      "src/compiler/ruby_generator_helpers-inl.h", 
      "src/compiler/ruby_generator_map-inl.h", 
      "src/compiler/ruby_generator_string-inl.h"
    ], 
    "language": "c++", 
    "name": "grpc_plugin_support", 
    "src": [
      "include/grpc++/config.h", 
      "include/grpc++/config_protobuf.h", 
      "src/compiler/config.h", 
      "src/compiler/cpp_generator.cc", 
      "src/compiler/cpp_generator.h", 
      "src/compiler/cpp_generator_helpers.h", 
      "src/compiler/csharp_generator.cc", 
      "src/compiler/csharp_generator.h", 
      "src/compiler/csharp_generator_helpers.h", 
      "src/compiler/generator_helpers.h", 
      "src/compiler/objective_c_generator.cc", 
      "src/compiler/objective_c_generator.h", 
      "src/compiler/objective_c_generator_helpers.h", 
      "src/compiler/python_generator.cc", 
      "src/compiler/python_generator.h", 
      "src/compiler/ruby_generator.cc", 
      "src/compiler/ruby_generator.h", 
      "src/compiler/ruby_generator_helpers-inl.h", 
      "src/compiler/ruby_generator_map-inl.h", 
      "src/compiler/ruby_generator_string-inl.h"
    ]
  }, 
  {
    "deps": [
      "gpr", 
      "grpc", 
      "grpc++", 
      "grpc++_test_util", 
      "grpc_test_util"
    ], 
    "headers": [
      "test/cpp/interop/client_helper.h"
    ], 
    "language": "c++", 
    "name": "interop_client_helper", 
    "src": [
      "test/cpp/interop/client_helper.cc", 
      "test/cpp/interop/client_helper.h"
    ]
  }, 
  {
    "deps": [
      "gpr", 
      "gpr_test_util", 
      "grpc", 
      "grpc++", 
      "grpc++_test_config", 
      "grpc++_test_util", 
      "grpc_test_util", 
      "interop_client_helper"
    ], 
    "headers": [
      "test/cpp/interop/interop_client.h", 
      "test/proto/empty.grpc.pb.h", 
      "test/proto/empty.pb.h", 
      "test/proto/messages.grpc.pb.h", 
      "test/proto/messages.pb.h", 
      "test/proto/test.grpc.pb.h", 
      "test/proto/test.pb.h"
    ], 
    "language": "c++", 
    "name": "interop_client_main", 
    "src": [
      "test/cpp/interop/client.cc", 
      "test/cpp/interop/interop_client.cc", 
      "test/cpp/interop/interop_client.h"
    ]
  }, 
  {
    "deps": [
      "gpr", 
      "grpc", 
      "grpc++", 
      "grpc_test_util"
    ], 
    "headers": [
      "test/cpp/interop/server_helper.h"
    ], 
    "language": "c++", 
    "name": "interop_server_helper", 
    "src": [
      "test/cpp/interop/server_helper.cc", 
      "test/cpp/interop/server_helper.h"
    ]
  }, 
  {
    "deps": [
      "gpr", 
      "gpr_test_util", 
      "grpc", 
      "grpc++", 
      "grpc++_test_config", 
      "grpc++_test_util", 
      "grpc_test_util", 
      "interop_server_helper"
    ], 
    "headers": [
      "test/proto/empty.grpc.pb.h", 
      "test/proto/empty.pb.h", 
      "test/proto/messages.grpc.pb.h", 
      "test/proto/messages.pb.h", 
      "test/proto/test.grpc.pb.h", 
      "test/proto/test.pb.h"
    ], 
    "language": "c++", 
    "name": "interop_server_main", 
    "src": [
      "test/cpp/interop/server.cc"
    ]
  }, 
  {
    "deps": [
      "gpr", 
      "grpc", 
      "grpc++"
    ], 
    "headers": [
      "examples/pubsub/empty.grpc.pb.h", 
      "examples/pubsub/empty.pb.h", 
      "examples/pubsub/label.grpc.pb.h", 
      "examples/pubsub/label.pb.h", 
      "examples/pubsub/publisher.h", 
      "examples/pubsub/pubsub.grpc.pb.h", 
      "examples/pubsub/pubsub.pb.h", 
      "examples/pubsub/subscriber.h"
    ], 
    "language": "c++", 
    "name": "pubsub_client_lib", 
    "src": [
      "examples/pubsub/publisher.cc", 
      "examples/pubsub/publisher.h", 
      "examples/pubsub/subscriber.cc", 
      "examples/pubsub/subscriber.h"
    ]
  }, 
  {
    "deps": [
      "grpc++", 
      "grpc++_test_util", 
      "grpc_test_util"
    ], 
    "headers": [
      "test/cpp/qps/client.h", 
      "test/cpp/qps/driver.h", 
      "test/cpp/qps/histogram.h", 
      "test/cpp/qps/interarrival.h", 
      "test/cpp/qps/perf_db.grpc.pb.h", 
      "test/cpp/qps/perf_db.pb.h", 
      "test/cpp/qps/perf_db_client.h", 
      "test/cpp/qps/qps_worker.h", 
      "test/cpp/qps/qpstest.grpc.pb.h", 
      "test/cpp/qps/qpstest.pb.h", 
      "test/cpp/qps/report.h", 
      "test/cpp/qps/server.h", 
      "test/cpp/qps/stats.h", 
      "test/cpp/qps/timer.h", 
      "test/cpp/util/benchmark_config.h"
    ], 
    "language": "c++", 
    "name": "qps", 
    "src": [
      "test/cpp/qps/client.h", 
      "test/cpp/qps/client_async.cc", 
      "test/cpp/qps/client_sync.cc", 
      "test/cpp/qps/driver.cc", 
      "test/cpp/qps/driver.h", 
      "test/cpp/qps/histogram.h", 
      "test/cpp/qps/interarrival.h", 
      "test/cpp/qps/perf_db_client.cc", 
      "test/cpp/qps/perf_db_client.h", 
      "test/cpp/qps/qps_worker.cc", 
      "test/cpp/qps/qps_worker.h", 
      "test/cpp/qps/report.cc", 
      "test/cpp/qps/report.h", 
      "test/cpp/qps/server.h", 
      "test/cpp/qps/server_async.cc", 
      "test/cpp/qps/server_sync.cc", 
      "test/cpp/qps/stats.h", 
      "test/cpp/qps/timer.cc", 
      "test/cpp/qps/timer.h", 
      "test/cpp/util/benchmark_config.cc", 
      "test/cpp/util/benchmark_config.h"
    ]
  }, 
  {
    "deps": [
      "gpr", 
      "grpc"
    ], 
    "headers": [], 
    "language": "csharp", 
    "name": "grpc_csharp_ext", 
    "src": [
      "src/csharp/ext/grpc_csharp_ext.c"
    ]
  }, 
  {
    "deps": [
      "end2end_certs", 
      "gpr", 
      "gpr_test_util", 
      "grpc", 
      "grpc_test_util"
    ], 
    "headers": [
      "test/core/end2end/end2end_tests.h"
    ], 
    "language": "c", 
    "name": "end2end_fixture_chttp2_fake_security", 
    "src": [
      "test/core/end2end/end2end_tests.h", 
      "test/core/end2end/fixtures/chttp2_fake_security.c"
    ]
  }, 
  {
    "deps": [
      "gpr", 
      "gpr_test_util", 
      "grpc_test_util_unsecure", 
      "grpc_unsecure"
    ], 
    "headers": [
      "test/core/end2end/end2end_tests.h"
    ], 
    "language": "c", 
    "name": "end2end_fixture_chttp2_fullstack", 
    "src": [
      "test/core/end2end/end2end_tests.h", 
      "test/core/end2end/fixtures/chttp2_fullstack.c"
    ]
  }, 
  {
    "deps": [
      "gpr", 
      "gpr_test_util", 
      "grpc_test_util_unsecure", 
      "grpc_unsecure"
    ], 
    "headers": [
      "test/core/end2end/end2end_tests.h"
    ], 
    "language": "c", 
    "name": "end2end_fixture_chttp2_fullstack_compression", 
    "src": [
      "test/core/end2end/end2end_tests.h", 
      "test/core/end2end/fixtures/chttp2_fullstack_compression.c"
    ]
  }, 
  {
    "deps": [
      "gpr", 
      "gpr_test_util", 
      "grpc_test_util_unsecure", 
      "grpc_unsecure"
    ], 
    "headers": [
      "test/core/end2end/end2end_tests.h"
    ], 
    "language": "c", 
    "name": "end2end_fixture_chttp2_fullstack_uds_posix", 
    "src": [
      "test/core/end2end/end2end_tests.h", 
      "test/core/end2end/fixtures/chttp2_fullstack_uds_posix.c"
    ]
  }, 
  {
    "deps": [
      "gpr", 
      "gpr_test_util", 
      "grpc_test_util_unsecure", 
      "grpc_unsecure"
    ], 
    "headers": [
      "test/core/end2end/end2end_tests.h"
    ], 
    "language": "c", 
    "name": "end2end_fixture_chttp2_fullstack_with_poll", 
    "src": [
      "test/core/end2end/end2end_tests.h", 
      "test/core/end2end/fixtures/chttp2_fullstack_with_poll.c"
    ]
  }, 
  {
    "deps": [
      "end2end_certs", 
      "gpr", 
      "gpr_test_util", 
      "grpc", 
      "grpc_test_util"
    ], 
    "headers": [
      "test/core/end2end/end2end_tests.h"
    ], 
    "language": "c", 
    "name": "end2end_fixture_chttp2_simple_ssl_fullstack", 
    "src": [
      "test/core/end2end/end2end_tests.h", 
      "test/core/end2end/fixtures/chttp2_simple_ssl_fullstack.c"
    ]
  }, 
  {
    "deps": [
      "end2end_certs", 
      "gpr", 
      "gpr_test_util", 
      "grpc", 
      "grpc_test_util"
    ], 
    "headers": [
      "test/core/end2end/end2end_tests.h"
    ], 
    "language": "c", 
    "name": "end2end_fixture_chttp2_simple_ssl_fullstack_with_poll", 
    "src": [
      "test/core/end2end/end2end_tests.h", 
      "test/core/end2end/fixtures/chttp2_simple_ssl_fullstack_with_poll.c"
    ]
  }, 
  {
    "deps": [
      "end2end_certs", 
      "gpr", 
      "gpr_test_util", 
      "grpc", 
      "grpc_test_util"
    ], 
    "headers": [
      "test/core/end2end/end2end_tests.h"
    ], 
    "language": "c", 
    "name": "end2end_fixture_chttp2_simple_ssl_with_oauth2_fullstack", 
    "src": [
      "test/core/end2end/end2end_tests.h", 
      "test/core/end2end/fixtures/chttp2_simple_ssl_with_oauth2_fullstack.c"
    ]
  }, 
  {
    "deps": [
      "gpr", 
      "gpr_test_util", 
      "grpc_test_util_unsecure", 
      "grpc_unsecure"
    ], 
    "headers": [
      "test/core/end2end/end2end_tests.h"
    ], 
    "language": "c", 
    "name": "end2end_fixture_chttp2_socket_pair", 
    "src": [
      "test/core/end2end/end2end_tests.h", 
      "test/core/end2end/fixtures/chttp2_socket_pair.c"
    ]
  }, 
  {
    "deps": [
      "gpr", 
      "gpr_test_util", 
      "grpc_test_util_unsecure", 
      "grpc_unsecure"
    ], 
    "headers": [
      "test/core/end2end/end2end_tests.h"
    ], 
    "language": "c", 
    "name": "end2end_fixture_chttp2_socket_pair_one_byte_at_a_time", 
    "src": [
      "test/core/end2end/end2end_tests.h", 
      "test/core/end2end/fixtures/chttp2_socket_pair_one_byte_at_a_time.c"
    ]
  }, 
  {
    "deps": [
      "gpr", 
      "gpr_test_util", 
      "grpc_test_util_unsecure", 
      "grpc_unsecure"
    ], 
    "headers": [
      "test/core/end2end/end2end_tests.h"
    ], 
    "language": "c", 
    "name": "end2end_fixture_chttp2_socket_pair_with_grpc_trace", 
    "src": [
      "test/core/end2end/end2end_tests.h", 
      "test/core/end2end/fixtures/chttp2_socket_pair_with_grpc_trace.c"
    ]
  }, 
  {
    "deps": [
      "gpr", 
      "gpr_test_util", 
      "grpc_test_util_unsecure", 
      "grpc_unsecure"
    ], 
    "headers": [
      "test/core/end2end/end2end_tests.h", 
      "test/core/end2end/tests/cancel_test_helpers.h"
    ], 
    "language": "c", 
    "name": "end2end_test_bad_hostname", 
    "src": [
      "test/core/end2end/end2end_tests.h", 
      "test/core/end2end/tests/bad_hostname.c", 
      "test/core/end2end/tests/cancel_test_helpers.h"
    ]
  }, 
  {
    "deps": [
      "gpr", 
      "gpr_test_util", 
      "grpc_test_util_unsecure", 
      "grpc_unsecure"
    ], 
    "headers": [
      "test/core/end2end/end2end_tests.h", 
      "test/core/end2end/tests/cancel_test_helpers.h"
    ], 
    "language": "c", 
    "name": "end2end_test_cancel_after_accept", 
    "src": [
      "test/core/end2end/end2end_tests.h", 
      "test/core/end2end/tests/cancel_after_accept.c", 
      "test/core/end2end/tests/cancel_test_helpers.h"
    ]
  }, 
  {
    "deps": [
      "gpr", 
      "gpr_test_util", 
      "grpc_test_util_unsecure", 
      "grpc_unsecure"
    ], 
    "headers": [
      "test/core/end2end/end2end_tests.h", 
      "test/core/end2end/tests/cancel_test_helpers.h"
    ], 
    "language": "c", 
    "name": "end2end_test_cancel_after_accept_and_writes_closed", 
    "src": [
      "test/core/end2end/end2end_tests.h", 
      "test/core/end2end/tests/cancel_after_accept_and_writes_closed.c", 
      "test/core/end2end/tests/cancel_test_helpers.h"
    ]
  }, 
  {
    "deps": [
      "gpr", 
      "gpr_test_util", 
      "grpc_test_util_unsecure", 
      "grpc_unsecure"
    ], 
    "headers": [
      "test/core/end2end/end2end_tests.h", 
      "test/core/end2end/tests/cancel_test_helpers.h"
    ], 
    "language": "c", 
    "name": "end2end_test_cancel_after_invoke", 
    "src": [
      "test/core/end2end/end2end_tests.h", 
      "test/core/end2end/tests/cancel_after_invoke.c", 
      "test/core/end2end/tests/cancel_test_helpers.h"
    ]
  }, 
  {
    "deps": [
      "gpr", 
      "gpr_test_util", 
      "grpc_test_util_unsecure", 
      "grpc_unsecure"
    ], 
    "headers": [
      "test/core/end2end/end2end_tests.h", 
      "test/core/end2end/tests/cancel_test_helpers.h"
    ], 
    "language": "c", 
    "name": "end2end_test_cancel_before_invoke", 
    "src": [
      "test/core/end2end/end2end_tests.h", 
      "test/core/end2end/tests/cancel_before_invoke.c", 
      "test/core/end2end/tests/cancel_test_helpers.h"
    ]
  }, 
  {
    "deps": [
      "gpr", 
      "gpr_test_util", 
      "grpc_test_util_unsecure", 
      "grpc_unsecure"
    ], 
    "headers": [
      "test/core/end2end/end2end_tests.h", 
      "test/core/end2end/tests/cancel_test_helpers.h"
    ], 
    "language": "c", 
    "name": "end2end_test_cancel_in_a_vacuum", 
    "src": [
      "test/core/end2end/end2end_tests.h", 
      "test/core/end2end/tests/cancel_in_a_vacuum.c", 
      "test/core/end2end/tests/cancel_test_helpers.h"
    ]
  }, 
  {
    "deps": [
      "gpr", 
      "gpr_test_util", 
      "grpc_test_util_unsecure", 
      "grpc_unsecure"
    ], 
    "headers": [
      "test/core/end2end/end2end_tests.h", 
      "test/core/end2end/tests/cancel_test_helpers.h"
    ], 
    "language": "c", 
    "name": "end2end_test_census_simple_request", 
    "src": [
      "test/core/end2end/end2end_tests.h", 
      "test/core/end2end/tests/cancel_test_helpers.h", 
      "test/core/end2end/tests/census_simple_request.c"
    ]
  }, 
  {
    "deps": [
      "gpr", 
      "gpr_test_util", 
      "grpc_test_util_unsecure", 
      "grpc_unsecure"
    ], 
    "headers": [
      "test/core/end2end/end2end_tests.h", 
      "test/core/end2end/tests/cancel_test_helpers.h"
    ], 
    "language": "c", 
    "name": "end2end_test_disappearing_server", 
    "src": [
      "test/core/end2end/end2end_tests.h", 
      "test/core/end2end/tests/cancel_test_helpers.h", 
      "test/core/end2end/tests/disappearing_server.c"
    ]
  }, 
  {
    "deps": [
      "gpr", 
      "gpr_test_util", 
      "grpc_test_util_unsecure", 
      "grpc_unsecure"
    ], 
    "headers": [
      "test/core/end2end/end2end_tests.h", 
      "test/core/end2end/tests/cancel_test_helpers.h"
    ], 
    "language": "c", 
    "name": "end2end_test_early_server_shutdown_finishes_inflight_calls", 
    "src": [
      "test/core/end2end/end2end_tests.h", 
      "test/core/end2end/tests/cancel_test_helpers.h", 
      "test/core/end2end/tests/early_server_shutdown_finishes_inflight_calls.c"
    ]
  }, 
  {
    "deps": [
      "gpr", 
      "gpr_test_util", 
      "grpc_test_util_unsecure", 
      "grpc_unsecure"
    ], 
    "headers": [
      "test/core/end2end/end2end_tests.h", 
      "test/core/end2end/tests/cancel_test_helpers.h"
    ], 
    "language": "c", 
    "name": "end2end_test_early_server_shutdown_finishes_tags", 
    "src": [
      "test/core/end2end/end2end_tests.h", 
      "test/core/end2end/tests/cancel_test_helpers.h", 
      "test/core/end2end/tests/early_server_shutdown_finishes_tags.c"
    ]
  }, 
  {
    "deps": [
      "gpr", 
      "gpr_test_util", 
      "grpc_test_util_unsecure", 
      "grpc_unsecure"
    ], 
    "headers": [
      "test/core/end2end/end2end_tests.h", 
      "test/core/end2end/tests/cancel_test_helpers.h"
    ], 
    "language": "c", 
    "name": "end2end_test_empty_batch", 
    "src": [
      "test/core/end2end/end2end_tests.h", 
      "test/core/end2end/tests/cancel_test_helpers.h", 
      "test/core/end2end/tests/empty_batch.c"
    ]
  }, 
  {
    "deps": [
      "gpr", 
      "gpr_test_util", 
      "grpc_test_util_unsecure", 
      "grpc_unsecure"
    ], 
    "headers": [
      "test/core/end2end/end2end_tests.h", 
      "test/core/end2end/tests/cancel_test_helpers.h"
    ], 
    "language": "c", 
    "name": "end2end_test_graceful_server_shutdown", 
    "src": [
      "test/core/end2end/end2end_tests.h", 
      "test/core/end2end/tests/cancel_test_helpers.h", 
      "test/core/end2end/tests/graceful_server_shutdown.c"
    ]
  }, 
  {
    "deps": [
      "gpr", 
      "gpr_test_util", 
      "grpc_test_util_unsecure", 
      "grpc_unsecure"
    ], 
    "headers": [
      "test/core/end2end/end2end_tests.h", 
      "test/core/end2end/tests/cancel_test_helpers.h"
    ], 
    "language": "c", 
    "name": "end2end_test_invoke_large_request", 
    "src": [
      "test/core/end2end/end2end_tests.h", 
      "test/core/end2end/tests/cancel_test_helpers.h", 
      "test/core/end2end/tests/invoke_large_request.c"
    ]
  }, 
  {
    "deps": [
      "gpr", 
      "gpr_test_util", 
      "grpc_test_util_unsecure", 
      "grpc_unsecure"
    ], 
    "headers": [
      "test/core/end2end/end2end_tests.h", 
      "test/core/end2end/tests/cancel_test_helpers.h"
    ], 
    "language": "c", 
    "name": "end2end_test_max_concurrent_streams", 
    "src": [
      "test/core/end2end/end2end_tests.h", 
      "test/core/end2end/tests/cancel_test_helpers.h", 
      "test/core/end2end/tests/max_concurrent_streams.c"
    ]
  }, 
  {
    "deps": [
      "gpr", 
      "gpr_test_util", 
      "grpc_test_util_unsecure", 
      "grpc_unsecure"
    ], 
    "headers": [
      "test/core/end2end/end2end_tests.h", 
      "test/core/end2end/tests/cancel_test_helpers.h"
    ], 
    "language": "c", 
    "name": "end2end_test_max_message_length", 
    "src": [
      "test/core/end2end/end2end_tests.h", 
      "test/core/end2end/tests/cancel_test_helpers.h", 
      "test/core/end2end/tests/max_message_length.c"
    ]
  }, 
  {
    "deps": [
      "gpr", 
      "gpr_test_util", 
      "grpc_test_util_unsecure", 
      "grpc_unsecure"
    ], 
    "headers": [
      "test/core/end2end/end2end_tests.h", 
      "test/core/end2end/tests/cancel_test_helpers.h"
    ], 
    "language": "c", 
    "name": "end2end_test_no_op", 
    "src": [
      "test/core/end2end/end2end_tests.h", 
      "test/core/end2end/tests/cancel_test_helpers.h", 
      "test/core/end2end/tests/no_op.c"
    ]
  }, 
  {
    "deps": [
      "gpr", 
      "gpr_test_util", 
      "grpc_test_util_unsecure", 
      "grpc_unsecure"
    ], 
    "headers": [
      "test/core/end2end/end2end_tests.h", 
      "test/core/end2end/tests/cancel_test_helpers.h"
    ], 
    "language": "c", 
    "name": "end2end_test_ping_pong_streaming", 
    "src": [
      "test/core/end2end/end2end_tests.h", 
      "test/core/end2end/tests/cancel_test_helpers.h", 
      "test/core/end2end/tests/ping_pong_streaming.c"
    ]
  }, 
  {
    "deps": [
      "gpr", 
      "gpr_test_util", 
      "grpc_test_util_unsecure", 
      "grpc_unsecure"
    ], 
    "headers": [
      "test/core/end2end/end2end_tests.h", 
      "test/core/end2end/tests/cancel_test_helpers.h"
    ], 
    "language": "c", 
    "name": "end2end_test_registered_call", 
    "src": [
      "test/core/end2end/end2end_tests.h", 
      "test/core/end2end/tests/cancel_test_helpers.h", 
      "test/core/end2end/tests/registered_call.c"
    ]
  }, 
  {
    "deps": [
      "gpr", 
      "gpr_test_util", 
      "grpc_test_util_unsecure", 
      "grpc_unsecure"
    ], 
    "headers": [
      "test/core/end2end/end2end_tests.h", 
      "test/core/end2end/tests/cancel_test_helpers.h"
    ], 
    "language": "c", 
    "name": "end2end_test_request_response_with_binary_metadata_and_payload", 
    "src": [
      "test/core/end2end/end2end_tests.h", 
      "test/core/end2end/tests/cancel_test_helpers.h", 
      "test/core/end2end/tests/request_response_with_binary_metadata_and_payload.c"
    ]
  }, 
  {
    "deps": [
      "gpr", 
      "gpr_test_util", 
      "grpc_test_util_unsecure", 
      "grpc_unsecure"
    ], 
    "headers": [
      "test/core/end2end/end2end_tests.h", 
      "test/core/end2end/tests/cancel_test_helpers.h"
    ], 
    "language": "c", 
    "name": "end2end_test_request_response_with_metadata_and_payload", 
    "src": [
      "test/core/end2end/end2end_tests.h", 
      "test/core/end2end/tests/cancel_test_helpers.h", 
      "test/core/end2end/tests/request_response_with_metadata_and_payload.c"
    ]
  }, 
  {
    "deps": [
      "gpr", 
      "gpr_test_util", 
      "grpc_test_util_unsecure", 
      "grpc_unsecure"
    ], 
    "headers": [
      "test/core/end2end/end2end_tests.h", 
      "test/core/end2end/tests/cancel_test_helpers.h"
    ], 
    "language": "c", 
    "name": "end2end_test_request_response_with_payload", 
    "src": [
      "test/core/end2end/end2end_tests.h", 
      "test/core/end2end/tests/cancel_test_helpers.h", 
      "test/core/end2end/tests/request_response_with_payload.c"
    ]
  }, 
  {
    "deps": [
      "end2end_certs", 
      "gpr", 
      "gpr_test_util", 
      "grpc", 
      "grpc_test_util"
    ], 
    "headers": [
      "test/core/end2end/end2end_tests.h", 
      "test/core/end2end/tests/cancel_test_helpers.h"
    ], 
    "language": "c", 
    "name": "end2end_test_request_response_with_payload_and_call_creds", 
    "src": [
      "test/core/end2end/end2end_tests.h", 
      "test/core/end2end/tests/cancel_test_helpers.h", 
      "test/core/end2end/tests/request_response_with_payload_and_call_creds.c"
    ]
  }, 
  {
    "deps": [
      "gpr", 
      "gpr_test_util", 
      "grpc_test_util_unsecure", 
      "grpc_unsecure"
    ], 
    "headers": [
      "test/core/end2end/end2end_tests.h", 
      "test/core/end2end/tests/cancel_test_helpers.h"
    ], 
    "language": "c", 
    "name": "end2end_test_request_response_with_trailing_metadata_and_payload", 
    "src": [
      "test/core/end2end/end2end_tests.h", 
      "test/core/end2end/tests/cancel_test_helpers.h", 
      "test/core/end2end/tests/request_response_with_trailing_metadata_and_payload.c"
    ]
  }, 
  {
    "deps": [
      "gpr", 
      "gpr_test_util", 
      "grpc_test_util_unsecure", 
      "grpc_unsecure"
    ], 
    "headers": [
      "test/core/end2end/end2end_tests.h", 
      "test/core/end2end/tests/cancel_test_helpers.h"
    ], 
    "language": "c", 
    "name": "end2end_test_request_with_compressed_payload", 
    "src": [
      "test/core/end2end/end2end_tests.h", 
      "test/core/end2end/tests/cancel_test_helpers.h", 
      "test/core/end2end/tests/request_with_compressed_payload.c"
    ]
  }, 
  {
    "deps": [
      "gpr", 
      "gpr_test_util", 
      "grpc_test_util_unsecure", 
      "grpc_unsecure"
    ], 
    "headers": [
      "test/core/end2end/end2end_tests.h", 
      "test/core/end2end/tests/cancel_test_helpers.h"
    ], 
    "language": "c", 
    "name": "end2end_test_request_with_flags", 
    "src": [
      "test/core/end2end/end2end_tests.h", 
      "test/core/end2end/tests/cancel_test_helpers.h", 
      "test/core/end2end/tests/request_with_flags.c"
    ]
  }, 
  {
    "deps": [
      "gpr", 
      "gpr_test_util", 
      "grpc_test_util_unsecure", 
      "grpc_unsecure"
    ], 
    "headers": [
      "test/core/end2end/end2end_tests.h", 
      "test/core/end2end/tests/cancel_test_helpers.h"
    ], 
    "language": "c", 
    "name": "end2end_test_request_with_large_metadata", 
    "src": [
      "test/core/end2end/end2end_tests.h", 
      "test/core/end2end/tests/cancel_test_helpers.h", 
      "test/core/end2end/tests/request_with_large_metadata.c"
    ]
  }, 
  {
    "deps": [
      "gpr", 
      "gpr_test_util", 
      "grpc_test_util_unsecure", 
      "grpc_unsecure"
    ], 
    "headers": [
      "test/core/end2end/end2end_tests.h", 
      "test/core/end2end/tests/cancel_test_helpers.h"
    ], 
    "language": "c", 
    "name": "end2end_test_request_with_payload", 
    "src": [
      "test/core/end2end/end2end_tests.h", 
      "test/core/end2end/tests/cancel_test_helpers.h", 
      "test/core/end2end/tests/request_with_payload.c"
    ]
  }, 
  {
    "deps": [
      "gpr", 
      "gpr_test_util", 
      "grpc_test_util_unsecure", 
      "grpc_unsecure"
    ], 
    "headers": [
      "test/core/end2end/end2end_tests.h", 
      "test/core/end2end/tests/cancel_test_helpers.h"
    ], 
    "language": "c", 
    "name": "end2end_test_server_finishes_request", 
    "src": [
      "test/core/end2end/end2end_tests.h", 
      "test/core/end2end/tests/cancel_test_helpers.h", 
      "test/core/end2end/tests/server_finishes_request.c"
    ]
  }, 
  {
    "deps": [
      "gpr", 
      "gpr_test_util", 
      "grpc_test_util_unsecure", 
      "grpc_unsecure"
    ], 
    "headers": [
      "test/core/end2end/end2end_tests.h", 
      "test/core/end2end/tests/cancel_test_helpers.h"
    ], 
    "language": "c", 
    "name": "end2end_test_simple_delayed_request", 
    "src": [
      "test/core/end2end/end2end_tests.h", 
      "test/core/end2end/tests/cancel_test_helpers.h", 
      "test/core/end2end/tests/simple_delayed_request.c"
    ]
  }, 
  {
    "deps": [
      "gpr", 
      "gpr_test_util", 
      "grpc_test_util_unsecure", 
      "grpc_unsecure"
    ], 
    "headers": [
      "test/core/end2end/end2end_tests.h", 
      "test/core/end2end/tests/cancel_test_helpers.h"
    ], 
    "language": "c", 
    "name": "end2end_test_simple_request", 
    "src": [
      "test/core/end2end/end2end_tests.h", 
      "test/core/end2end/tests/cancel_test_helpers.h", 
      "test/core/end2end/tests/simple_request.c"
    ]
  }, 
  {
    "deps": [
      "gpr", 
      "gpr_test_util", 
      "grpc_test_util_unsecure", 
      "grpc_unsecure"
    ], 
    "headers": [
      "test/core/end2end/end2end_tests.h", 
      "test/core/end2end/tests/cancel_test_helpers.h"
    ], 
    "language": "c", 
    "name": "end2end_test_simple_request_with_high_initial_sequence_number", 
    "src": [
      "test/core/end2end/end2end_tests.h", 
      "test/core/end2end/tests/cancel_test_helpers.h", 
      "test/core/end2end/tests/simple_request_with_high_initial_sequence_number.c"
    ]
  }, 
  {
    "deps": [], 
    "headers": [], 
    "language": "c", 
    "name": "end2end_certs", 
    "src": [
      "test/core/end2end/data/server1_cert.c", 
      "test/core/end2end/data/server1_key.c", 
      "test/core/end2end/data/test_root_cert.c"
    ]
  }, 
  {
    "deps": [
      "gpr", 
      "gpr_test_util", 
      "grpc_test_util_unsecure", 
      "grpc_unsecure"
    ], 
    "headers": [
      "test/core/bad_client/bad_client.h"
    ], 
    "language": "c", 
    "name": "bad_client_test", 
    "src": [
      "test/core/bad_client/bad_client.c", 
      "test/core/bad_client/bad_client.h"
    ]
  }
]<|MERGE_RESOLUTION|>--- conflicted
+++ resolved
@@ -9798,11 +9798,7 @@
       "src/core/channel/channel_args.h", 
       "src/core/channel/channel_stack.h", 
       "src/core/channel/client_channel.h", 
-<<<<<<< HEAD
-      "src/core/channel/client_setup.h", 
       "src/core/channel/compress_filter.h", 
-=======
->>>>>>> fc1a49a7
       "src/core/channel/connected_channel.h", 
       "src/core/channel/context.h", 
       "src/core/channel/http_client_filter.h", 
@@ -9932,13 +9928,8 @@
       "src/core/channel/channel_stack.h", 
       "src/core/channel/client_channel.c", 
       "src/core/channel/client_channel.h", 
-<<<<<<< HEAD
-      "src/core/channel/client_setup.c", 
-      "src/core/channel/client_setup.h", 
       "src/core/channel/compress_filter.c", 
       "src/core/channel/compress_filter.h", 
-=======
->>>>>>> fc1a49a7
       "src/core/channel/connected_channel.c", 
       "src/core/channel/connected_channel.h", 
       "src/core/channel/context.h", 
@@ -10259,11 +10250,7 @@
       "src/core/channel/channel_args.h", 
       "src/core/channel/channel_stack.h", 
       "src/core/channel/client_channel.h", 
-<<<<<<< HEAD
-      "src/core/channel/client_setup.h", 
       "src/core/channel/compress_filter.h", 
-=======
->>>>>>> fc1a49a7
       "src/core/channel/connected_channel.h", 
       "src/core/channel/context.h", 
       "src/core/channel/http_client_filter.h", 
@@ -10376,13 +10363,8 @@
       "src/core/channel/channel_stack.h", 
       "src/core/channel/client_channel.c", 
       "src/core/channel/client_channel.h", 
-<<<<<<< HEAD
-      "src/core/channel/client_setup.c", 
-      "src/core/channel/client_setup.h", 
       "src/core/channel/compress_filter.c", 
       "src/core/channel/compress_filter.h", 
-=======
->>>>>>> fc1a49a7
       "src/core/channel/connected_channel.c", 
       "src/core/channel/connected_channel.h", 
       "src/core/channel/context.h", 
