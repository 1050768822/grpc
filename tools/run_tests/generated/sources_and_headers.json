--- conflicted
+++ resolved
@@ -7368,7 +7368,6 @@
     "deps": [], 
     "headers": [], 
     "is_filegroup": false, 
-<<<<<<< HEAD
     "language": "c", 
     "name": "cxxabi", 
     "src": [], 
@@ -9091,8 +9090,6 @@
     ], 
     "headers": [], 
     "is_filegroup": false, 
-=======
->>>>>>> 9dede0f0
     "language": "c++", 
     "name": "boringssl_test_util", 
     "src": [], 
