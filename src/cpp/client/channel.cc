--- conflicted
+++ resolved
@@ -60,7 +60,7 @@
 
 Call Channel::CreateCall(const RpcMethod& method, ClientContext* context,
                          CompletionQueue* cq) {
-<<<<<<< HEAD
+  const char* host_str = host_.empty() ? NULL : host_.c_str();
   auto c_call = method.channel_tag() && context->authority().empty()
                     ? grpc_channel_create_registered_call(
                           c_channel_, NULL, GRPC_PROPAGATE_DEFAULTS, cq->cq(),
@@ -68,22 +68,9 @@
                     : grpc_channel_create_call(
                           c_channel_, NULL, GRPC_PROPAGATE_DEFAULTS, cq->cq(),
                           method.name(), context->authority().empty()
-                                             ? target_.c_str()
+                                             ? host_str
                                              : context->authority().c_str(),
                           context->raw_deadline());
-=======
-  const char* host_str = host_.empty() ? NULL : host_.c_str();
-  auto c_call =
-      method.channel_tag() && context->authority().empty()
-          ? grpc_channel_create_registered_call(c_channel_, cq->cq(),
-                                                method.channel_tag(),
-                                                context->raw_deadline())
-          : grpc_channel_create_call(c_channel_, cq->cq(), method.name(),
-                                     context->authority().empty()
-                                         ? host_str
-                                         : context->authority().c_str(),
-                                     context->raw_deadline());
->>>>>>> 3bbacf1b
   grpc_census_call_set_context(c_call, context->census_context());
   GRPC_TIMER_MARK(GRPC_PTAG_CPP_CALL_CREATED, c_call);
   context->set_call(c_call, shared_from_this());
