--- conflicted
+++ resolved
@@ -361,16 +361,10 @@
     bool orig_status = *status;
     if (*status && request_) {
       if (payload_) {
-<<<<<<< HEAD
-        GRPC_TIMER_MARK(DESER_PROTO_BEGIN, call_);
+        GRPC_TIMER_BEGIN(GRPC_PTAG_PROTO_DESERIALIZE, call_);
         *status = DeserializeProto(payload_, request_,
                                    server_->max_message_size_);
-        GRPC_TIMER_MARK(DESER_PROTO_END, call_);
-=======
-        GRPC_TIMER_BEGIN(GRPC_PTAG_PROTO_DESERIALIZE, call_);
-        *status = DeserializeProto(payload_, request_);
         GRPC_TIMER_END(GRPC_PTAG_PROTO_DESERIALIZE, call_);
->>>>>>> 87344c88
       } else {
         *status = false;
       }
