# Copyright 2016 gRPC authors.
#
# Licensed under the Apache License, Version 2.0 (the "License");
# you may not use this file except in compliance with the License.
# You may obtain a copy of the License at
#
#     http://www.apache.org/licenses/LICENSE-2.0
#
# Unless required by applicable law or agreed to in writing, software
# distributed under the License is distributed on an "AS IS" BASIS,
# WITHOUT WARRANTIES OR CONDITIONS OF ANY KIND, either express or implied.
# See the License for the specific language governing permissions and
# limitations under the License.
"""Service-side implementation of gRPC Python."""

import collections
import enum
import logging
import threading
import time

from concurrent import futures
import six

import grpc
from grpc import _common
from grpc import _interceptor
from grpc._cython import cygrpc

_LOGGER = logging.getLogger(__name__)

_SHUTDOWN_TAG = 'shutdown'
_REQUEST_CALL_TAG = 'request_call'

_RECEIVE_CLOSE_ON_SERVER_TOKEN = 'receive_close_on_server'
_SEND_INITIAL_METADATA_TOKEN = 'send_initial_metadata'
_RECEIVE_MESSAGE_TOKEN = 'receive_message'
_SEND_MESSAGE_TOKEN = 'send_message'
_SEND_INITIAL_METADATA_AND_SEND_MESSAGE_TOKEN = (
    'send_initial_metadata * send_message')
_SEND_STATUS_FROM_SERVER_TOKEN = 'send_status_from_server'
_SEND_INITIAL_METADATA_AND_SEND_STATUS_FROM_SERVER_TOKEN = (
    'send_initial_metadata * send_status_from_server')

_OPEN = 'open'
_CLOSED = 'closed'
_CANCELLED = 'cancelled'

_EMPTY_FLAGS = 0

_DEALLOCATED_SERVER_CHECK_PERIOD_S = 1.0


def _serialized_request(request_event):
    return request_event.batch_operations[0].message()


def _application_code(code):
    cygrpc_code = _common.STATUS_CODE_TO_CYGRPC_STATUS_CODE.get(code)
    return cygrpc.StatusCode.unknown if cygrpc_code is None else cygrpc_code


def _completion_code(state):
    if state.code is None:
        return cygrpc.StatusCode.ok
    else:
        return _application_code(state.code)


def _abortion_code(state, code):
    if state.code is None:
        return code
    else:
        return _application_code(state.code)


def _details(state):
    return b'' if state.details is None else state.details


class _HandlerCallDetails(
        collections.namedtuple('_HandlerCallDetails', (
            'method',
            'invocation_metadata',
        )), grpc.HandlerCallDetails):
    pass


class _RPCState(object):

    def __init__(self):
        self.condition = threading.Condition()
        self.due = set()
        self.request = None
        self.client = _OPEN
        self.initial_metadata_allowed = True
        self.disable_next_compression = False
        self.trailing_metadata = None
        self.code = None
        self.details = None
        self.statused = False
        self.rpc_errors = []
        self.callbacks = []
        self.aborted = False


def _raise_rpc_error(state):
    rpc_error = grpc.RpcError()
    state.rpc_errors.append(rpc_error)
    raise rpc_error


def _possibly_finish_call(state, token):
    state.due.remove(token)
    if not _is_rpc_state_active(state) and not state.due:
        callbacks = state.callbacks
        state.callbacks = None
        return state, callbacks
    else:
        return None, ()


def _send_status_from_server(state, token):

    def send_status_from_server(unused_send_status_from_server_event):
        with state.condition:
            return _possibly_finish_call(state, token)

    return send_status_from_server


def _abort(state, call, code, details):
    if state.client is not _CANCELLED:
        effective_code = _abortion_code(state, code)
        effective_details = details if state.details is None else state.details
        if state.initial_metadata_allowed:
            operations = (
                cygrpc.SendInitialMetadataOperation(None, _EMPTY_FLAGS),
                cygrpc.SendStatusFromServerOperation(
                    state.trailing_metadata, effective_code, effective_details,
                    _EMPTY_FLAGS),
            )
            token = _SEND_INITIAL_METADATA_AND_SEND_STATUS_FROM_SERVER_TOKEN
        else:
            operations = (cygrpc.SendStatusFromServerOperation(
                state.trailing_metadata, effective_code, effective_details,
                _EMPTY_FLAGS),)
            token = _SEND_STATUS_FROM_SERVER_TOKEN
        call.start_server_batch(operations,
                                _send_status_from_server(state, token))
        state.statused = True
        state.due.add(token)


def _receive_close_on_server(state):

    def receive_close_on_server(receive_close_on_server_event):
        with state.condition:
            if receive_close_on_server_event.batch_operations[0].cancelled():
                state.client = _CANCELLED
            elif state.client is _OPEN:
                state.client = _CLOSED
            state.condition.notify_all()
            return _possibly_finish_call(state, _RECEIVE_CLOSE_ON_SERVER_TOKEN)

    return receive_close_on_server


def _receive_message(state, call, request_deserializer):

    def receive_message(receive_message_event):
        serialized_request = _serialized_request(receive_message_event)
        if serialized_request is None:
            with state.condition:
                if state.client is _OPEN:
                    state.client = _CLOSED
                state.condition.notify_all()
                return _possibly_finish_call(state, _RECEIVE_MESSAGE_TOKEN)
        else:
            request = _common.deserialize(serialized_request,
                                          request_deserializer)
            with state.condition:
                if request is None:
                    _abort(state, call, cygrpc.StatusCode.internal,
                           b'Exception deserializing request!')
                else:
                    state.request = request
                state.condition.notify_all()
                return _possibly_finish_call(state, _RECEIVE_MESSAGE_TOKEN)

    return receive_message


def _send_initial_metadata(state):

    def send_initial_metadata(unused_send_initial_metadata_event):
        with state.condition:
            return _possibly_finish_call(state, _SEND_INITIAL_METADATA_TOKEN)

    return send_initial_metadata


def _send_message(state, token):

    def send_message(unused_send_message_event):
        with state.condition:
            state.condition.notify_all()
            return _possibly_finish_call(state, token)

    return send_message


class _Context(grpc.ServicerContext):

    def __init__(self, rpc_event, state, request_deserializer):
        self._rpc_event = rpc_event
        self._state = state
        self._request_deserializer = request_deserializer

    def is_active(self):
        with self._state.condition:
            return _is_rpc_state_active(self._state)

    def time_remaining(self):
        return max(self._rpc_event.call_details.deadline - time.time(), 0)

    def cancel(self):
        self._rpc_event.call.cancel()

    def add_callback(self, callback):
        with self._state.condition:
            if self._state.callbacks is None:
                return False
            else:
                self._state.callbacks.append(callback)
                return True

    def disable_next_message_compression(self):
        with self._state.condition:
            self._state.disable_next_compression = True

    def invocation_metadata(self):
        return self._rpc_event.invocation_metadata

    def peer(self):
        return _common.decode(self._rpc_event.call.peer())

    def peer_identities(self):
        return cygrpc.peer_identities(self._rpc_event.call)

    def peer_identity_key(self):
        id_key = cygrpc.peer_identity_key(self._rpc_event.call)
        return id_key if id_key is None else _common.decode(id_key)

    def auth_context(self):
        return {
            _common.decode(key): value
            for key, value in six.iteritems(
                cygrpc.auth_context(self._rpc_event.call))
        }

    def send_initial_metadata(self, initial_metadata):
        with self._state.condition:
            if self._state.client is _CANCELLED:
                _raise_rpc_error(self._state)
            else:
                if self._state.initial_metadata_allowed:
                    operation = cygrpc.SendInitialMetadataOperation(
                        initial_metadata, _EMPTY_FLAGS)
                    self._rpc_event.call.start_server_batch(
                        (operation,), _send_initial_metadata(self._state))
                    self._state.initial_metadata_allowed = False
                    self._state.due.add(_SEND_INITIAL_METADATA_TOKEN)
                else:
                    raise ValueError('Initial metadata no longer allowed!')

    def set_trailing_metadata(self, trailing_metadata):
        with self._state.condition:
            self._state.trailing_metadata = trailing_metadata

    def abort(self, code, details):
        # treat OK like other invalid arguments: fail the RPC
        if code == grpc.StatusCode.OK:
            _LOGGER.error(
                'abort() called with StatusCode.OK; returning UNKNOWN')
            code = grpc.StatusCode.UNKNOWN
            details = ''
        with self._state.condition:
            self._state.code = code
            self._state.details = _common.encode(details)
            self._state.aborted = True
            raise Exception()

    def abort_with_status(self, status):
        self._state.trailing_metadata = status.trailing_metadata
        self.abort(status.code, status.details)

    def set_code(self, code):
        with self._state.condition:
            self._state.code = code

    def set_details(self, details):
        with self._state.condition:
            self._state.details = _common.encode(details)


class _RequestIterator(object):

    def __init__(self, state, call, request_deserializer):
        self._state = state
        self._call = call
        self._request_deserializer = request_deserializer

    def _raise_or_start_receive_message(self):
        if self._state.client is _CANCELLED:
            _raise_rpc_error(self._state)
        elif not _is_rpc_state_active(self._state):
            raise StopIteration()
        else:
            self._call.start_server_batch(
                (cygrpc.ReceiveMessageOperation(_EMPTY_FLAGS),),
                _receive_message(self._state, self._call,
                                 self._request_deserializer))
            self._state.due.add(_RECEIVE_MESSAGE_TOKEN)

    def _look_for_request(self):
        if self._state.client is _CANCELLED:
            _raise_rpc_error(self._state)
        elif (self._state.request is None and
              _RECEIVE_MESSAGE_TOKEN not in self._state.due):
            raise StopIteration()
        else:
            request = self._state.request
            self._state.request = None
            return request

        raise AssertionError()  # should never run

    def _next(self):
        with self._state.condition:
            self._raise_or_start_receive_message()
            while True:
                self._state.condition.wait()
                request = self._look_for_request()
                if request is not None:
                    return request

    def __iter__(self):
        return self

    def __next__(self):
        return self._next()

    def next(self):
        return self._next()


def _unary_request(rpc_event, state, request_deserializer):

    def unary_request():
        with state.condition:
            if not _is_rpc_state_active(state):
                return None
            else:
                rpc_event.call.start_server_batch(
                    (cygrpc.ReceiveMessageOperation(_EMPTY_FLAGS),),
                    _receive_message(state, rpc_event.call,
                                     request_deserializer))
                state.due.add(_RECEIVE_MESSAGE_TOKEN)
                while True:
                    state.condition.wait()
                    if state.request is None:
                        if state.client is _CLOSED:
                            details = '"{}" requires exactly one request message.'.format(
                                rpc_event.call_details.method)
                            _abort(state, rpc_event.call,
                                   cygrpc.StatusCode.unimplemented,
                                   _common.encode(details))
                            return None
                        elif state.client is _CANCELLED:
                            return None
                    else:
                        request = state.request
                        state.request = None
                        return request

    return unary_request


<<<<<<< HEAD
def _call_behavior(rpc_event, state, behavior, argument, request_deserializer):
    context = _Context(rpc_event, state, request_deserializer)
    try:
        return behavior(argument, context), True
    except Exception as exception:  # pylint: disable=broad-except
        with state.condition:
            if state.aborted:
                _abort(state, rpc_event.call, cygrpc.StatusCode.unknown,
                       b'RPC Aborted')
            elif exception not in state.rpc_errors:
                details = 'Exception calling application: {}'.format(exception)
                _LOGGER.exception(details)
                _abort(state, rpc_event.call, cygrpc.StatusCode.unknown,
                       _common.encode(details))
        return None, False
=======
def _call_behavior(rpc_event,
                   state,
                   behavior,
                   argument,
                   request_deserializer,
                   send_response_callback=None):
    from grpc import _create_servicer_context
    with _create_servicer_context(rpc_event, state,
                                  request_deserializer) as context:
        try:
            if send_response_callback is not None:
                return behavior(argument, context, send_response_callback), True
            else:
                return behavior(argument, context), True
        except Exception as exception:  # pylint: disable=broad-except
            with state.condition:
                if state.aborted:
                    _abort(state, rpc_event.call, cygrpc.StatusCode.unknown,
                           b'RPC Aborted')
                elif exception not in state.rpc_errors:
                    details = 'Exception calling application: {}'.format(
                        exception)
                    _LOGGER.exception(details)
                    _abort(state, rpc_event.call, cygrpc.StatusCode.unknown,
                           _common.encode(details))
            return None, False
>>>>>>> a0e06fda


def _take_response_from_response_iterator(rpc_event, state, response_iterator):
    try:
        return next(response_iterator), True
    except StopIteration:
        return None, True
    except Exception as exception:  # pylint: disable=broad-except
        with state.condition:
            if state.aborted:
                _abort(state, rpc_event.call, cygrpc.StatusCode.unknown,
                       b'RPC Aborted')
            elif exception not in state.rpc_errors:
                details = 'Exception iterating responses: {}'.format(exception)
                _LOGGER.exception(details)
                _abort(state, rpc_event.call, cygrpc.StatusCode.unknown,
                       _common.encode(details))
        return None, False


def _serialize_response(rpc_event, state, response, response_serializer):
    serialized_response = _common.serialize(response, response_serializer)
    if serialized_response is None:
        with state.condition:
            _abort(state, rpc_event.call, cygrpc.StatusCode.internal,
                   b'Failed to serialize response!')
        return None
    else:
        return serialized_response


def _send_response(rpc_event, state, serialized_response):
    with state.condition:
        if not _is_rpc_state_active(state):
            return False
        else:
            if state.initial_metadata_allowed:
                operations = (
                    cygrpc.SendInitialMetadataOperation(None, _EMPTY_FLAGS),
                    cygrpc.SendMessageOperation(serialized_response,
                                                _EMPTY_FLAGS),
                )
                state.initial_metadata_allowed = False
                token = _SEND_INITIAL_METADATA_AND_SEND_MESSAGE_TOKEN
            else:
                operations = (cygrpc.SendMessageOperation(
                    serialized_response, _EMPTY_FLAGS),)
                token = _SEND_MESSAGE_TOKEN
            rpc_event.call.start_server_batch(operations,
                                              _send_message(state, token))
            state.due.add(token)
            while True:
                state.condition.wait()
                if token not in state.due:
                    return _is_rpc_state_active(state)


def _status(rpc_event, state, serialized_response):
    with state.condition:
        if state.client is not _CANCELLED:
            code = _completion_code(state)
            details = _details(state)
            operations = [
                cygrpc.SendStatusFromServerOperation(
                    state.trailing_metadata, code, details, _EMPTY_FLAGS),
            ]
            if state.initial_metadata_allowed:
                operations.append(
                    cygrpc.SendInitialMetadataOperation(None, _EMPTY_FLAGS))
            if serialized_response is not None:
                operations.append(
                    cygrpc.SendMessageOperation(serialized_response,
                                                _EMPTY_FLAGS))
            rpc_event.call.start_server_batch(
                operations,
                _send_status_from_server(state, _SEND_STATUS_FROM_SERVER_TOKEN))
            state.statused = True
            state.due.add(_SEND_STATUS_FROM_SERVER_TOKEN)


def _unary_response_in_pool(rpc_event, state, behavior, argument_thunk,
                            request_deserializer, response_serializer):
    cygrpc.install_context_from_request_call_event(rpc_event)
    try:
        argument = argument_thunk()
        if argument is not None:
            response, proceed = _call_behavior(rpc_event, state, behavior,
                                               argument, request_deserializer)
            if proceed:
                serialized_response = _serialize_response(
                    rpc_event, state, response, response_serializer)
                if serialized_response is not None:
                    _status(rpc_event, state, serialized_response)
    finally:
        cygrpc.uninstall_context()


def _stream_response_in_pool(rpc_event, state, behavior, argument_thunk,
                             request_deserializer, response_serializer):
<<<<<<< HEAD
    cygrpc.install_context_from_request_call_event(rpc_event)
=======
    cygrpc.install_context_from_call(rpc_event.call)

    def send_response(response):
        if response is None:
            _status(rpc_event, state, None)
        else:
            serialized_response = _serialize_response(
                rpc_event, state, response, response_serializer)
            if serialized_response is not None:
                _send_response(rpc_event, state, serialized_response)

>>>>>>> a0e06fda
    try:
        argument = argument_thunk()
        if argument is not None:
            if hasattr(behavior, 'experimental_non_blocking'
                      ) and behavior.experimental_non_blocking:
                _call_behavior(
                    rpc_event,
                    state,
                    behavior,
                    argument,
                    request_deserializer,
                    send_response_callback=send_response)
            else:
                response_iterator, proceed = _call_behavior(
                    rpc_event, state, behavior, argument, request_deserializer)
                if proceed:
                    _send_message_callback_to_blocking_iterator_adapter(
                        rpc_event, state, send_response, response_iterator)
    finally:
        cygrpc.uninstall_context()


def _is_rpc_state_active(state):
    return state.client is not _CANCELLED and not state.statused


def _send_message_callback_to_blocking_iterator_adapter(
        rpc_event, state, send_response_callback, response_iterator):
    while True:
        response, proceed = _take_response_from_response_iterator(
            rpc_event, state, response_iterator)
        if proceed:
            send_response_callback(response)
            if not _is_rpc_state_active(state):
                break
        else:
            break


def _select_thread_pool_for_behavior(behavior, default_thread_pool):
    if hasattr(behavior, 'experimental_thread_pool') and isinstance(
            behavior.experimental_thread_pool, futures.ThreadPoolExecutor):
        return behavior.experimental_thread_pool
    else:
        return default_thread_pool


def _handle_unary_unary(rpc_event, state, method_handler, default_thread_pool):
    unary_request = _unary_request(rpc_event, state,
                                   method_handler.request_deserializer)
    thread_pool = _select_thread_pool_for_behavior(method_handler.unary_unary,
                                                   default_thread_pool)
    return thread_pool.submit(_unary_response_in_pool, rpc_event, state,
                              method_handler.unary_unary, unary_request,
                              method_handler.request_deserializer,
                              method_handler.response_serializer)


def _handle_unary_stream(rpc_event, state, method_handler, default_thread_pool):
    unary_request = _unary_request(rpc_event, state,
                                   method_handler.request_deserializer)
    thread_pool = _select_thread_pool_for_behavior(method_handler.unary_stream,
                                                   default_thread_pool)
    return thread_pool.submit(_stream_response_in_pool, rpc_event, state,
                              method_handler.unary_stream, unary_request,
                              method_handler.request_deserializer,
                              method_handler.response_serializer)


def _handle_stream_unary(rpc_event, state, method_handler, default_thread_pool):
    request_iterator = _RequestIterator(state, rpc_event.call,
                                        method_handler.request_deserializer)
    thread_pool = _select_thread_pool_for_behavior(method_handler.stream_unary,
                                                   default_thread_pool)
    return thread_pool.submit(
        _unary_response_in_pool, rpc_event, state, method_handler.stream_unary,
        lambda: request_iterator, method_handler.request_deserializer,
        method_handler.response_serializer)


def _handle_stream_stream(rpc_event, state, method_handler,
                          default_thread_pool):
    request_iterator = _RequestIterator(state, rpc_event.call,
                                        method_handler.request_deserializer)
    thread_pool = _select_thread_pool_for_behavior(method_handler.stream_stream,
                                                   default_thread_pool)
    return thread_pool.submit(
        _stream_response_in_pool, rpc_event, state,
        method_handler.stream_stream, lambda: request_iterator,
        method_handler.request_deserializer, method_handler.response_serializer)


def _find_method_handler(rpc_event, generic_handlers, interceptor_pipeline):

    def query_handlers(handler_call_details):
        for generic_handler in generic_handlers:
            method_handler = generic_handler.service(handler_call_details)
            if method_handler is not None:
                return method_handler
        return None

    handler_call_details = _HandlerCallDetails(
        _common.decode(rpc_event.call_details.method),
        rpc_event.invocation_metadata)

    if interceptor_pipeline is not None:
        return interceptor_pipeline.execute(query_handlers,
                                            handler_call_details)
    else:
        return query_handlers(handler_call_details)


def _reject_rpc(rpc_event, status, details):
    operations = (
        cygrpc.SendInitialMetadataOperation(None, _EMPTY_FLAGS),
        cygrpc.ReceiveCloseOnServerOperation(_EMPTY_FLAGS),
        cygrpc.SendStatusFromServerOperation(None, status, details,
                                             _EMPTY_FLAGS),
    )
    rpc_state = _RPCState()
    rpc_event.call.start_server_batch(operations,
                                      lambda ignored_event: (rpc_state, (),))
    return rpc_state


def _handle_with_method_handler(rpc_event, method_handler, thread_pool):
    state = _RPCState()
    with state.condition:
        rpc_event.call.start_server_batch(
            (cygrpc.ReceiveCloseOnServerOperation(_EMPTY_FLAGS),),
            _receive_close_on_server(state))
        state.due.add(_RECEIVE_CLOSE_ON_SERVER_TOKEN)
        if method_handler.request_streaming:
            if method_handler.response_streaming:
                return state, _handle_stream_stream(rpc_event, state,
                                                    method_handler, thread_pool)
            else:
                return state, _handle_stream_unary(rpc_event, state,
                                                   method_handler, thread_pool)
        else:
            if method_handler.response_streaming:
                return state, _handle_unary_stream(rpc_event, state,
                                                   method_handler, thread_pool)
            else:
                return state, _handle_unary_unary(rpc_event, state,
                                                  method_handler, thread_pool)


def _handle_call(rpc_event, generic_handlers, interceptor_pipeline, thread_pool,
                 concurrency_exceeded):
    if not rpc_event.success:
        return None, None
    if rpc_event.call_details.method is not None:
        try:
            method_handler = _find_method_handler(rpc_event, generic_handlers,
                                                  interceptor_pipeline)
        except Exception as exception:  # pylint: disable=broad-except
            details = 'Exception servicing handler: {}'.format(exception)
            _LOGGER.exception(details)
            return _reject_rpc(rpc_event, cygrpc.StatusCode.unknown,
                               b'Error in service handler!'), None
        if method_handler is None:
            return _reject_rpc(rpc_event, cygrpc.StatusCode.unimplemented,
                               b'Method not found!'), None
        elif concurrency_exceeded:
            return _reject_rpc(rpc_event, cygrpc.StatusCode.resource_exhausted,
                               b'Concurrent RPC limit exceeded!'), None
        else:
            return _handle_with_method_handler(rpc_event, method_handler,
                                               thread_pool)
    else:
        return None, None


@enum.unique
class _ServerStage(enum.Enum):
    STOPPED = 'stopped'
    STARTED = 'started'
    GRACE = 'grace'


class _ServerState(object):

    # pylint: disable=too-many-arguments
    def __init__(self, completion_queue, server, generic_handlers,
                 interceptor_pipeline, thread_pool, maximum_concurrent_rpcs):
        self.lock = threading.RLock()
        self.completion_queue = completion_queue
        self.server = server
        self.generic_handlers = list(generic_handlers)
        self.interceptor_pipeline = interceptor_pipeline
        self.thread_pool = thread_pool
        self.stage = _ServerStage.STOPPED
        self.shutdown_events = None
        self.maximum_concurrent_rpcs = maximum_concurrent_rpcs
        self.active_rpc_count = 0

        # TODO(https://github.com/grpc/grpc/issues/6597): eliminate these fields.
        self.rpc_states = set()
        self.due = set()

        # A "volatile" flag to interrupt the daemon serving thread
        self.server_deallocated = False


def _add_generic_handlers(state, generic_handlers):
    with state.lock:
        state.generic_handlers.extend(generic_handlers)


def _add_insecure_port(state, address):
    with state.lock:
        return state.server.add_http2_port(address)


def _add_secure_port(state, address, server_credentials):
    with state.lock:
        return state.server.add_http2_port(address,
                                           server_credentials._credentials)


def _request_call(state):
    state.server.request_call(state.completion_queue, state.completion_queue,
                              _REQUEST_CALL_TAG)
    state.due.add(_REQUEST_CALL_TAG)


# TODO(https://github.com/grpc/grpc/issues/6597): delete this function.
def _stop_serving(state):
    if not state.rpc_states and not state.due:
        state.server.destroy()
        for shutdown_event in state.shutdown_events:
            shutdown_event.set()
        state.stage = _ServerStage.STOPPED
        return True
    else:
        return False


def _on_call_completed(state):
    with state.lock:
        state.active_rpc_count -= 1


def _process_event_and_continue(state, event):
    should_continue = True
    if event.tag is _SHUTDOWN_TAG:
        with state.lock:
            state.due.remove(_SHUTDOWN_TAG)
            if _stop_serving(state):
                should_continue = False
    elif event.tag is _REQUEST_CALL_TAG:
        with state.lock:
            state.due.remove(_REQUEST_CALL_TAG)
            concurrency_exceeded = (
                state.maximum_concurrent_rpcs is not None and
                state.active_rpc_count >= state.maximum_concurrent_rpcs)
            rpc_state, rpc_future = _handle_call(
                event, state.generic_handlers, state.interceptor_pipeline,
                state.thread_pool, concurrency_exceeded)
            if rpc_state is not None:
                state.rpc_states.add(rpc_state)
            if rpc_future is not None:
                state.active_rpc_count += 1
                rpc_future.add_done_callback(
                    lambda unused_future: _on_call_completed(state))
            if state.stage is _ServerStage.STARTED:
                _request_call(state)
            elif _stop_serving(state):
                should_continue = False
    else:
        rpc_state, callbacks = event.tag(event)
        for callback in callbacks:
            try:
                callback()
            except Exception:  # pylint: disable=broad-except
                _LOGGER.exception('Exception calling callback!')
        if rpc_state is not None:
            with state.lock:
                state.rpc_states.remove(rpc_state)
                if _stop_serving(state):
                    should_continue = False
    return should_continue


def _serve(state):
    while True:
        timeout = time.time() + _DEALLOCATED_SERVER_CHECK_PERIOD_S
        event = state.completion_queue.poll(timeout)
        if state.server_deallocated:
            _begin_shutdown_once(state)
        if event.completion_type != cygrpc.CompletionType.queue_timeout:
            if not _process_event_and_continue(state, event):
                return
        # We want to force the deletion of the previous event
        # ~before~ we poll again; if the event has a reference
        # to a shutdown Call object, this can induce spinlock.
        event = None


def _begin_shutdown_once(state):
    with state.lock:
        if state.stage is _ServerStage.STARTED:
            state.server.shutdown(state.completion_queue, _SHUTDOWN_TAG)
            state.stage = _ServerStage.GRACE
            state.shutdown_events = []
            state.due.add(_SHUTDOWN_TAG)


def _stop(state, grace):
    with state.lock:
        if state.stage is _ServerStage.STOPPED:
            shutdown_event = threading.Event()
            shutdown_event.set()
            return shutdown_event
        else:
            _begin_shutdown_once(state)
            shutdown_event = threading.Event()
            state.shutdown_events.append(shutdown_event)
            if grace is None:
                state.server.cancel_all_calls()
            else:

                def cancel_all_calls_after_grace():
                    shutdown_event.wait(timeout=grace)
                    with state.lock:
                        state.server.cancel_all_calls()

                thread = threading.Thread(target=cancel_all_calls_after_grace)
                thread.start()
                return shutdown_event
    shutdown_event.wait()
    return shutdown_event


def _start(state):
    with state.lock:
        if state.stage is not _ServerStage.STOPPED:
            raise ValueError('Cannot start already-started server!')
        state.server.start()
        state.stage = _ServerStage.STARTED
        _request_call(state)

        thread = threading.Thread(target=_serve, args=(state,))
        thread.daemon = True
        thread.start()


def _validate_generic_rpc_handlers(generic_rpc_handlers):
    for generic_rpc_handler in generic_rpc_handlers:
        service_attribute = getattr(generic_rpc_handler, 'service', None)
        if service_attribute is None:
            raise AttributeError(
                '"{}" must conform to grpc.GenericRpcHandler type but does '
                'not have "service" method!'.format(generic_rpc_handler))


class _Server(grpc.Server):

    # pylint: disable=too-many-arguments
    def __init__(self, thread_pool, generic_handlers, interceptors, options,
                 maximum_concurrent_rpcs):
        completion_queue = cygrpc.CompletionQueue()
        server = cygrpc.Server(options)
        server.register_completion_queue(completion_queue)
        self._state = _ServerState(completion_queue, server, generic_handlers,
                                   _interceptor.service_pipeline(interceptors),
                                   thread_pool, maximum_concurrent_rpcs)

    def add_generic_rpc_handlers(self, generic_rpc_handlers):
        _validate_generic_rpc_handlers(generic_rpc_handlers)
        _add_generic_handlers(self._state, generic_rpc_handlers)

    def add_insecure_port(self, address):
        return _add_insecure_port(self._state, _common.encode(address))

    def add_secure_port(self, address, server_credentials):
        return _add_secure_port(self._state, _common.encode(address),
                                server_credentials)

    def start(self):
        _start(self._state)

    def stop(self, grace):
        return _stop(self._state, grace)

    def __del__(self):
        if hasattr(self, '_state'):
            # We can not grab a lock in __del__(), so set a flag to signal the
            # serving daemon thread (if it exists) to initiate shutdown.
            self._state.server_deallocated = True


def create_server(thread_pool, generic_rpc_handlers, interceptors, options,
                  maximum_concurrent_rpcs):
    _validate_generic_rpc_handlers(generic_rpc_handlers)
    return _Server(thread_pool, generic_rpc_handlers, interceptors, options,
                   maximum_concurrent_rpcs)<|MERGE_RESOLUTION|>--- conflicted
+++ resolved
@@ -387,23 +387,6 @@
     return unary_request
 
 
-<<<<<<< HEAD
-def _call_behavior(rpc_event, state, behavior, argument, request_deserializer):
-    context = _Context(rpc_event, state, request_deserializer)
-    try:
-        return behavior(argument, context), True
-    except Exception as exception:  # pylint: disable=broad-except
-        with state.condition:
-            if state.aborted:
-                _abort(state, rpc_event.call, cygrpc.StatusCode.unknown,
-                       b'RPC Aborted')
-            elif exception not in state.rpc_errors:
-                details = 'Exception calling application: {}'.format(exception)
-                _LOGGER.exception(details)
-                _abort(state, rpc_event.call, cygrpc.StatusCode.unknown,
-                       _common.encode(details))
-        return None, False
-=======
 def _call_behavior(rpc_event,
                    state,
                    behavior,
@@ -430,7 +413,6 @@
                     _abort(state, rpc_event.call, cygrpc.StatusCode.unknown,
                            _common.encode(details))
             return None, False
->>>>>>> a0e06fda
 
 
 def _take_response_from_response_iterator(rpc_event, state, response_iterator):
@@ -530,10 +512,7 @@
 
 def _stream_response_in_pool(rpc_event, state, behavior, argument_thunk,
                              request_deserializer, response_serializer):
-<<<<<<< HEAD
     cygrpc.install_context_from_request_call_event(rpc_event)
-=======
-    cygrpc.install_context_from_call(rpc_event.call)
 
     def send_response(response):
         if response is None:
@@ -544,7 +523,6 @@
             if serialized_response is not None:
                 _send_response(rpc_event, state, serialized_response)
 
->>>>>>> a0e06fda
     try:
         argument = argument_thunk()
         if argument is not None:
