--- conflicted
+++ resolved
@@ -89,8 +89,8 @@
 static void grpc_rb_channel_try_register_connection_polling(
     grpc_rb_channel *wrapper);
 static void grpc_rb_channel_safe_destroy(grpc_rb_channel *wrapper);
-static void *wait_until_channel_polling_thread_started_no_gil(void*);
-static void wait_until_channel_polling_thread_started_unblocking_func(void*);
+static void *wait_until_channel_polling_thread_started_no_gil(void *);
+static void wait_until_channel_polling_thread_started_unblocking_func(void *);
 
 static grpc_completion_queue *channel_polling_cq;
 static gpr_mu global_connection_polling_mu;
@@ -171,8 +171,9 @@
   MEMZERO(&args, grpc_channel_args, 1);
 
   grpc_ruby_once_init();
-  rb_thread_call_without_gvl(wait_until_channel_polling_thread_started_no_gil, NULL,
-                             wait_until_channel_polling_thread_started_unblocking_func, NULL);
+  rb_thread_call_without_gvl(
+      wait_until_channel_polling_thread_started_no_gil, NULL,
+      wait_until_channel_polling_thread_started_unblocking_func, NULL);
 
   /* "3" == 3 mandatory args */
   rb_scan_args(argc, argv, "3", &target, &channel_args, &credentials);
@@ -520,13 +521,9 @@
 static void run_poll_channels_loop_unblocking_func(void *arg) {
   (void)arg;
   gpr_mu_lock(&global_connection_polling_mu);
-<<<<<<< HEAD
   gpr_log(GPR_DEBUG,
           "GRPC_RUBY: grpc_rb_event_unblocking_func - begin aborting "
           "connection polling");
-=======
-  gpr_log(GPR_DEBUG, "GRPC_RUBY: run_poll_channels_loop_unblocking_func - begin aborting connection polling");
->>>>>>> 5f4758e4
   abort_channel_polling = 1;
   grpc_completion_queue_shutdown(channel_polling_cq);
   gpr_mu_unlock(&global_connection_polling_mu);
@@ -557,10 +554,14 @@
   return NULL;
 }
 
-static void wait_until_channel_polling_thread_started_unblocking_func(void* arg) {
+static void wait_until_channel_polling_thread_started_unblocking_func(
+    void *arg) {
   (void)arg;
   gpr_mu_lock(&global_connection_polling_mu);
-  gpr_log(GPR_DEBUG, "GRPC_RUBY: wait_until_channel_polling_thread_started_unblocking_func - begin aborting connection polling");
+  gpr_log(GPR_DEBUG,
+          "GRPC_RUBY: "
+          "wait_until_channel_polling_thread_started_unblocking_func - begin "
+          "aborting connection polling");
   abort_channel_polling = 1;
   gpr_cv_broadcast(&global_connection_polling_cv);
   gpr_mu_unlock(&global_connection_polling_mu);
@@ -576,10 +577,6 @@
  * calls - so that c-core can reconnect if needed, when there aren't any RPC's.
  * TODO(apolcyn) remove this when core handles new RPCs on dead connections.
  */
-<<<<<<< HEAD
-static void start_poll_channels_loop() {
-  channel_polling_cq = grpc_completion_queue_create_for_next(NULL);
-=======
 void grpc_rb_channel_polling_thread_start() {
   VALUE background_thread = Qnil;
 
@@ -587,11 +584,10 @@
   GPR_ASSERT(!channel_polling_thread_started);
   GPR_ASSERT(channel_polling_cq == NULL);
 
->>>>>>> 5f4758e4
   gpr_mu_init(&global_connection_polling_mu);
   gpr_cv_init(&global_connection_polling_cv);
 
-  channel_polling_cq = grpc_completion_queue_create(NULL);
+  channel_polling_cq = grpc_completion_queue_create_for_next(NULL);
   background_thread = rb_thread_create(run_poll_channels_loop, NULL);
 
   if (!RTEST(background_thread)) {
