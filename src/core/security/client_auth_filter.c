--- conflicted
+++ resolved
@@ -178,15 +178,9 @@
   build_service_url(chand->security_connector->base.url_scheme, calld);
   calld->op = *op; /* Copy op (originates from the caller's stack). */
   GPR_ASSERT(calld->pollset);
-  grpc_credentials_get_request_metadata(calld->creds, calld->pollset,
-<<<<<<< HEAD
-                                        service_url, on_credentials_metadata,
-                                        elem, call_list);
-  gpr_free(service_url);
-=======
-                                        calld->service_url,
-                                        on_credentials_metadata, elem);
->>>>>>> 1ca05139
+  grpc_credentials_get_request_metadata(
+      calld->creds, calld->pollset, calld->service_url, on_credentials_metadata,
+      elem, call_list);
 }
 
 static void on_host_checked(void *user_data, grpc_security_status status,
