/*
 *
 * Copyright 2016, Google Inc.
 * All rights reserved.
 *
 * Redistribution and use in source and binary forms, with or without
 * modification, are permitted provided that the following conditions are
 * met:
 *
 *     * Redistributions of source code must retain the above copyright
 * notice, this list of conditions and the following disclaimer.
 *     * Redistributions in binary form must reproduce the above
 * copyright notice, this list of conditions and the following disclaimer
 * in the documentation and/or other materials provided with the
 * distribution.
 *     * Neither the name of Google Inc. nor the names of its
 * contributors may be used to endorse or promote products derived from
 * this software without specific prior written permission.
 *
 * THIS SOFTWARE IS PROVIDED BY THE COPYRIGHT HOLDERS AND CONTRIBUTORS
 * "AS IS" AND ANY EXPRESS OR IMPLIED WARRANTIES, INCLUDING, BUT NOT
 * LIMITED TO, THE IMPLIED WARRANTIES OF MERCHANTABILITY AND FITNESS FOR
 * A PARTICULAR PURPOSE ARE DISCLAIMED. IN NO EVENT SHALL THE COPYRIGHT
 * OWNER OR CONTRIBUTORS BE LIABLE FOR ANY DIRECT, INDIRECT, INCIDENTAL,
 * SPECIAL, EXEMPLARY, OR CONSEQUENTIAL DAMAGES (INCLUDING, BUT NOT
 * LIMITED TO, PROCUREMENT OF SUBSTITUTE GOODS OR SERVICES; LOSS OF USE,
 * DATA, OR PROFITS; OR BUSINESS INTERRUPTION) HOWEVER CAUSED AND ON ANY
 * THEORY OF LIABILITY, WHETHER IN CONTRACT, STRICT LIABILITY, OR TORT
 * (INCLUDING NEGLIGENCE OR OTHERWISE) ARISING IN ANY WAY OUT OF THE USE
 * OF THIS SOFTWARE, EVEN IF ADVISED OF THE POSSIBILITY OF SUCH DAMAGE.
 *
 */

/** Implementation of the gRPC LB policy.
 *
 * This policy takes as input a set of resolved addresses {a1..an} for which the
 * LB set was set (it's the resolver's responsibility to ensure this). That is
 * to say, {a1..an} represent a collection of LB servers.
 *
 * An internal channel (\a glb_lb_policy.lb_channel) is created over {a1..an}.
 * This channel behaves just like a regular channel. In particular, the
 * constructed URI over the addresses a1..an will use the default pick first
 * policy to select from this list of LB server backends.
 *
 * The first time the policy gets a request for a pick, a ping, or to exit the
 * idle state, \a query_for_backends() is called. It creates an instance of \a
 * lb_client_data, an internal struct meant to contain the data associated with
 * the internal communication with the LB server. This instance is created via
 * \a lb_client_data_create(). There, the call over lb_channel to pick-first
 * from {a1..an} is created, the \a LoadBalancingRequest message is assembled
 * and all necessary callbacks for the progress of the internal call configured.
 *
 * Back in \a query_for_backends(), the internal *streaming* call to the LB
 * server (whichever address from {a1..an} pick-first chose) is kicked off.
 * It'll progress over the callbacks configured in \a lb_client_data_create()
 * (see the field docstrings of \a lb_client_data for more details).
 *
 * If the call fails with UNIMPLEMENTED, the original call will also fail.
 * There's a misconfiguration somewhere: at least one of {a1..an} isn't a LB
 * server, which contradicts the LB bit being set. If the internal call times
 * out, the usual behavior of pick-first applies, continuing to pick from the
 * list {a1..an}.
 *
 * Upon sucesss, a \a LoadBalancingResponse is expected in \a res_recv_cb. An
 * invalid one results in the termination of the streaming call. A new streaming
 * call should be created if possible, failing the original call otherwise.
 * For a valid \a LoadBalancingResponse, the server list of actual backends is
 * extracted. A Round Robin policy will be created from this list. There are two
 * possible scenarios:
 *
 * 1. This is the first server list received. There was no previous instance of
 *    the Round Robin policy. \a rr_handover() will instantiate the RR policy
 *    and perform all the pending operations over it.
 * 2. There's already a RR policy instance active. We need to introduce the new
 *    one build from the new serverlist, but taking care not to disrupt the
 *    operations in progress over the old RR instance. This is done by
 *    decreasing the reference count on the old policy. The moment no more
 *    references are held on the old RR policy, it'll be destroyed and \a
 *    glb_rr_connectivity_changed notified with a \a GRPC_CHANNEL_SHUTDOWN
 *    state. At this point we can transition to a new RR instance safely, which
 *    is done once again via \a rr_handover().
 *
 *
 * Once a RR policy instance is in place (and getting updated as described),
 * calls to for a pick, a ping or a cancellation will be serviced right away by
 * forwarding them to the RR instance. Any time there's no RR policy available
 * (ie, right after the creation of the gRPCLB policy, if an empty serverlist
 * is received, etc), pick/ping requests are added to a list of pending
 * picks/pings to be flushed and serviced as part of \a rr_handover() the moment
 * the RR policy instance becomes available.
 *
 * \see https://github.com/grpc/grpc/blob/master/doc/load-balancing.md for the
 * high level design and details. */

/* TODO(dgq):
 * - Implement LB service forwarding (point 2c. in the doc's diagram).
 */

#include "src/core/lib/iomgr/sockaddr.h"

#include <errno.h>

#include <string.h>

#include <grpc/byte_buffer_reader.h>
#include <grpc/grpc.h>
#include <grpc/support/alloc.h>
#include <grpc/support/host_port.h>
#include <grpc/support/string_util.h>
#include <grpc/support/time.h>

#include "src/core/ext/client_config/client_channel_factory.h"
#include "src/core/ext/client_config/lb_policy_factory.h"
#include "src/core/ext/client_config/lb_policy_registry.h"
#include "src/core/ext/client_config/parse_address.h"
#include "src/core/ext/lb_policy/grpclb/grpclb.h"
#include "src/core/ext/lb_policy/grpclb/load_balancer_api.h"
#include "src/core/lib/iomgr/sockaddr_utils.h"
#include "src/core/lib/support/string.h"
#include "src/core/lib/surface/call.h"
#include "src/core/lib/surface/channel.h"
#include "src/core/lib/transport/static_metadata.h"

int grpc_lb_glb_trace = 0;

/* add lb_token of selected subchannel (address) to the call's initial
 * metadata */
static void initial_metadata_add_lb_token(
    grpc_metadata_batch *initial_metadata,
    grpc_linked_mdelem *lb_token_mdelem_storage, grpc_mdelem *lb_token) {
  GPR_ASSERT(lb_token_mdelem_storage != NULL);
  GPR_ASSERT(lb_token != NULL);
  grpc_metadata_batch_add_tail(initial_metadata, lb_token_mdelem_storage,
                               lb_token);
}

typedef struct wrapped_rr_closure_arg {
  /* the original closure. Usually a on_complete/notify cb for pick() and ping()
   * calls against the internal RR instance, respectively. */
  grpc_closure *wrapped_closure;

  /* the pick's initial metadata, kept in order to append the LB token for the
   * pick */
  grpc_metadata_batch *initial_metadata;

  /* the picked target, used to determine which LB token to add to the pick's
   * initial metadata */
  grpc_connected_subchannel **target;

  /* the LB token associated with the pick */
  grpc_mdelem *lb_token;

  /* storage for the lb token initial metadata mdelem */
  grpc_linked_mdelem *lb_token_mdelem_storage;

  /* The RR instance related to the closure */
  grpc_lb_policy *rr_policy;

  /* when not NULL, represents a pending_{pick,ping} node to be freed upon
   * closure execution */
  void *owning_pending_node; /* to be freed if not NULL */
} wrapped_rr_closure_arg;

/* The \a on_complete closure passed as part of the pick requires keeping a
 * reference to its associated round robin instance. We wrap this closure in
 * order to unref the round robin instance upon its invocation */
static void wrapped_rr_closure(grpc_exec_ctx *exec_ctx, void *arg,
                               grpc_error *error) {
  wrapped_rr_closure_arg *wc_arg = arg;
  if (wc_arg->rr_policy != NULL) {
    if (grpc_lb_glb_trace) {
      gpr_log(GPR_INFO, "Unreffing RR (0x%" PRIxPTR ")",
              (intptr_t)wc_arg->rr_policy);
    }
    GRPC_LB_POLICY_UNREF(exec_ctx, wc_arg->rr_policy, "wrapped_rr_closure");

    /* if target is NULL, no pick has been made by the RR policy (eg, all
     * addresses failed to connect). There won't be any user_data/token
     * available */
    if (wc_arg->target != NULL) {
      initial_metadata_add_lb_token(wc_arg->initial_metadata,
                                    wc_arg->lb_token_mdelem_storage,
                                    GRPC_MDELEM_REF(wc_arg->lb_token));
    }
  }
  GPR_ASSERT(wc_arg->wrapped_closure != NULL);

  grpc_exec_ctx_sched(exec_ctx, wc_arg->wrapped_closure, GRPC_ERROR_REF(error),
                      NULL);
  gpr_free(wc_arg->owning_pending_node);
}

/* Linked list of pending pick requests. It stores all information needed to
 * eventually call (Round Robin's) pick() on them. They mainly stay pending
 * waiting for the RR policy to be created/updated.
 *
 * One particularity is the wrapping of the user-provided \a on_complete closure
 * (in \a wrapped_on_complete and \a wrapped_on_complete_arg). This is needed in
 * order to correctly unref the RR policy instance upon completion of the pick.
 * See \a wrapped_rr_closure for details. */
typedef struct pending_pick {
  struct pending_pick *next;

  /* original pick()'s arguments */
  grpc_lb_policy_pick_args pick_args;

  /* output argument where to store the pick()ed connected subchannel, or NULL
   * upon error. */
  grpc_connected_subchannel **target;

  /* a closure wrapping the original on_complete one to be invoked once the
   * pick() has completed (regardless of success) */
  grpc_closure wrapped_on_complete;

  /* args for wrapped_on_complete */
  wrapped_rr_closure_arg wrapped_on_complete_arg;
} pending_pick;

static void add_pending_pick(pending_pick **root,
                             const grpc_lb_policy_pick_args *pick_args,
                             grpc_connected_subchannel **target,
                             grpc_closure *on_complete) {
  pending_pick *pp = gpr_malloc(sizeof(*pp));
  memset(pp, 0, sizeof(pending_pick));
  memset(&pp->wrapped_on_complete_arg, 0, sizeof(wrapped_rr_closure_arg));
  pp->next = *root;
  pp->pick_args = *pick_args;
  pp->target = target;
  pp->wrapped_on_complete_arg.wrapped_closure = on_complete;
  pp->wrapped_on_complete_arg.target = target;
  pp->wrapped_on_complete_arg.initial_metadata = pick_args->initial_metadata;
  pp->wrapped_on_complete_arg.lb_token_mdelem_storage =
      pick_args->lb_token_mdelem_storage;
  grpc_closure_init(&pp->wrapped_on_complete, wrapped_rr_closure,
                    &pp->wrapped_on_complete_arg);
  *root = pp;
}

/* Same as the \a pending_pick struct but for ping operations */
typedef struct pending_ping {
  struct pending_ping *next;

  /* a closure wrapping the original on_complete one to be invoked once the
   * ping() has completed (regardless of success) */
  grpc_closure wrapped_notify;

  /* args for wrapped_notify */
  wrapped_rr_closure_arg wrapped_notify_arg;
} pending_ping;

static void add_pending_ping(pending_ping **root, grpc_closure *notify) {
  pending_ping *pping = gpr_malloc(sizeof(*pping));
  memset(pping, 0, sizeof(pending_ping));
  memset(&pping->wrapped_notify_arg, 0, sizeof(wrapped_rr_closure_arg));
  pping->next = *root;
  grpc_closure_init(&pping->wrapped_notify, wrapped_rr_closure,
                    &pping->wrapped_notify_arg);
  pping->wrapped_notify_arg.wrapped_closure = notify;
  *root = pping;
}

/*
 * glb_lb_policy
 */
typedef struct rr_connectivity_data rr_connectivity_data;
struct lb_client_data;
static const grpc_lb_policy_vtable glb_lb_policy_vtable;
typedef struct glb_lb_policy {
  /** base policy: must be first */
  grpc_lb_policy base;

  /** mutex protecting remaining members */
  gpr_mu mu;

  /** who the client is trying to communicate with */
  const char *server_name;
  grpc_client_channel_factory *cc_factory;

  /** deadline for the LB's call */
  gpr_timespec deadline;

  /** for communicating with the LB server */
  grpc_channel *lb_channel;

  /** the RR policy to use of the backend servers returned by the LB server */
  grpc_lb_policy *rr_policy;

  bool started_picking;

  /** our connectivity state tracker */
  grpc_connectivity_state_tracker state_tracker;

  /** stores the deserialized response from the LB. May be NULL until one such
   * response has arrived. */
  grpc_grpclb_serverlist *serverlist;

  /** addresses from \a serverlist */
  grpc_lb_addresses *addresses;

  /** list of picks that are waiting on RR's policy connectivity */
  pending_pick *pending_picks;

  /** list of pings that are waiting on RR's policy connectivity */
  pending_ping *pending_pings;

  /** client data associated with the LB server communication */
  struct lb_client_data *lb_client;

  /** for tracking of the RR connectivity */
  rr_connectivity_data *rr_connectivity;

  /* a wrapped (see \a wrapped_rr_closure) on-complete closure for readily
   * available RR picks */
  grpc_closure wrapped_on_complete;

  /* arguments for the wrapped_on_complete closure */
  wrapped_rr_closure_arg wc_arg;
} glb_lb_policy;

/* Keeps track and reacts to changes in connectivity of the RR instance */
struct rr_connectivity_data {
  grpc_closure on_change;
  grpc_connectivity_state state;
  glb_lb_policy *glb_policy;
};

static bool is_server_valid(const grpc_grpclb_server *server, size_t idx,
                            bool log) {
  const grpc_grpclb_ip_address *ip = &server->ip_address;
  if (server->port >> 16 != 0) {
    if (log) {
      gpr_log(GPR_ERROR,
              "Invalid port '%d' at index %zu of serverlist. Ignoring.",
              server->port, idx);
    }
    return false;
  }

  if (ip->size != 4 && ip->size != 16) {
    if (log) {
      gpr_log(GPR_ERROR,
              "Expected IP to be 4 or 16 bytes, got %d at index %zu of "
              "serverlist. Ignoring",
              ip->size, idx);
    }
    return false;
  }
  return true;
}

/* Returns addresses extracted from \a serverlist. */
static grpc_lb_addresses *process_serverlist(
    const grpc_grpclb_serverlist *serverlist) {
  size_t num_valid = 0;
  /* first pass: count how many are valid in order to allocate the necessary
   * memory in a single block */
  for (size_t i = 0; i < serverlist->num_servers; ++i) {
    if (is_server_valid(serverlist->servers[i], i, true)) ++num_valid;
  }
  if (num_valid == 0) return NULL;

  grpc_lb_addresses *lb_addresses = grpc_lb_addresses_create(num_valid);

  /* second pass: actually populate the addresses and LB tokens (aka user data
   * to the outside world) to be read by the RR policy during its creation.
   * Given that the validity tests are very cheap, they are performed again
   * instead of marking the valid ones during the first pass, as this would
   * incurr in an allocation due to the arbitrary number of server */
  size_t addr_idx = 0;
  for (size_t sl_idx = 0; sl_idx < serverlist->num_servers; ++sl_idx) {
    GPR_ASSERT(addr_idx < num_valid);
    const grpc_grpclb_server *server = serverlist->servers[sl_idx];
    if (!is_server_valid(serverlist->servers[sl_idx], sl_idx, false)) continue;

    /* address processing */
    const uint16_t netorder_port = htons((uint16_t)server->port);
    /* the addresses are given in binary format (a in(6)_addr struct) in
     * server->ip_address.bytes. */
    const grpc_grpclb_ip_address *ip = &server->ip_address;
    grpc_resolved_address addr;
    memset(&addr, 0, sizeof(addr));
    if (ip->size == 4) {
      addr.len = sizeof(struct sockaddr_in);
      struct sockaddr_in *addr4 = (struct sockaddr_in *)&addr.addr;
      addr4->sin_family = AF_INET;
      memcpy(&addr4->sin_addr, ip->bytes, ip->size);
      addr4->sin_port = netorder_port;
    } else if (ip->size == 16) {
      addr.len = sizeof(struct sockaddr_in6);
      struct sockaddr_in6 *addr6 = (struct sockaddr_in6 *)&addr.addr;
      addr6->sin6_family = AF_INET;
      memcpy(&addr6->sin6_addr, ip->bytes, ip->size);
      addr6->sin6_port = netorder_port;
    }

    /* lb token processing */
    void *user_data;
    if (server->has_load_balance_token) {
      const size_t lb_token_size =
          GPR_ARRAY_SIZE(server->load_balance_token) - 1;
      grpc_mdstr *lb_token_mdstr = grpc_mdstr_from_buffer(
          (uint8_t *)server->load_balance_token, lb_token_size);
      user_data = grpc_mdelem_from_metadata_strings(
          GRPC_MDSTR_LOAD_REPORTING_INITIAL, lb_token_mdstr);
    } else {
      gpr_log(GPR_ERROR,
              "Missing LB token for backend address '%s'. The empty token will "
              "be used instead",
              grpc_sockaddr_to_uri(&addr));
      user_data = GRPC_MDELEM_LOAD_REPORTING_INITIAL_EMPTY;
    }

    grpc_lb_addresses_set_address(lb_addresses, addr_idx, &addr.addr, addr.len,
                                  false /* is_balancer */,
                                  NULL /* balancer_name */, user_data);
    ++addr_idx;
  }
  GPR_ASSERT(addr_idx == num_valid);

  return lb_addresses;
}

/* A plugin for grpc_lb_addresses_destroy that unrefs the LB token metadata. */
static void lb_token_destroy(void *token) {
  if (token != NULL) GRPC_MDELEM_UNREF(token);
}

static grpc_lb_policy *create_rr(grpc_exec_ctx *exec_ctx,
                                 const grpc_grpclb_serverlist *serverlist,
                                 glb_lb_policy *glb_policy) {
  GPR_ASSERT(serverlist != NULL && serverlist->num_servers > 0);

  grpc_lb_policy_args args;
  memset(&args, 0, sizeof(args));
  args.server_name = glb_policy->server_name;
  args.client_channel_factory = glb_policy->cc_factory;
  args.addresses = process_serverlist(serverlist);

  grpc_lb_policy *rr = grpc_lb_policy_create(exec_ctx, "round_robin", &args);

  if (glb_policy->addresses != NULL) {
    /* dispose of the previous version */
    grpc_lb_addresses_destroy(glb_policy->addresses, lb_token_destroy);
  }
  glb_policy->addresses = args.addresses;

  return rr;
}

static void rr_handover(grpc_exec_ctx *exec_ctx, glb_lb_policy *glb_policy,
                        grpc_error *error) {
  GPR_ASSERT(glb_policy->serverlist != NULL &&
             glb_policy->serverlist->num_servers > 0);
  glb_policy->rr_policy =
      create_rr(exec_ctx, glb_policy->serverlist, glb_policy);

  if (grpc_lb_glb_trace) {
    gpr_log(GPR_INFO, "Created RR policy (0x%" PRIxPTR ")",
            (intptr_t)glb_policy->rr_policy);
  }
  GPR_ASSERT(glb_policy->rr_policy != NULL);
  glb_policy->rr_connectivity->state = grpc_lb_policy_check_connectivity(
      exec_ctx, glb_policy->rr_policy, &error);
  grpc_lb_policy_notify_on_state_change(
      exec_ctx, glb_policy->rr_policy, &glb_policy->rr_connectivity->state,
      &glb_policy->rr_connectivity->on_change);
  grpc_connectivity_state_set(exec_ctx, &glb_policy->state_tracker,
                              glb_policy->rr_connectivity->state,
                              GRPC_ERROR_REF(error), "rr_handover");
  grpc_lb_policy_exit_idle(exec_ctx, glb_policy->rr_policy);

  /* flush pending ops */
  pending_pick *pp;
  while ((pp = glb_policy->pending_picks)) {
    glb_policy->pending_picks = pp->next;
    GRPC_LB_POLICY_REF(glb_policy->rr_policy, "rr_handover_pending_pick");
    pp->wrapped_on_complete_arg.rr_policy = glb_policy->rr_policy;
    if (grpc_lb_glb_trace) {
      gpr_log(GPR_INFO, "Pending pick about to PICK from 0x%" PRIxPTR "",
              (intptr_t)glb_policy->rr_policy);
    }
    grpc_lb_policy_pick(exec_ctx, glb_policy->rr_policy, &pp->pick_args,
                        pp->target,
                        (void **)&pp->wrapped_on_complete_arg.lb_token,
                        &pp->wrapped_on_complete);
    pp->wrapped_on_complete_arg.owning_pending_node = pp;
  }

  pending_ping *pping;
  while ((pping = glb_policy->pending_pings)) {
    glb_policy->pending_pings = pping->next;
    GRPC_LB_POLICY_REF(glb_policy->rr_policy, "rr_handover_pending_ping");
    pping->wrapped_notify_arg.rr_policy = glb_policy->rr_policy;
    if (grpc_lb_glb_trace) {
      gpr_log(GPR_INFO, "Pending ping about to PING from 0x%" PRIxPTR "",
              (intptr_t)glb_policy->rr_policy);
    }
    grpc_lb_policy_ping_one(exec_ctx, glb_policy->rr_policy,
                            &pping->wrapped_notify);
    pping->wrapped_notify_arg.owning_pending_node = pping;
  }
}

static void glb_rr_connectivity_changed(grpc_exec_ctx *exec_ctx, void *arg,
                                        grpc_error *error) {
  rr_connectivity_data *rr_conn_data = arg;
  glb_lb_policy *glb_policy = rr_conn_data->glb_policy;

  if (rr_conn_data->state == GRPC_CHANNEL_SHUTDOWN) {
    if (glb_policy->serverlist != NULL) {
      /* a RR policy is shutting down but there's a serverlist available ->
       * perform a handover */
      rr_handover(exec_ctx, glb_policy, error);
    } else {
      /* shutting down and no new serverlist available. Bail out. */
      gpr_free(rr_conn_data);
    }
  } else {
    if (error == GRPC_ERROR_NONE) {
      /* RR not shutting down. Mimic the RR's policy state */
      grpc_connectivity_state_set(exec_ctx, &glb_policy->state_tracker,
                                  rr_conn_data->state, GRPC_ERROR_REF(error),
                                  "glb_rr_connectivity_changed");
      /* resubscribe */
      grpc_lb_policy_notify_on_state_change(exec_ctx, glb_policy->rr_policy,
                                            &rr_conn_data->state,
                                            &rr_conn_data->on_change);
    } else { /* error */
      gpr_free(rr_conn_data);
    }
  }
}

static grpc_lb_policy *glb_create(grpc_exec_ctx *exec_ctx,
                                  grpc_lb_policy_factory *factory,
                                  grpc_lb_policy_args *args) {
  /* Count the number of gRPC-LB addresses. There must be at least one.
   * TODO(roth): For now, we ignore non-balancer addresses, but in the
   * future, we may change the behavior such that we fall back to using
   * the non-balancer addresses if we cannot reach any balancers. At that
   * time, this should be changed to allow a list with no balancer addresses,
   * since the resolver might fail to return a balancer address even when
   * this is the right LB policy to use. */
  size_t num_grpclb_addrs = 0;
  for (size_t i = 0; i < args->addresses->num_addresses; ++i) {
    if (args->addresses->addresses[i].is_balancer) ++num_grpclb_addrs;
  }
  if (num_grpclb_addrs == 0) return NULL;

  glb_lb_policy *glb_policy = gpr_malloc(sizeof(*glb_policy));
  memset(glb_policy, 0, sizeof(*glb_policy));

  /* All input addresses in args->addresses come from a resolver that claims
   * they are LB services. It's the resolver's responsibility to make sure
   * this
   * policy is only instantiated and used in that case.
   *
   * Create a client channel over them to communicate with a LB service */
  glb_policy->server_name = gpr_strdup(args->server_name);
  glb_policy->cc_factory = args->client_channel_factory;
  GPR_ASSERT(glb_policy->cc_factory != NULL);

  /* construct a target from the addresses in args, given in the form
   * ipvX://ip1:port1,ip2:port2,...
   * TODO(dgq): support mixed ip version */
  char **addr_strs = gpr_malloc(sizeof(char *) * num_grpclb_addrs);
  size_t addr_index = 0;
  for (size_t i = 0; i < args->addresses->num_addresses; i++) {
    if (args->addresses->addresses[i].user_data != NULL) {
      gpr_log(GPR_ERROR,
              "This LB policy doesn't support user data. It will be ignored");
    }
    if (args->addresses->addresses[i].is_balancer) {
      if (addr_index == 0) {
        addr_strs[addr_index++] =
            grpc_sockaddr_to_uri(&args->addresses->addresses[i].address);
      } else {
        GPR_ASSERT(grpc_sockaddr_to_string(
                       &addr_strs[addr_index++],
<<<<<<< HEAD
                       &args->addresses->addresses[i].address, true) == 0);
=======
                       (const struct sockaddr *)&args->addresses->addresses[i]
                           .address.addr,
                       true) > 0);
>>>>>>> 70c0b32c
      }
    }
  }
  size_t uri_path_len;
  char *target_uri_str = gpr_strjoin_sep((const char **)addr_strs,
                                         num_grpclb_addrs, ",", &uri_path_len);

  /* will pick using pick_first */
  glb_policy->lb_channel = grpc_client_channel_factory_create_channel(
      exec_ctx, glb_policy->cc_factory, target_uri_str,
      GRPC_CLIENT_CHANNEL_TYPE_LOAD_BALANCING, NULL);

  gpr_free(target_uri_str);
  for (size_t i = 0; i < num_grpclb_addrs; i++) {
    gpr_free(addr_strs[i]);
  }
  gpr_free(addr_strs);

  if (glb_policy->lb_channel == NULL) {
    gpr_free(glb_policy);
    return NULL;
  }

  rr_connectivity_data *rr_connectivity =
      gpr_malloc(sizeof(rr_connectivity_data));
  memset(rr_connectivity, 0, sizeof(rr_connectivity_data));
  grpc_closure_init(&rr_connectivity->on_change, glb_rr_connectivity_changed,
                    rr_connectivity);
  rr_connectivity->glb_policy = glb_policy;
  glb_policy->rr_connectivity = rr_connectivity;

  grpc_lb_policy_init(&glb_policy->base, &glb_lb_policy_vtable);
  gpr_mu_init(&glb_policy->mu);
  grpc_connectivity_state_init(&glb_policy->state_tracker, GRPC_CHANNEL_IDLE,
                               "grpclb");
  return &glb_policy->base;
}

static void glb_destroy(grpc_exec_ctx *exec_ctx, grpc_lb_policy *pol) {
  glb_lb_policy *glb_policy = (glb_lb_policy *)pol;
  GPR_ASSERT(glb_policy->pending_picks == NULL);
  GPR_ASSERT(glb_policy->pending_pings == NULL);
  gpr_free((void *)glb_policy->server_name);
  grpc_channel_destroy(glb_policy->lb_channel);
  glb_policy->lb_channel = NULL;
  grpc_connectivity_state_destroy(exec_ctx, &glb_policy->state_tracker);
  if (glb_policy->serverlist != NULL) {
    grpc_grpclb_destroy_serverlist(glb_policy->serverlist);
  }
  gpr_mu_destroy(&glb_policy->mu);
  grpc_lb_addresses_destroy(glb_policy->addresses, lb_token_destroy);
  gpr_free(glb_policy);
}

static void lb_client_data_destroy(struct lb_client_data *lb_client);
static void glb_shutdown(grpc_exec_ctx *exec_ctx, grpc_lb_policy *pol) {
  glb_lb_policy *glb_policy = (glb_lb_policy *)pol;
  gpr_mu_lock(&glb_policy->mu);

  pending_pick *pp = glb_policy->pending_picks;
  glb_policy->pending_picks = NULL;
  pending_ping *pping = glb_policy->pending_pings;
  glb_policy->pending_pings = NULL;
  gpr_mu_unlock(&glb_policy->mu);

  while (pp != NULL) {
    pending_pick *next = pp->next;
    *pp->target = NULL;
    grpc_exec_ctx_sched(exec_ctx, &pp->wrapped_on_complete, GRPC_ERROR_NONE,
                        NULL);
    pp = next;
  }

  while (pping != NULL) {
    pending_ping *next = pping->next;
    grpc_exec_ctx_sched(exec_ctx, &pping->wrapped_notify, GRPC_ERROR_NONE,
                        NULL);
    pping = next;
  }

  if (glb_policy->rr_policy) {
    /* unsubscribe */
    grpc_lb_policy_notify_on_state_change(
        exec_ctx, glb_policy->rr_policy, NULL,
        &glb_policy->rr_connectivity->on_change);
    GRPC_LB_POLICY_UNREF(exec_ctx, glb_policy->rr_policy, "glb_shutdown");
  }

  lb_client_data_destroy(glb_policy->lb_client);
  glb_policy->lb_client = NULL;

  grpc_connectivity_state_set(
      exec_ctx, &glb_policy->state_tracker, GRPC_CHANNEL_SHUTDOWN,
      GRPC_ERROR_CREATE("Channel Shutdown"), "glb_shutdown");
}

static void glb_cancel_pick(grpc_exec_ctx *exec_ctx, grpc_lb_policy *pol,
                            grpc_connected_subchannel **target,
                            grpc_error *error) {
  glb_lb_policy *glb_policy = (glb_lb_policy *)pol;
  gpr_mu_lock(&glb_policy->mu);
  pending_pick *pp = glb_policy->pending_picks;
  glb_policy->pending_picks = NULL;
  while (pp != NULL) {
    pending_pick *next = pp->next;
    if (pp->target == target) {
      grpc_polling_entity_del_from_pollset_set(
          exec_ctx, pp->pick_args.pollent, glb_policy->base.interested_parties);
      *target = NULL;
      grpc_exec_ctx_sched(
          exec_ctx, &pp->wrapped_on_complete,
          GRPC_ERROR_CREATE_REFERENCING("Pick Cancelled", &error, 1), NULL);
    } else {
      pp->next = glb_policy->pending_picks;
      glb_policy->pending_picks = pp;
    }
    pp = next;
  }
  gpr_mu_unlock(&glb_policy->mu);
  GRPC_ERROR_UNREF(error);
}

static grpc_call *lb_client_data_get_call(struct lb_client_data *lb_client);
static void glb_cancel_picks(grpc_exec_ctx *exec_ctx, grpc_lb_policy *pol,
                             uint32_t initial_metadata_flags_mask,
                             uint32_t initial_metadata_flags_eq,
                             grpc_error *error) {
  glb_lb_policy *glb_policy = (glb_lb_policy *)pol;
  gpr_mu_lock(&glb_policy->mu);
  if (glb_policy->lb_client != NULL) {
    /* cancel the call to the load balancer service, if any */
    grpc_call_cancel(lb_client_data_get_call(glb_policy->lb_client), NULL);
  }
  pending_pick *pp = glb_policy->pending_picks;
  glb_policy->pending_picks = NULL;
  while (pp != NULL) {
    pending_pick *next = pp->next;
    if ((pp->pick_args.initial_metadata_flags & initial_metadata_flags_mask) ==
        initial_metadata_flags_eq) {
      grpc_polling_entity_del_from_pollset_set(
          exec_ctx, pp->pick_args.pollent, glb_policy->base.interested_parties);
      grpc_exec_ctx_sched(
          exec_ctx, &pp->wrapped_on_complete,
          GRPC_ERROR_CREATE_REFERENCING("Pick Cancelled", &error, 1), NULL);
    } else {
      pp->next = glb_policy->pending_picks;
      glb_policy->pending_picks = pp;
    }
    pp = next;
  }
  gpr_mu_unlock(&glb_policy->mu);
  GRPC_ERROR_UNREF(error);
}

static void query_for_backends(grpc_exec_ctx *exec_ctx,
                               glb_lb_policy *glb_policy);
static void start_picking(grpc_exec_ctx *exec_ctx, glb_lb_policy *glb_policy) {
  glb_policy->started_picking = true;
  query_for_backends(exec_ctx, glb_policy);
}

static void glb_exit_idle(grpc_exec_ctx *exec_ctx, grpc_lb_policy *pol) {
  glb_lb_policy *glb_policy = (glb_lb_policy *)pol;
  gpr_mu_lock(&glb_policy->mu);
  if (!glb_policy->started_picking) {
    start_picking(exec_ctx, glb_policy);
  }
  gpr_mu_unlock(&glb_policy->mu);
}

static int glb_pick(grpc_exec_ctx *exec_ctx, grpc_lb_policy *pol,
                    const grpc_lb_policy_pick_args *pick_args,
                    grpc_connected_subchannel **target, void **user_data,
                    grpc_closure *on_complete) {
  if (pick_args->lb_token_mdelem_storage == NULL) {
    *target = NULL;
    grpc_exec_ctx_sched(
        exec_ctx, on_complete,
        GRPC_ERROR_CREATE("No mdelem storage for the LB token. Load reporting "
                          "won't work without it. Failing"),
        NULL);
    return 0;
  }

  glb_lb_policy *glb_policy = (glb_lb_policy *)pol;
  gpr_mu_lock(&glb_policy->mu);
  glb_policy->deadline = pick_args->deadline;
  bool pick_done;

  if (glb_policy->rr_policy != NULL) {
    if (grpc_lb_glb_trace) {
      gpr_log(GPR_INFO, "about to PICK from 0x%" PRIxPTR "",
              (intptr_t)glb_policy->rr_policy);
    }
    GRPC_LB_POLICY_REF(glb_policy->rr_policy, "glb_pick");
    memset(&glb_policy->wc_arg, 0, sizeof(wrapped_rr_closure_arg));
    glb_policy->wc_arg.rr_policy = glb_policy->rr_policy;
    glb_policy->wc_arg.target = target;
    glb_policy->wc_arg.wrapped_closure = on_complete;
    glb_policy->wc_arg.lb_token_mdelem_storage =
        pick_args->lb_token_mdelem_storage;
    glb_policy->wc_arg.initial_metadata = pick_args->initial_metadata;
    glb_policy->wc_arg.owning_pending_node = NULL;
    grpc_closure_init(&glb_policy->wrapped_on_complete, wrapped_rr_closure,
                      &glb_policy->wc_arg);

    pick_done =
        grpc_lb_policy_pick(exec_ctx, glb_policy->rr_policy, pick_args, target,
                            (void **)&glb_policy->wc_arg.lb_token,
                            &glb_policy->wrapped_on_complete);
    if (pick_done) {
      /* synchronous grpc_lb_policy_pick call. Unref the RR policy. */
      if (grpc_lb_glb_trace) {
        gpr_log(GPR_INFO, "Unreffing RR (0x%" PRIxPTR ")",
                (intptr_t)glb_policy->wc_arg.rr_policy);
      }
      GRPC_LB_POLICY_UNREF(exec_ctx, glb_policy->wc_arg.rr_policy, "glb_pick");

      /* add the load reporting initial metadata */
      initial_metadata_add_lb_token(
          pick_args->initial_metadata, pick_args->lb_token_mdelem_storage,
          GRPC_MDELEM_REF(glb_policy->wc_arg.lb_token));
    }
  } else {
    /* else, the pending pick will be registered and taken care of by the
     * pending pick list inside the RR policy (glb_policy->rr_policy) */
    grpc_polling_entity_add_to_pollset_set(exec_ctx, pick_args->pollent,
                                           glb_policy->base.interested_parties);
    add_pending_pick(&glb_policy->pending_picks, pick_args, target,
                     on_complete);

    if (!glb_policy->started_picking) {
      start_picking(exec_ctx, glb_policy);
    }
    pick_done = false;
  }
  gpr_mu_unlock(&glb_policy->mu);
  return pick_done;
}

static grpc_connectivity_state glb_check_connectivity(
    grpc_exec_ctx *exec_ctx, grpc_lb_policy *pol,
    grpc_error **connectivity_error) {
  glb_lb_policy *glb_policy = (glb_lb_policy *)pol;
  grpc_connectivity_state st;
  gpr_mu_lock(&glb_policy->mu);
  st = grpc_connectivity_state_check(&glb_policy->state_tracker,
                                     connectivity_error);
  gpr_mu_unlock(&glb_policy->mu);
  return st;
}

static void glb_ping_one(grpc_exec_ctx *exec_ctx, grpc_lb_policy *pol,
                         grpc_closure *closure) {
  glb_lb_policy *glb_policy = (glb_lb_policy *)pol;
  gpr_mu_lock(&glb_policy->mu);
  if (glb_policy->rr_policy) {
    grpc_lb_policy_ping_one(exec_ctx, glb_policy->rr_policy, closure);
  } else {
    add_pending_ping(&glb_policy->pending_pings, closure);
    if (!glb_policy->started_picking) {
      start_picking(exec_ctx, glb_policy);
    }
  }
  gpr_mu_unlock(&glb_policy->mu);
}

static void glb_notify_on_state_change(grpc_exec_ctx *exec_ctx,
                                       grpc_lb_policy *pol,
                                       grpc_connectivity_state *current,
                                       grpc_closure *notify) {
  glb_lb_policy *glb_policy = (glb_lb_policy *)pol;
  gpr_mu_lock(&glb_policy->mu);
  grpc_connectivity_state_notify_on_state_change(
      exec_ctx, &glb_policy->state_tracker, current, notify);

  gpr_mu_unlock(&glb_policy->mu);
}

/*
 * lb_client_data
 *
 * Used internally for the client call to the LB */
typedef struct lb_client_data {
  gpr_mu mu;

  /* called once initial metadata's been sent */
  grpc_closure md_sent;

  /* called once the LoadBalanceRequest has been sent to the LB server. See
   * src/proto/grpc/.../load_balancer.proto */
  grpc_closure req_sent;

  /* A response from the LB server has been received (or error). Process it */
  grpc_closure res_rcvd;

  /* After the client has sent a close to the LB server */
  grpc_closure close_sent;

  /* ... and the status from the LB server has been received */
  grpc_closure srv_status_rcvd;

  grpc_call *lb_call;    /* streaming call to the LB server, */
  gpr_timespec deadline; /* for the streaming call to the LB server */

  grpc_metadata_array initial_metadata_recv;  /* initial MD from LB server */
  grpc_metadata_array trailing_metadata_recv; /* trailing MD from LB server */

  /* what's being sent to the LB server. Note that its value may vary if the LB
   * server indicates a redirect. */
  grpc_byte_buffer *request_payload;

  /* response from the LB server, if any. Processed in res_recv_cb() */
  grpc_byte_buffer *response_payload;

  /* the call's status and status detailset in srv_status_rcvd_cb() */
  grpc_status_code status;
  char *status_details;
  size_t status_details_capacity;

  /* pointer back to the enclosing policy */
  glb_lb_policy *glb_policy;
} lb_client_data;

static void md_sent_cb(grpc_exec_ctx *exec_ctx, void *arg, grpc_error *error);
static void req_sent_cb(grpc_exec_ctx *exec_ctx, void *arg, grpc_error *error);
static void res_recv_cb(grpc_exec_ctx *exec_ctx, void *arg, grpc_error *error);
static void close_sent_cb(grpc_exec_ctx *exec_ctx, void *arg,
                          grpc_error *error);
static void srv_status_rcvd_cb(grpc_exec_ctx *exec_ctx, void *arg,
                               grpc_error *error);

static lb_client_data *lb_client_data_create(glb_lb_policy *glb_policy) {
  GPR_ASSERT(glb_policy->server_name != NULL);
  GPR_ASSERT(glb_policy->server_name[0] != '\0');

  lb_client_data *lb_client = gpr_malloc(sizeof(lb_client_data));
  memset(lb_client, 0, sizeof(lb_client_data));

  gpr_mu_init(&lb_client->mu);
  grpc_closure_init(&lb_client->md_sent, md_sent_cb, lb_client);

  grpc_closure_init(&lb_client->req_sent, req_sent_cb, lb_client);
  grpc_closure_init(&lb_client->res_rcvd, res_recv_cb, lb_client);
  grpc_closure_init(&lb_client->close_sent, close_sent_cb, lb_client);
  grpc_closure_init(&lb_client->srv_status_rcvd, srv_status_rcvd_cb, lb_client);

  lb_client->deadline = glb_policy->deadline;

  /* Note the following LB call progresses every time there's activity in \a
   * glb_policy->base.interested_parties, which is comprised of the polling
   * entities passed to glb_pick(). */
  lb_client->lb_call = grpc_channel_create_pollset_set_call(
      glb_policy->lb_channel, NULL, GRPC_PROPAGATE_DEFAULTS,
      glb_policy->base.interested_parties,
      "/grpc.lb.v1.LoadBalancer/BalanceLoad", glb_policy->server_name,
      lb_client->deadline, NULL);

  grpc_metadata_array_init(&lb_client->initial_metadata_recv);
  grpc_metadata_array_init(&lb_client->trailing_metadata_recv);

  grpc_grpclb_request *request =
      grpc_grpclb_request_create(glb_policy->server_name);
  gpr_slice request_payload_slice = grpc_grpclb_request_encode(request);
  lb_client->request_payload =
      grpc_raw_byte_buffer_create(&request_payload_slice, 1);
  gpr_slice_unref(request_payload_slice);
  grpc_grpclb_request_destroy(request);

  lb_client->status_details = NULL;
  lb_client->status_details_capacity = 0;
  lb_client->glb_policy = glb_policy;
  return lb_client;
}

static void lb_client_data_destroy(lb_client_data *lb_client) {
  grpc_call_destroy(lb_client->lb_call);
  grpc_metadata_array_destroy(&lb_client->initial_metadata_recv);
  grpc_metadata_array_destroy(&lb_client->trailing_metadata_recv);

  grpc_byte_buffer_destroy(lb_client->request_payload);

  gpr_free(lb_client->status_details);
  gpr_mu_destroy(&lb_client->mu);
  gpr_free(lb_client);
}
static grpc_call *lb_client_data_get_call(lb_client_data *lb_client) {
  return lb_client->lb_call;
}

/*
 * Auxiliary functions and LB client callbacks.
 */
static void query_for_backends(grpc_exec_ctx *exec_ctx,
                               glb_lb_policy *glb_policy) {
  GPR_ASSERT(glb_policy->lb_channel != NULL);

  glb_policy->lb_client = lb_client_data_create(glb_policy);
  grpc_call_error call_error;
  grpc_op ops[1];
  memset(ops, 0, sizeof(ops));
  grpc_op *op = ops;
  op->op = GRPC_OP_SEND_INITIAL_METADATA;
  op->data.send_initial_metadata.count = 0;
  op->flags = 0;
  op->reserved = NULL;
  op++;
  call_error = grpc_call_start_batch_and_execute(
      exec_ctx, glb_policy->lb_client->lb_call, ops, (size_t)(op - ops),
      &glb_policy->lb_client->md_sent);
  GPR_ASSERT(GRPC_CALL_OK == call_error);

  op = ops;
  op->op = GRPC_OP_RECV_STATUS_ON_CLIENT;
  op->data.recv_status_on_client.trailing_metadata =
      &glb_policy->lb_client->trailing_metadata_recv;
  op->data.recv_status_on_client.status = &glb_policy->lb_client->status;
  op->data.recv_status_on_client.status_details =
      &glb_policy->lb_client->status_details;
  op->data.recv_status_on_client.status_details_capacity =
      &glb_policy->lb_client->status_details_capacity;
  op->flags = 0;
  op->reserved = NULL;
  op++;
  call_error = grpc_call_start_batch_and_execute(
      exec_ctx, glb_policy->lb_client->lb_call, ops, (size_t)(op - ops),
      &glb_policy->lb_client->srv_status_rcvd);
  GPR_ASSERT(GRPC_CALL_OK == call_error);
}

static void md_sent_cb(grpc_exec_ctx *exec_ctx, void *arg, grpc_error *error) {
  lb_client_data *lb_client = arg;
  GPR_ASSERT(lb_client->lb_call);
  grpc_op ops[1];
  memset(ops, 0, sizeof(ops));
  grpc_op *op = ops;

  op->op = GRPC_OP_SEND_MESSAGE;
  op->data.send_message = lb_client->request_payload;
  op->flags = 0;
  op->reserved = NULL;
  op++;
  grpc_call_error call_error = grpc_call_start_batch_and_execute(
      exec_ctx, lb_client->lb_call, ops, (size_t)(op - ops),
      &lb_client->req_sent);
  GPR_ASSERT(GRPC_CALL_OK == call_error);
}

static void req_sent_cb(grpc_exec_ctx *exec_ctx, void *arg, grpc_error *error) {
  lb_client_data *lb_client = arg;
  GPR_ASSERT(lb_client->lb_call);

  grpc_op ops[2];
  memset(ops, 0, sizeof(ops));
  grpc_op *op = ops;

  op->op = GRPC_OP_RECV_INITIAL_METADATA;
  op->data.recv_initial_metadata = &lb_client->initial_metadata_recv;
  op->flags = 0;
  op->reserved = NULL;
  op++;

  op->op = GRPC_OP_RECV_MESSAGE;
  op->data.recv_message = &lb_client->response_payload;
  op->flags = 0;
  op->reserved = NULL;
  op++;
  grpc_call_error call_error = grpc_call_start_batch_and_execute(
      exec_ctx, lb_client->lb_call, ops, (size_t)(op - ops),
      &lb_client->res_rcvd);
  GPR_ASSERT(GRPC_CALL_OK == call_error);
}

static void res_recv_cb(grpc_exec_ctx *exec_ctx, void *arg, grpc_error *error) {
  lb_client_data *lb_client = arg;
  grpc_op ops[2];
  memset(ops, 0, sizeof(ops));
  grpc_op *op = ops;
  if (lb_client->response_payload != NULL) {
    /* Received data from the LB server. Look inside
     * lb_client->response_payload, for a serverlist. */
    grpc_byte_buffer_reader bbr;
    grpc_byte_buffer_reader_init(&bbr, lb_client->response_payload);
    gpr_slice response_slice = grpc_byte_buffer_reader_readall(&bbr);
    grpc_byte_buffer_destroy(lb_client->response_payload);
    grpc_grpclb_serverlist *serverlist =
        grpc_grpclb_response_parse_serverlist(response_slice);
    if (serverlist != NULL) {
      gpr_slice_unref(response_slice);
      if (grpc_lb_glb_trace) {
        gpr_log(GPR_INFO, "Serverlist with %zu servers received",
                serverlist->num_servers);
      }

      /* update serverlist */
      if (serverlist->num_servers > 0) {
        if (grpc_grpclb_serverlist_equals(lb_client->glb_policy->serverlist,
                                          serverlist)) {
          if (grpc_lb_glb_trace) {
            gpr_log(GPR_INFO,
                    "Incoming server list identical to current, ignoring.");
          }
        } else { /* new serverlist */
          if (lb_client->glb_policy->serverlist != NULL) {
            /* dispose of the old serverlist */
            grpc_grpclb_destroy_serverlist(lb_client->glb_policy->serverlist);
          }
          /* and update the copy in the glb_lb_policy instance */
          lb_client->glb_policy->serverlist = serverlist;
        }
        if (lb_client->glb_policy->rr_policy == NULL) {
          /* initial "handover", in this case from a null RR policy, meaning
           * it'll just create the first RR policy instance */
          rr_handover(exec_ctx, lb_client->glb_policy, error);
        } else {
          /* unref the RR policy, eventually leading to its substitution with a
           * new one constructed from the received serverlist (see
           * glb_rr_connectivity_changed) */
          GRPC_LB_POLICY_UNREF(exec_ctx, lb_client->glb_policy->rr_policy,
                               "serverlist_received");
        }
      } else {
        if (grpc_lb_glb_trace) {
          gpr_log(GPR_INFO,
                  "Received empty server list. Picks will stay pending until a "
                  "response with > 0 servers is received");
        }
      }

      /* keep listening for serverlist updates */
      op->op = GRPC_OP_RECV_MESSAGE;
      op->data.recv_message = &lb_client->response_payload;
      op->flags = 0;
      op->reserved = NULL;
      op++;
      const grpc_call_error call_error = grpc_call_start_batch_and_execute(
          exec_ctx, lb_client->lb_call, ops, (size_t)(op - ops),
          &lb_client->res_rcvd); /* loop */
      GPR_ASSERT(GRPC_CALL_OK == call_error);
      return;
    }

    GPR_ASSERT(serverlist == NULL);
    gpr_log(GPR_ERROR, "Invalid LB response received: '%s'",
            gpr_dump_slice(response_slice, GPR_DUMP_ASCII));
    gpr_slice_unref(response_slice);

    /* Disconnect from server returning invalid response. */
    op->op = GRPC_OP_SEND_CLOSE_FROM_CLIENT;
    op->flags = 0;
    op->reserved = NULL;
    op++;
    grpc_call_error call_error = grpc_call_start_batch_and_execute(
        exec_ctx, lb_client->lb_call, ops, (size_t)(op - ops),
        &lb_client->close_sent);
    GPR_ASSERT(GRPC_CALL_OK == call_error);
  }
  /* empty payload: call cancelled by server. Cleanups happening in
   * srv_status_rcvd_cb */
}

static void close_sent_cb(grpc_exec_ctx *exec_ctx, void *arg,
                          grpc_error *error) {
  if (grpc_lb_glb_trace) {
    gpr_log(GPR_INFO,
            "Close from LB client sent. Waiting from server status now");
  }
}

static void srv_status_rcvd_cb(grpc_exec_ctx *exec_ctx, void *arg,
                               grpc_error *error) {
  lb_client_data *lb_client = arg;
  if (grpc_lb_glb_trace) {
    gpr_log(GPR_INFO,
            "status from lb server received. Status = %d, Details = '%s', "
            "Capaticy "
            "= %zu",
            lb_client->status, lb_client->status_details,
            lb_client->status_details_capacity);
  }
  /* TODO(dgq): deal with stream termination properly (fire up another one?
   * fail the original call?) */
}

/* Code wiring the policy with the rest of the core */
static const grpc_lb_policy_vtable glb_lb_policy_vtable = {
    glb_destroy,     glb_shutdown,           glb_pick,
    glb_cancel_pick, glb_cancel_picks,       glb_ping_one,
    glb_exit_idle,   glb_check_connectivity, glb_notify_on_state_change};

static void glb_factory_ref(grpc_lb_policy_factory *factory) {}

static void glb_factory_unref(grpc_lb_policy_factory *factory) {}

static const grpc_lb_policy_factory_vtable glb_factory_vtable = {
    glb_factory_ref, glb_factory_unref, glb_create, "grpclb"};

static grpc_lb_policy_factory glb_lb_policy_factory = {&glb_factory_vtable};

grpc_lb_policy_factory *grpc_glb_lb_factory_create() {
  return &glb_lb_policy_factory;
}

/* Plugin registration */
void grpc_lb_policy_grpclb_init() {
  grpc_register_lb_policy(grpc_glb_lb_factory_create());
  grpc_register_tracer("glb", &grpc_lb_glb_trace);
}

void grpc_lb_policy_grpclb_shutdown() {}<|MERGE_RESOLUTION|>--- conflicted
+++ resolved
@@ -577,13 +577,7 @@
       } else {
         GPR_ASSERT(grpc_sockaddr_to_string(
                        &addr_strs[addr_index++],
-<<<<<<< HEAD
-                       &args->addresses->addresses[i].address, true) == 0);
-=======
-                       (const struct sockaddr *)&args->addresses->addresses[i]
-                           .address.addr,
-                       true) > 0);
->>>>>>> 70c0b32c
+                       &args->addresses->addresses[i].address, true) > 0);
       }
     }
   }
