/*
 *
 * Copyright 2016, Google Inc.
 * All rights reserved.
 *
 * Redistribution and use in source and binary forms, with or without
 * modification, are permitted provided that the following conditions are
 * met:
 *
 *     * Redistributions of source code must retain the above copyright
 * notice, this list of conditions and the following disclaimer.
 *     * Redistributions in binary form must reproduce the above
 * copyright notice, this list of conditions and the following disclaimer
 * in the documentation and/or other materials provided with the
 * distribution.
 *     * Neither the name of Google Inc. nor the names of its
 * contributors may be used to endorse or promote products derived from
 * this software without specific prior written permission.
 *
 * THIS SOFTWARE IS PROVIDED BY THE COPYRIGHT HOLDERS AND CONTRIBUTORS
 * "AS IS" AND ANY EXPRESS OR IMPLIED WARRANTIES, INCLUDING, BUT NOT
 * LIMITED TO, THE IMPLIED WARRANTIES OF MERCHANTABILITY AND FITNESS FOR
 * A PARTICULAR PURPOSE ARE DISCLAIMED. IN NO EVENT SHALL THE COPYRIGHT
 * OWNER OR CONTRIBUTORS BE LIABLE FOR ANY DIRECT, INDIRECT, INCIDENTAL,
 * SPECIAL, EXEMPLARY, OR CONSEQUENTIAL DAMAGES (INCLUDING, BUT NOT
 * LIMITED TO, PROCUREMENT OF SUBSTITUTE GOODS OR SERVICES; LOSS OF USE,
 * DATA, OR PROFITS; OR BUSINESS INTERRUPTION) HOWEVER CAUSED AND ON ANY
 * THEORY OF LIABILITY, WHETHER IN CONTRACT, STRICT LIABILITY, OR TORT
 * (INCLUDING NEGLIGENCE OR OTHERWISE) ARISING IN ANY WAY OUT OF THE USE
 * OF THIS SOFTWARE, EVEN IF ADVISED OF THE POSSIBILITY OF SUCH DAMAGE.
 *
 */

#include "src/core/ext/client_channel/http_connect_handshaker.h"

#include <string.h>

#include <grpc/slice_buffer.h>
#include <grpc/support/alloc.h>
#include <grpc/support/log.h>
#include <grpc/support/string_util.h>

#include "src/core/ext/client_channel/client_channel.h"
#include "src/core/ext/client_channel/resolver_registry.h"
#include "src/core/ext/client_channel/uri_parser.h"
#include "src/core/lib/channel/channel_args.h"
#include "src/core/lib/http/format_request.h"
#include "src/core/lib/http/parser.h"
#include "src/core/lib/slice/slice_internal.h"
#include "src/core/lib/support/env.h"

typedef struct http_connect_handshaker {
  // Base class.  Must be first.
  grpc_handshaker base;

  char* proxy_server;

  gpr_refcount refcount;
  gpr_mu mu;

  bool shutdown;
  // Endpoint and read buffer to destroy after a shutdown.
  grpc_endpoint* endpoint_to_destroy;
  grpc_slice_buffer* read_buffer_to_destroy;

  // State saved while performing the handshake.
  grpc_handshaker_args* args;
  grpc_closure* on_handshake_done;

  // Objects for processing the HTTP CONNECT request and response.
  grpc_slice_buffer write_buffer;
  grpc_closure request_done_closure;
  grpc_closure response_read_closure;
  grpc_http_parser http_parser;
  grpc_http_response http_response;
} http_connect_handshaker;

// Unref and clean up handshaker.
static void http_connect_handshaker_unref(grpc_exec_ctx* exec_ctx,
                                          http_connect_handshaker* handshaker) {
  if (gpr_unref(&handshaker->refcount)) {
    gpr_mu_destroy(&handshaker->mu);
    if (handshaker->endpoint_to_destroy != NULL) {
      grpc_endpoint_destroy(exec_ctx, handshaker->endpoint_to_destroy);
    }
    if (handshaker->read_buffer_to_destroy != NULL) {
      grpc_slice_buffer_destroy_internal(exec_ctx,
                                         handshaker->read_buffer_to_destroy);
      gpr_free(handshaker->read_buffer_to_destroy);
    }
    gpr_free(handshaker->proxy_server);
<<<<<<< HEAD
    gpr_free(handshaker->server_name);
    grpc_slice_buffer_destroy_internal(exec_ctx, &handshaker->write_buffer);
=======
    grpc_slice_buffer_destroy(&handshaker->write_buffer);
>>>>>>> 22b28264
    grpc_http_parser_destroy(&handshaker->http_parser);
    grpc_http_response_destroy(&handshaker->http_response);
    gpr_free(handshaker);
  }
}

// Set args fields to NULL, saving the endpoint and read buffer for
// later destruction.
static void cleanup_args_for_failure_locked(
    grpc_exec_ctx* exec_ctx, http_connect_handshaker* handshaker) {
  handshaker->endpoint_to_destroy = handshaker->args->endpoint;
  handshaker->args->endpoint = NULL;
  handshaker->read_buffer_to_destroy = handshaker->args->read_buffer;
  handshaker->args->read_buffer = NULL;
  grpc_channel_args_destroy(exec_ctx, handshaker->args->args);
  handshaker->args->args = NULL;
}

// If the handshake failed or we're shutting down, clean up and invoke the
// callback with the error.
static void handshake_failed_locked(grpc_exec_ctx* exec_ctx,
                                    http_connect_handshaker* handshaker,
                                    grpc_error* error) {
  if (error == GRPC_ERROR_NONE) {
    // If we were shut down after an endpoint operation succeeded but
    // before the endpoint callback was invoked, we need to generate our
    // own error.
    error = GRPC_ERROR_CREATE("Handshaker shutdown");
  }
  if (!handshaker->shutdown) {
    // TODO(ctiller): It is currently necessary to shutdown endpoints
    // before destroying them, even if we know that there are no
    // pending read/write callbacks.  This should be fixed, at which
    // point this can be removed.
    grpc_endpoint_shutdown(exec_ctx, handshaker->args->endpoint);
    // Not shutting down, so the handshake failed.  Clean up before
    // invoking the callback.
    cleanup_args_for_failure_locked(exec_ctx, handshaker);
    // Set shutdown to true so that subsequent calls to
    // http_connect_handshaker_shutdown() do nothing.
    handshaker->shutdown = true;
  }
  // Invoke callback.
  grpc_exec_ctx_sched(exec_ctx, handshaker->on_handshake_done, error, NULL);
}

// Callback invoked when finished writing HTTP CONNECT request.
static void on_write_done(grpc_exec_ctx* exec_ctx, void* arg,
                          grpc_error* error) {
  http_connect_handshaker* handshaker = arg;
  gpr_mu_lock(&handshaker->mu);
  if (error != GRPC_ERROR_NONE || handshaker->shutdown) {
    // If the write failed or we're shutting down, clean up and invoke the
    // callback with the error.
    handshake_failed_locked(exec_ctx, handshaker, GRPC_ERROR_REF(error));
    gpr_mu_unlock(&handshaker->mu);
    http_connect_handshaker_unref(exec_ctx, handshaker);
  } else {
    // Otherwise, read the response.
    // The read callback inherits our ref to the handshaker.
    grpc_endpoint_read(exec_ctx, handshaker->args->endpoint,
                       handshaker->args->read_buffer,
                       &handshaker->response_read_closure);
    gpr_mu_unlock(&handshaker->mu);
  }
}

// Callback invoked for reading HTTP CONNECT response.
static void on_read_done(grpc_exec_ctx* exec_ctx, void* arg,
                         grpc_error* error) {
  http_connect_handshaker* handshaker = arg;
  gpr_mu_lock(&handshaker->mu);
  if (error != GRPC_ERROR_NONE || handshaker->shutdown) {
    // If the read failed or we're shutting down, clean up and invoke the
    // callback with the error.
    handshake_failed_locked(exec_ctx, handshaker, GRPC_ERROR_REF(error));
    goto done;
  }
  // Add buffer to parser.
  for (size_t i = 0; i < handshaker->args->read_buffer->count; ++i) {
    if (GRPC_SLICE_LENGTH(handshaker->args->read_buffer->slices[i]) > 0) {
      size_t body_start_offset = 0;
      error = grpc_http_parser_parse(&handshaker->http_parser,
                                     handshaker->args->read_buffer->slices[i],
                                     &body_start_offset);
      if (error != GRPC_ERROR_NONE) {
        handshake_failed_locked(exec_ctx, handshaker, error);
        goto done;
      }
      if (handshaker->http_parser.state == GRPC_HTTP_BODY) {
        // Remove the data we've already read from the read buffer,
        // leaving only the leftover bytes (if any).
        grpc_slice_buffer tmp_buffer;
        grpc_slice_buffer_init(&tmp_buffer);
        if (body_start_offset <
            GRPC_SLICE_LENGTH(handshaker->args->read_buffer->slices[i])) {
          grpc_slice_buffer_add(
              &tmp_buffer,
              grpc_slice_split_tail(&handshaker->args->read_buffer->slices[i],
                                    body_start_offset));
        }
        grpc_slice_buffer_addn(&tmp_buffer,
                               &handshaker->args->read_buffer->slices[i + 1],
                               handshaker->args->read_buffer->count - i - 1);
        grpc_slice_buffer_swap(handshaker->args->read_buffer, &tmp_buffer);
        grpc_slice_buffer_destroy_internal(exec_ctx, &tmp_buffer);
        break;
      }
    }
  }
  // If we're not done reading the response, read more data.
  // TODO(roth): In practice, I suspect that the response to a CONNECT
  // request will never include a body, in which case this check is
  // sufficient.  However, the language of RFC-2817 doesn't explicitly
  // forbid the response from including a body.  If there is a body,
  // it's possible that we might have parsed part but not all of the
  // body, in which case this check will cause us to fail to parse the
  // remainder of the body.  If that ever becomes an issue, we may
  // need to fix the HTTP parser to understand when the body is
  // complete (e.g., handling chunked transfer encoding or looking
  // at the Content-Length: header).
  if (handshaker->http_parser.state != GRPC_HTTP_BODY) {
    grpc_slice_buffer_reset_and_unref_internal(exec_ctx,
                                               handshaker->args->read_buffer);
    grpc_endpoint_read(exec_ctx, handshaker->args->endpoint,
                       handshaker->args->read_buffer,
                       &handshaker->response_read_closure);
    gpr_mu_unlock(&handshaker->mu);
    return;
  }
  // Make sure we got a 2xx response.
  if (handshaker->http_response.status < 200 ||
      handshaker->http_response.status >= 300) {
    char* msg;
    gpr_asprintf(&msg, "HTTP proxy returned response code %d",
                 handshaker->http_response.status);
    error = GRPC_ERROR_CREATE(msg);
    gpr_free(msg);
    handshake_failed_locked(exec_ctx, handshaker, error);
    goto done;
  }
  // Success.  Invoke handshake-done callback.
  grpc_exec_ctx_sched(exec_ctx, handshaker->on_handshake_done, error, NULL);
done:
  // Set shutdown to true so that subsequent calls to
  // http_connect_handshaker_shutdown() do nothing.
  handshaker->shutdown = true;
  gpr_mu_unlock(&handshaker->mu);
  http_connect_handshaker_unref(exec_ctx, handshaker);
}

//
// Public handshaker methods
//

static void http_connect_handshaker_destroy(grpc_exec_ctx* exec_ctx,
                                            grpc_handshaker* handshaker_in) {
  http_connect_handshaker* handshaker = (http_connect_handshaker*)handshaker_in;
  http_connect_handshaker_unref(exec_ctx, handshaker);
}

static void http_connect_handshaker_shutdown(grpc_exec_ctx* exec_ctx,
                                             grpc_handshaker* handshaker_in) {
  http_connect_handshaker* handshaker = (http_connect_handshaker*)handshaker_in;
  gpr_mu_lock(&handshaker->mu);
  if (!handshaker->shutdown) {
    handshaker->shutdown = true;
    grpc_endpoint_shutdown(exec_ctx, handshaker->args->endpoint);
    cleanup_args_for_failure_locked(exec_ctx, handshaker);
  }
  gpr_mu_unlock(&handshaker->mu);
}

static void http_connect_handshaker_do_handshake(
    grpc_exec_ctx* exec_ctx, grpc_handshaker* handshaker_in,
    grpc_tcp_server_acceptor* acceptor, grpc_closure* on_handshake_done,
    grpc_handshaker_args* args) {
  http_connect_handshaker* handshaker = (http_connect_handshaker*)handshaker_in;
  // Get server name from channel args.
  const grpc_arg* arg = grpc_channel_args_find(args->args, GRPC_ARG_SERVER_URI);
  GPR_ASSERT(arg != NULL);
  GPR_ASSERT(arg->type == GRPC_ARG_STRING);
  char* canonical_uri =
      grpc_resolver_factory_add_default_prefix_if_needed(arg->value.string);
  grpc_uri* uri = grpc_uri_parse(canonical_uri, 1);
  char* server_name = uri->path;
  if (server_name[0] == '/') ++server_name;
  // Save state in the handshaker object.
  gpr_mu_lock(&handshaker->mu);
  handshaker->args = args;
  handshaker->on_handshake_done = on_handshake_done;
  // Send HTTP CONNECT request.
  gpr_log(GPR_INFO, "Connecting to server %s via HTTP proxy %s", server_name,
          handshaker->proxy_server);
  grpc_httpcli_request request;
  memset(&request, 0, sizeof(request));
  request.host = server_name;
  request.http.method = "CONNECT";
  request.http.path = server_name;
  request.handshaker = &grpc_httpcli_plaintext;
  grpc_slice request_slice = grpc_httpcli_format_connect_request(&request);
  grpc_slice_buffer_add(&handshaker->write_buffer, request_slice);
  // Take a new ref to be held by the write callback.
  gpr_ref(&handshaker->refcount);
  grpc_endpoint_write(exec_ctx, args->endpoint, &handshaker->write_buffer,
                      &handshaker->request_done_closure);
  gpr_mu_unlock(&handshaker->mu);
  // Clean up.
  gpr_free(canonical_uri);
  grpc_uri_destroy(uri);
}

static const grpc_handshaker_vtable http_connect_handshaker_vtable = {
    http_connect_handshaker_destroy, http_connect_handshaker_shutdown,
    http_connect_handshaker_do_handshake};

grpc_handshaker* grpc_http_connect_handshaker_create(const char* proxy_server) {
  GPR_ASSERT(proxy_server != NULL);
  http_connect_handshaker* handshaker = gpr_malloc(sizeof(*handshaker));
  memset(handshaker, 0, sizeof(*handshaker));
  grpc_handshaker_init(&http_connect_handshaker_vtable, &handshaker->base);
  gpr_mu_init(&handshaker->mu);
  gpr_ref_init(&handshaker->refcount, 1);
  handshaker->proxy_server = gpr_strdup(proxy_server);
  grpc_slice_buffer_init(&handshaker->write_buffer);
  grpc_closure_init(&handshaker->request_done_closure, on_write_done,
                    handshaker);
  grpc_closure_init(&handshaker->response_read_closure, on_read_done,
                    handshaker);
  grpc_http_parser_init(&handshaker->http_parser, GRPC_HTTP_RESPONSE,
                        &handshaker->http_response);
  return &handshaker->base;
}

char* grpc_get_http_proxy_server() {
  char* uri_str = gpr_getenv("http_proxy");
  if (uri_str == NULL) return NULL;
  grpc_uri* uri = grpc_uri_parse(uri_str, false /* suppress_errors */);
  char* proxy_name = NULL;
  if (uri == NULL || uri->authority == NULL) {
    gpr_log(GPR_ERROR, "cannot parse value of 'http_proxy' env var");
    goto done;
  }
  if (strcmp(uri->scheme, "http") != 0) {
    gpr_log(GPR_ERROR, "'%s' scheme not supported in proxy URI", uri->scheme);
    goto done;
  }
  if (strchr(uri->authority, '@') != NULL) {
    gpr_log(GPR_ERROR, "userinfo not supported in proxy URI");
    goto done;
  }
  proxy_name = gpr_strdup(uri->authority);
done:
  gpr_free(uri_str);
  grpc_uri_destroy(uri);
  return proxy_name;
}<|MERGE_RESOLUTION|>--- conflicted
+++ resolved
@@ -89,12 +89,7 @@
       gpr_free(handshaker->read_buffer_to_destroy);
     }
     gpr_free(handshaker->proxy_server);
-<<<<<<< HEAD
-    gpr_free(handshaker->server_name);
     grpc_slice_buffer_destroy_internal(exec_ctx, &handshaker->write_buffer);
-=======
-    grpc_slice_buffer_destroy(&handshaker->write_buffer);
->>>>>>> 22b28264
     grpc_http_parser_destroy(&handshaker->http_parser);
     grpc_http_response_destroy(&handshaker->http_response);
     gpr_free(handshaker);
