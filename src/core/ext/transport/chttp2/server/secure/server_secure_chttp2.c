/*
 *
 * Copyright 2015, Google Inc.
 * All rights reserved.
 *
 * Redistribution and use in source and binary forms, with or without
 * modification, are permitted provided that the following conditions are
 * met:
 *
 *     * Redistributions of source code must retain the above copyright
 * notice, this list of conditions and the following disclaimer.
 *     * Redistributions in binary form must reproduce the above
 * copyright notice, this list of conditions and the following disclaimer
 * in the documentation and/or other materials provided with the
 * distribution.
 *     * Neither the name of Google Inc. nor the names of its
 * contributors may be used to endorse or promote products derived from
 * this software without specific prior written permission.
 *
 * THIS SOFTWARE IS PROVIDED BY THE COPYRIGHT HOLDERS AND CONTRIBUTORS
 * "AS IS" AND ANY EXPRESS OR IMPLIED WARRANTIES, INCLUDING, BUT NOT
 * LIMITED TO, THE IMPLIED WARRANTIES OF MERCHANTABILITY AND FITNESS FOR
 * A PARTICULAR PURPOSE ARE DISCLAIMED. IN NO EVENT SHALL THE COPYRIGHT
 * OWNER OR CONTRIBUTORS BE LIABLE FOR ANY DIRECT, INDIRECT, INCIDENTAL,
 * SPECIAL, EXEMPLARY, OR CONSEQUENTIAL DAMAGES (INCLUDING, BUT NOT
 * LIMITED TO, PROCUREMENT OF SUBSTITUTE GOODS OR SERVICES; LOSS OF USE,
 * DATA, OR PROFITS; OR BUSINESS INTERRUPTION) HOWEVER CAUSED AND ON ANY
 * THEORY OF LIABILITY, WHETHER IN CONTRACT, STRICT LIABILITY, OR TORT
 * (INCLUDING NEGLIGENCE OR OTHERWISE) ARISING IN ANY WAY OUT OF THE USE
 * OF THIS SOFTWARE, EVEN IF ADVISED OF THE POSSIBILITY OF SUCH DAMAGE.
 *
 */

#include <grpc/grpc.h>

#include <string.h>

#include <grpc/support/alloc.h>
#include <grpc/support/log.h>
#include <grpc/support/string_util.h>
#include <grpc/support/sync.h>
#include <grpc/support/useful.h>
#include "src/core/ext/transport/chttp2/transport/chttp2_transport.h"
#include "src/core/lib/channel/channel_args.h"
#include "src/core/lib/channel/handshaker.h"
#include "src/core/lib/channel/http_server_filter.h"
#include "src/core/lib/iomgr/endpoint.h"
#include "src/core/lib/iomgr/resolve_address.h"
#include "src/core/lib/iomgr/tcp_server.h"
#include "src/core/lib/security/context/security_context.h"
#include "src/core/lib/security/credentials/credentials.h"
#include "src/core/lib/security/transport/auth_filters.h"
#include "src/core/lib/security/transport/security_connector.h"
#include "src/core/lib/surface/api_trace.h"
#include "src/core/lib/surface/server.h"

typedef struct pending_handshake_manager_node {
  grpc_handshake_manager* handshake_mgr;
  struct pending_handshake_manager_node *next;
} pending_handshake_manager_node;

typedef struct server_secure_state {
  grpc_server *server;
  grpc_tcp_server *tcp_server;
  grpc_server_security_connector *sc;
  grpc_server_credentials *creds;
  gpr_mu mu;
  bool shutdown;
  grpc_closure tcp_server_shutdown_complete;
  grpc_closure *server_destroy_listener_done;
  pending_handshake_manager_node *pending_handshake_mgrs;
} server_secure_state;

typedef struct server_secure_connection_state {
  server_secure_state *server_state;
  grpc_pollset *accepting_pollset;
  grpc_tcp_server_acceptor *acceptor;
  grpc_handshake_manager *handshake_mgr;
} server_secure_connection_state;

static void pending_handshake_manager_add_locked(
    server_secure_state* state, grpc_handshake_manager* handshake_mgr) {
  pending_handshake_manager_node* node = gpr_malloc(sizeof(*node));
  node->handshake_mgr = handshake_mgr;
  node->next = state->pending_handshake_mgrs;
  state->pending_handshake_mgrs = node;
}

static void pending_handshake_manager_remove_locked(
    server_secure_state* state, grpc_handshake_manager* handshake_mgr) {
  pending_handshake_manager_node** prev_node = &state->pending_handshake_mgrs;
  for (pending_handshake_manager_node* node = state->pending_handshake_mgrs;
       node != NULL; node = node->next) {
    if (node->handshake_mgr == handshake_mgr) {
      *prev_node = node->next;
      gpr_free(node);
      break;
    }
    prev_node = &node->next;
  }
}

static void pending_handshake_manager_shutdown_locked(
    grpc_exec_ctx* exec_ctx, server_secure_state* state) {
  pending_handshake_manager_node* prev_node = NULL;
  for (pending_handshake_manager_node* node = state->pending_handshake_mgrs;
       node != NULL; node = node->next) {
    grpc_handshake_manager_shutdown(exec_ctx, node->handshake_mgr);
    gpr_free(prev_node);
    prev_node = node;
  }
  gpr_free(prev_node);
  state->pending_handshake_mgrs = NULL;
}

static void on_handshake_done(grpc_exec_ctx *exec_ctx, void *arg,
                              grpc_error *error) {
  grpc_handshaker_args *args = arg;
  server_secure_connection_state *connection_state = args->user_data;
  if (error != GRPC_ERROR_NONE) {
    const char *error_str = grpc_error_string(error);
    gpr_log(GPR_ERROR, "Handshaking failed: %s", error_str);
    grpc_error_free_string(error_str);
<<<<<<< HEAD
    grpc_endpoint_destroy(exec_ctx, args->endpoint);
    gpr_free(args->read_buffer);
    gpr_mu_lock(&connection_state->server_state->mu);
  } else {
    gpr_mu_lock(&connection_state->server_state->mu);
    if (!connection_state->server_state->shutdown) {
      grpc_arg channel_arg = grpc_server_credentials_to_arg(
          connection_state->server_state->creds);
      grpc_channel_args *args_copy =
          grpc_channel_args_copy_and_add(args->args, &channel_arg, 1);
      grpc_transport *transport =
          grpc_create_chttp2_transport(exec_ctx, args_copy, args->endpoint, 0);
      grpc_server_setup_transport(
          exec_ctx, connection_state->server_state->server, transport,
          connection_state->accepting_pollset, args_copy);
      grpc_channel_args_destroy(args_copy);
      grpc_chttp2_transport_start_reading(exec_ctx, transport,
                                          args->read_buffer);
    } else {
      // Need to destroy this here, because the server may have already
      // gone away.
      grpc_endpoint_destroy(exec_ctx, args->endpoint);
    }
=======
    grpc_handshake_manager_destroy(exec_ctx, connection_state->handshake_mgr);
    grpc_tcp_server_unref(exec_ctx, connection_state->server_state->tcp);
    gpr_free(connection_state);
    return;
>>>>>>> 06104341
  }
  pending_handshake_manager_remove_locked(connection_state->server_state,
                                          connection_state->handshake_mgr);
  gpr_mu_unlock(&connection_state->server_state->mu);
  grpc_handshake_manager_destroy(exec_ctx, connection_state->handshake_mgr);
  grpc_tcp_server_unref(exec_ctx, connection_state->server_state->tcp_server);
  gpr_free(connection_state);
  grpc_channel_args_destroy(args->args);
}

static void on_accept(grpc_exec_ctx *exec_ctx, void *arg, grpc_endpoint *tcp,
                      grpc_pollset *accepting_pollset,
                      grpc_tcp_server_acceptor *acceptor) {
  server_secure_state *state = arg;
  gpr_mu_lock(&state->mu);
  if (state->shutdown) {
    gpr_mu_unlock(&state->mu);
    grpc_endpoint_destroy(exec_ctx, tcp);
    return;
  }
  grpc_handshake_manager* handshake_mgr = grpc_handshake_manager_create();
  pending_handshake_manager_add_locked(state, handshake_mgr);
  gpr_mu_unlock(&state->mu);
  grpc_tcp_server_ref(state->tcp_server);
  server_secure_connection_state *connection_state =
      gpr_malloc(sizeof(*connection_state));
  connection_state->server_state = state;
  connection_state->accepting_pollset = accepting_pollset;
  connection_state->acceptor = acceptor;
  connection_state->handshake_mgr = handshake_mgr;
  grpc_server_security_connector_create_handshakers(
      exec_ctx, state->sc, connection_state->handshake_mgr);
  // TODO(roth): We should really get this timeout value from channel
  // args instead of hard-coding it.
  const gpr_timespec deadline = gpr_time_add(
      gpr_now(GPR_CLOCK_MONOTONIC), gpr_time_from_seconds(120, GPR_TIMESPAN));
  grpc_handshake_manager_do_handshake(
      exec_ctx, connection_state->handshake_mgr, tcp,
      grpc_server_get_channel_args(state->server),
      deadline, acceptor, on_handshake_done, connection_state);
}

/* Server callback: start listening on our ports */
static void server_start_listener(grpc_exec_ctx *exec_ctx, grpc_server *server,
                                  void *arg, grpc_pollset **pollsets,
                                  size_t pollset_count) {
  server_secure_state *state = arg;
  gpr_mu_lock(&state->mu);
  state->shutdown = false;
  gpr_mu_unlock(&state->mu);
  grpc_tcp_server_start(exec_ctx, state->tcp_server, pollsets, pollset_count,
                        on_accept, state);
}

static void tcp_server_shutdown_complete(grpc_exec_ctx *exec_ctx, void *arg,
                                         grpc_error *error) {
  server_secure_state *state = arg;
  /* ensure all threads have unlocked */
  gpr_mu_lock(&state->mu);
  grpc_closure *destroy_done = state->server_destroy_listener_done;
  GPR_ASSERT(state->shutdown);
  pending_handshake_manager_shutdown_locked(exec_ctx, state);
  gpr_mu_unlock(&state->mu);
  /* Flush queued work before a synchronous unref. */
  grpc_exec_ctx_flush(exec_ctx);
  GRPC_SECURITY_CONNECTOR_UNREF(&state->sc->base, "server");
  grpc_server_credentials_unref(state->creds);
  if (destroy_done != NULL) {
    destroy_done->cb(exec_ctx, destroy_done->cb_arg, GRPC_ERROR_REF(error));
    grpc_exec_ctx_flush(exec_ctx);
  }
  gpr_mu_destroy(&state->mu);
  gpr_free(state);
}

static void server_destroy_listener(grpc_exec_ctx *exec_ctx,
                                    grpc_server *server, void *arg,
                                    grpc_closure *destroy_done) {
  server_secure_state *state = arg;
  gpr_mu_lock(&state->mu);
  state->shutdown = true;
  state->server_destroy_listener_done = destroy_done;
  grpc_tcp_server *tcp_server = state->tcp_server;
  gpr_mu_unlock(&state->mu);
  grpc_tcp_server_shutdown_listeners(exec_ctx, tcp_server);
  grpc_tcp_server_unref(exec_ctx, tcp_server);
}

int grpc_server_add_secure_http2_port(grpc_server *server, const char *addr,
                                      grpc_server_credentials *creds) {
  grpc_resolved_addresses *resolved = NULL;
  grpc_tcp_server *tcp_server = NULL;
  server_secure_state *state = NULL;
  size_t i;
  size_t count = 0;
  int port_num = -1;
  int port_temp;
  grpc_security_status status = GRPC_SECURITY_ERROR;
  grpc_server_security_connector *sc = NULL;
  grpc_exec_ctx exec_ctx = GRPC_EXEC_CTX_INIT;
  grpc_error *err = GRPC_ERROR_NONE;
  grpc_error **errors = NULL;

  GRPC_API_TRACE(
      "grpc_server_add_secure_http2_port("
      "server=%p, addr=%s, creds=%p)",
      3, (server, addr, creds));

  /* create security context */
  if (creds == NULL) {
    err = GRPC_ERROR_CREATE(
        "No credentials specified for secure server port (creds==NULL)");
    goto error;
  }
  status = grpc_server_credentials_create_security_connector(creds, &sc);
  if (status != GRPC_SECURITY_OK) {
    char *msg;
    gpr_asprintf(&msg,
                 "Unable to create secure server with credentials of type %s.",
                 creds->type);
    err = grpc_error_set_int(GRPC_ERROR_CREATE(msg),
                             GRPC_ERROR_INT_SECURITY_STATUS, status);
    gpr_free(msg);
    goto error;
  }

  /* resolve address */
  err = grpc_blocking_resolve_address(addr, "https", &resolved);
  if (err != GRPC_ERROR_NONE) {
    goto error;
  }
  state = gpr_malloc(sizeof(*state));
  memset(state, 0, sizeof(*state));
  grpc_closure_init(&state->tcp_server_shutdown_complete,
                    tcp_server_shutdown_complete, state);
  err = grpc_tcp_server_create(&exec_ctx,
                               &state->tcp_server_shutdown_complete,
                               grpc_server_get_channel_args(server),
                               &tcp_server);
  if (err != GRPC_ERROR_NONE) {
    goto error;
  }

  state->server = server;
  state->tcp_server = tcp_server;
  state->sc = sc;
  state->creds = grpc_server_credentials_ref(creds);
  state->shutdown = true;
  gpr_mu_init(&state->mu);

  errors = gpr_malloc(sizeof(*errors) * resolved->naddrs);
  for (i = 0; i < resolved->naddrs; i++) {
    errors[i] =
        grpc_tcp_server_add_port(tcp_server, &resolved->addrs[i], &port_temp);
    if (errors[i] == GRPC_ERROR_NONE) {
      if (port_num == -1) {
        port_num = port_temp;
      } else {
        GPR_ASSERT(port_num == port_temp);
      }
      count++;
    }
  }
  if (count == 0) {
    char *msg;
    gpr_asprintf(&msg, "No address added out of total %" PRIuPTR " resolved",
                 resolved->naddrs);
    err = GRPC_ERROR_CREATE_REFERENCING(msg, errors, resolved->naddrs);
    gpr_free(msg);
    goto error;
  } else if (count != resolved->naddrs) {
    char *msg;
    gpr_asprintf(&msg, "Only %" PRIuPTR
                       " addresses added out of total %" PRIuPTR " resolved",
                 count, resolved->naddrs);
    err = GRPC_ERROR_CREATE_REFERENCING(msg, errors, resolved->naddrs);
    gpr_free(msg);

    const char *warning_message = grpc_error_string(err);
    gpr_log(GPR_INFO, "WARNING: %s", warning_message);
    grpc_error_free_string(warning_message);
    /* we managed to bind some addresses: continue */
  } else {
    for (i = 0; i < resolved->naddrs; i++) {
      GRPC_ERROR_UNREF(errors[i]);
    }
  }
  gpr_free(errors);
  errors = NULL;
  grpc_resolved_addresses_destroy(resolved);

  /* Register with the server only upon success */
  grpc_server_add_listener(&exec_ctx, server, state,
                           server_start_listener, server_destroy_listener);

  grpc_exec_ctx_finish(&exec_ctx);
  return port_num;

/* Error path: cleanup and return */
error:
  GPR_ASSERT(err != GRPC_ERROR_NONE);
  if (errors != NULL) {
    for (i = 0; i < resolved->naddrs; i++) {
      GRPC_ERROR_UNREF(errors[i]);
    }
    gpr_free(errors);
  }
  if (resolved) {
    grpc_resolved_addresses_destroy(resolved);
  }
  if (tcp_server) {
    grpc_tcp_server_unref(&exec_ctx, tcp_server);
  } else {
    if (sc) {
      grpc_exec_ctx_flush(&exec_ctx);
      GRPC_SECURITY_CONNECTOR_UNREF(&sc->base, "server");
    }
    if (state) {
      gpr_free(state);
    }
  }
  grpc_exec_ctx_finish(&exec_ctx);
  const char *msg = grpc_error_string(err);
  GRPC_ERROR_UNREF(err);
  gpr_log(GPR_ERROR, "%s", msg);
  grpc_error_free_string(msg);
  return 0;
}<|MERGE_RESOLUTION|>--- conflicted
+++ resolved
@@ -121,9 +121,6 @@
     const char *error_str = grpc_error_string(error);
     gpr_log(GPR_ERROR, "Handshaking failed: %s", error_str);
     grpc_error_free_string(error_str);
-<<<<<<< HEAD
-    grpc_endpoint_destroy(exec_ctx, args->endpoint);
-    gpr_free(args->read_buffer);
     gpr_mu_lock(&connection_state->server_state->mu);
   } else {
     gpr_mu_lock(&connection_state->server_state->mu);
@@ -144,13 +141,10 @@
       // Need to destroy this here, because the server may have already
       // gone away.
       grpc_endpoint_destroy(exec_ctx, args->endpoint);
-    }
-=======
-    grpc_handshake_manager_destroy(exec_ctx, connection_state->handshake_mgr);
-    grpc_tcp_server_unref(exec_ctx, connection_state->server_state->tcp);
-    gpr_free(connection_state);
-    return;
->>>>>>> 06104341
+      grpc_slice_buffer_destroy(args->read_buffer);
+      gpr_free(args->read_buffer);
+    }
+    grpc_channel_args_destroy(args->args);
   }
   pending_handshake_manager_remove_locked(connection_state->server_state,
                                           connection_state->handshake_mgr);
@@ -158,7 +152,6 @@
   grpc_handshake_manager_destroy(exec_ctx, connection_state->handshake_mgr);
   grpc_tcp_server_unref(exec_ctx, connection_state->server_state->tcp_server);
   gpr_free(connection_state);
-  grpc_channel_args_destroy(args->args);
 }
 
 static void on_accept(grpc_exec_ctx *exec_ctx, void *arg, grpc_endpoint *tcp,
