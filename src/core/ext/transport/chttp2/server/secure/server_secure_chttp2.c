/*
 *
 * Copyright 2015, Google Inc.
 * All rights reserved.
 *
 * Redistribution and use in source and binary forms, with or without
 * modification, are permitted provided that the following conditions are
 * met:
 *
 *     * Redistributions of source code must retain the above copyright
 * notice, this list of conditions and the following disclaimer.
 *     * Redistributions in binary form must reproduce the above
 * copyright notice, this list of conditions and the following disclaimer
 * in the documentation and/or other materials provided with the
 * distribution.
 *     * Neither the name of Google Inc. nor the names of its
 * contributors may be used to endorse or promote products derived from
 * this software without specific prior written permission.
 *
 * THIS SOFTWARE IS PROVIDED BY THE COPYRIGHT HOLDERS AND CONTRIBUTORS
 * "AS IS" AND ANY EXPRESS OR IMPLIED WARRANTIES, INCLUDING, BUT NOT
 * LIMITED TO, THE IMPLIED WARRANTIES OF MERCHANTABILITY AND FITNESS FOR
 * A PARTICULAR PURPOSE ARE DISCLAIMED. IN NO EVENT SHALL THE COPYRIGHT
 * OWNER OR CONTRIBUTORS BE LIABLE FOR ANY DIRECT, INDIRECT, INCIDENTAL,
 * SPECIAL, EXEMPLARY, OR CONSEQUENTIAL DAMAGES (INCLUDING, BUT NOT
 * LIMITED TO, PROCUREMENT OF SUBSTITUTE GOODS OR SERVICES; LOSS OF USE,
 * DATA, OR PROFITS; OR BUSINESS INTERRUPTION) HOWEVER CAUSED AND ON ANY
 * THEORY OF LIABILITY, WHETHER IN CONTRACT, STRICT LIABILITY, OR TORT
 * (INCLUDING NEGLIGENCE OR OTHERWISE) ARISING IN ANY WAY OUT OF THE USE
 * OF THIS SOFTWARE, EVEN IF ADVISED OF THE POSSIBILITY OF SUCH DAMAGE.
 *
 */

#include <grpc/grpc.h>

#include <string.h>

#include <grpc/support/alloc.h>
#include <grpc/support/log.h>
#include <grpc/support/string_util.h>
#include <grpc/support/sync.h>
#include <grpc/support/useful.h>
#include "src/core/ext/transport/chttp2/transport/chttp2_transport.h"
#include "src/core/lib/channel/channel_args.h"
#include "src/core/lib/channel/http_server_filter.h"
#include "src/core/lib/iomgr/endpoint.h"
#include "src/core/lib/iomgr/resolve_address.h"
#include "src/core/lib/iomgr/tcp_server.h"
#include "src/core/lib/security/context/security_context.h"
#include "src/core/lib/security/credentials/credentials.h"
#include "src/core/lib/security/transport/auth_filters.h"
#include "src/core/lib/security/transport/security_connector.h"
#include "src/core/lib/surface/api_trace.h"
#include "src/core/lib/surface/server.h"

typedef struct server_secure_state {
  grpc_server *server;
  grpc_tcp_server *tcp;
  grpc_server_security_connector *sc;
  grpc_server_credentials *creds;
  int is_shutdown;
  gpr_mu mu;
  gpr_refcount refcount;
  grpc_closure destroy_closure;
  grpc_closure *destroy_callback;
} server_secure_state;

typedef struct server_secure_connect {
  server_secure_state *state;
  grpc_pollset *accepting_pollset;
} server_secure_connect;

static void state_ref(server_secure_state *state) { gpr_ref(&state->refcount); }

static void state_unref(server_secure_state *state) {
  if (gpr_unref(&state->refcount)) {
    /* ensure all threads have unlocked */
    gpr_mu_lock(&state->mu);
    gpr_mu_unlock(&state->mu);
    /* clean up */
    GRPC_SECURITY_CONNECTOR_UNREF(&state->sc->base, "server");
    grpc_server_credentials_unref(state->creds);
    gpr_free(state);
  }
}

static void on_secure_handshake_done(grpc_exec_ctx *exec_ctx, void *statep,
                                     grpc_security_status status,
                                     grpc_endpoint *secure_endpoint,
                                     grpc_auth_context *auth_context) {
  server_secure_connect *state = statep;
  grpc_transport *transport;
  if (status == GRPC_SECURITY_OK) {
    if (secure_endpoint) {
      gpr_mu_lock(&state->state->mu);
      if (!state->state->is_shutdown) {
        transport = grpc_create_chttp2_transport(
            exec_ctx, grpc_server_get_channel_args(state->state->server),
            secure_endpoint, 0);
        grpc_channel_args *args_copy;
        grpc_arg args_to_add[2];
        args_to_add[0] = grpc_server_credentials_to_arg(state->state->creds);
        args_to_add[1] = grpc_auth_context_to_arg(auth_context);
        args_copy = grpc_channel_args_copy_and_add(
            grpc_server_get_channel_args(state->state->server), args_to_add,
            GPR_ARRAY_SIZE(args_to_add));
        grpc_server_setup_transport(exec_ctx, state->state->server, transport,
                                    state->accepting_pollset, args_copy);
        grpc_channel_args_destroy(args_copy);
        grpc_chttp2_transport_start_reading(exec_ctx, transport, NULL, 0);
      } else {
        /* We need to consume this here, because the server may already have
         * gone away. */
        grpc_endpoint_destroy(exec_ctx, secure_endpoint);
      }
      gpr_mu_unlock(&state->state->mu);
    }
  } else {
    gpr_log(GPR_ERROR, "Secure transport failed with error %d", status);
  }
  state_unref(state->state);
  gpr_free(state);
}

static void on_accept(grpc_exec_ctx *exec_ctx, void *statep, grpc_endpoint *tcp,
                      grpc_pollset *accepting_pollset,
                      grpc_tcp_server_acceptor *acceptor) {
  server_secure_connect *state = gpr_malloc(sizeof(*state));
  state->state = statep;
  state_ref(state->state);
  state->accepting_pollset = accepting_pollset;
  grpc_server_security_connector_do_handshake(
      exec_ctx, state->state->sc, acceptor, tcp,
      gpr_time_add(gpr_now(GPR_CLOCK_MONOTONIC),
                   gpr_time_from_seconds(120, GPR_TIMESPAN)),
      on_secure_handshake_done, state);
}

/* Server callback: start listening on our ports */
static void start(grpc_exec_ctx *exec_ctx, grpc_server *server, void *statep,
                  grpc_pollset **pollsets, size_t pollset_count) {
  server_secure_state *state = statep;
  grpc_tcp_server_start(exec_ctx, state->tcp, pollsets, pollset_count,
                        on_accept, state);
}

static void destroy_done(grpc_exec_ctx *exec_ctx, void *statep,
                         grpc_error *error) {
  server_secure_state *state = statep;
  if (state->destroy_callback != NULL) {
    state->destroy_callback->cb(exec_ctx, state->destroy_callback->cb_arg,
                                GRPC_ERROR_REF(error));
  }
  grpc_server_security_connector_shutdown(exec_ctx, state->sc);
  state_unref(state);
}

/* Server callback: destroy the tcp listener (so we don't generate further
   callbacks) */
static void destroy(grpc_exec_ctx *exec_ctx, grpc_server *server, void *statep,
                    grpc_closure *callback) {
  server_secure_state *state = statep;
  grpc_tcp_server *tcp;
  gpr_mu_lock(&state->mu);
  state->is_shutdown = 1;
  state->destroy_callback = callback;
  tcp = state->tcp;
  gpr_mu_unlock(&state->mu);
  grpc_tcp_server_unref(exec_ctx, tcp);
}

int grpc_server_add_secure_http2_port(grpc_server *server, const char *addr,
                                      grpc_server_credentials *creds) {
  grpc_resolved_addresses *resolved = NULL;
  grpc_tcp_server *tcp = NULL;
  server_secure_state *state = NULL;
  size_t i;
  unsigned count = 0;
  int port_num = -1;
  int port_temp;
  grpc_security_status status = GRPC_SECURITY_ERROR;
  grpc_server_security_connector *sc = NULL;
  grpc_exec_ctx exec_ctx = GRPC_EXEC_CTX_INIT;
  grpc_error *err = GRPC_ERROR_NONE;
  grpc_error **errors = NULL;

  GRPC_API_TRACE(
      "grpc_server_add_secure_http2_port("
      "server=%p, addr=%s, creds=%p)",
      3, (server, addr, creds));

  /* create security context */
  if (creds == NULL) {
    err = GRPC_ERROR_CREATE(
        "No credentials specified for secure server port (creds==NULL)");
    goto error;
  }
  status = grpc_server_credentials_create_security_connector(creds, &sc);
  if (status != GRPC_SECURITY_OK) {
    char *msg;
    gpr_asprintf(&msg,
                 "Unable to create secure server with credentials of type %s.",
                 creds->type);
    err = grpc_error_set_int(GRPC_ERROR_CREATE(msg),
                             GRPC_ERROR_INT_SECURITY_STATUS, status);
    gpr_free(msg);
    goto error;
  }
  sc->channel_args = grpc_server_get_channel_args(server);

  /* resolve address */
  err = grpc_blocking_resolve_address(addr, "https", &resolved);
  if (err != GRPC_ERROR_NONE) {
    goto error;
  }
  state = gpr_malloc(sizeof(*state));
  memset(state, 0, sizeof(*state));
  grpc_closure_init(&state->destroy_closure, destroy_done, state);
  err = grpc_tcp_server_create(&state->destroy_closure, &tcp);
  if (err != GRPC_ERROR_NONE) {
    goto error;
  }

  state->server = server;
  state->tcp = tcp;
  state->sc = sc;
  state->creds = grpc_server_credentials_ref(creds);
  state->is_shutdown = 0;
  gpr_mu_init(&state->mu);
  gpr_ref_init(&state->refcount, 1);

  errors = gpr_malloc(sizeof(*errors) * resolved->naddrs);
  for (i = 0; i < resolved->naddrs; i++) {
    errors[i] = grpc_tcp_server_add_port(
        tcp, (struct sockaddr *)&resolved->addrs[i].addr,
        resolved->addrs[i].len, &port_temp);
    if (errors[i] == GRPC_ERROR_NONE) {
      if (port_num == -1) {
        port_num = port_temp;
      } else {
        GPR_ASSERT(port_num == port_temp);
      }
      count++;
    }
  }
  if (count == 0) {
<<<<<<< HEAD
    char *msg;
    gpr_asprintf(&msg, "No address added out of total %d resolved",
                 resolved->naddrs);
    err = GRPC_ERROR_CREATE_REFERENCING(msg, errors, resolved->naddrs);
    gpr_free(msg);
=======
    gpr_log(GPR_ERROR, "No address added out of total %" PRIuPTR " resolved",
            resolved->naddrs);
>>>>>>> 52f23121
    goto error;
  } else if (count != resolved->naddrs) {
    char *msg;
    gpr_asprintf(&msg, "Only %d addresses added out of total %d resolved",
                 count, resolved->naddrs);
    err = GRPC_ERROR_CREATE_REFERENCING(msg, errors, resolved->naddrs);
    gpr_free(msg);

    const char *warning_message = grpc_error_string(err);
    gpr_log(GPR_INFO, "WARNING: %s", warning_message);
    grpc_error_free_string(warning_message);
    /* we managed to bind some addresses: continue */
  } else {
    for (i = 0; i < resolved->naddrs; i++) {
      GRPC_ERROR_UNREF(errors[i]);
    }
  }
<<<<<<< HEAD
  gpr_free(errors);
  errors = NULL;
=======
  if (count != resolved->naddrs) {
    gpr_log(GPR_ERROR,
            "Only %d addresses added out of total %" PRIuPTR " resolved", count,
            resolved->naddrs);
    /* if it's an error, don't we want to goto error; here ? */
  }
>>>>>>> 52f23121
  grpc_resolved_addresses_destroy(resolved);

  /* Register with the server only upon success */
  grpc_server_add_listener(&exec_ctx, server, state, start, destroy);

  grpc_exec_ctx_finish(&exec_ctx);
  return port_num;

/* Error path: cleanup and return */
error:
  GPR_ASSERT(err != GRPC_ERROR_NONE);
  if (errors != NULL) {
    for (i = 0; i < resolved->naddrs; i++) {
      GRPC_ERROR_UNREF(errors[i]);
    }
    gpr_free(errors);
  }
  if (resolved) {
    grpc_resolved_addresses_destroy(resolved);
  }
  if (tcp) {
    grpc_tcp_server_unref(&exec_ctx, tcp);
  } else {
    if (sc) {
      GRPC_SECURITY_CONNECTOR_UNREF(&sc->base, "server");
    }
    if (state) {
      gpr_free(state);
    }
  }
  grpc_exec_ctx_finish(&exec_ctx);
  const char *msg = grpc_error_string(err);
  GRPC_ERROR_UNREF(err);
  gpr_log(GPR_ERROR, "%s", msg);
  grpc_error_free_string(msg);
  return 0;
}<|MERGE_RESOLUTION|>--- conflicted
+++ resolved
@@ -175,7 +175,7 @@
   grpc_tcp_server *tcp = NULL;
   server_secure_state *state = NULL;
   size_t i;
-  unsigned count = 0;
+  size_t count = 0;
   int port_num = -1;
   int port_temp;
   grpc_security_status status = GRPC_SECURITY_ERROR;
@@ -244,20 +244,16 @@
     }
   }
   if (count == 0) {
-<<<<<<< HEAD
     char *msg;
-    gpr_asprintf(&msg, "No address added out of total %d resolved",
+    gpr_asprintf(&msg, "No address added out of total %" PRIuPTR " resolved",
                  resolved->naddrs);
     err = GRPC_ERROR_CREATE_REFERENCING(msg, errors, resolved->naddrs);
     gpr_free(msg);
-=======
-    gpr_log(GPR_ERROR, "No address added out of total %" PRIuPTR " resolved",
-            resolved->naddrs);
->>>>>>> 52f23121
     goto error;
   } else if (count != resolved->naddrs) {
     char *msg;
-    gpr_asprintf(&msg, "Only %d addresses added out of total %d resolved",
+    gpr_asprintf(&msg, "Only %" PRIuPTR
+                       " addresses added out of total %" PRIuPTR " resolved",
                  count, resolved->naddrs);
     err = GRPC_ERROR_CREATE_REFERENCING(msg, errors, resolved->naddrs);
     gpr_free(msg);
@@ -271,17 +267,8 @@
       GRPC_ERROR_UNREF(errors[i]);
     }
   }
-<<<<<<< HEAD
   gpr_free(errors);
   errors = NULL;
-=======
-  if (count != resolved->naddrs) {
-    gpr_log(GPR_ERROR,
-            "Only %d addresses added out of total %" PRIuPTR " resolved", count,
-            resolved->naddrs);
-    /* if it's an error, don't we want to goto error; here ? */
-  }
->>>>>>> 52f23121
   grpc_resolved_addresses_destroy(resolved);
 
   /* Register with the server only upon success */
