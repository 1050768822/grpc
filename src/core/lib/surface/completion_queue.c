/*
 *
 * Copyright 2015-2016, Google Inc.
 * All rights reserved.
 *
 * Redistribution and use in source and binary forms, with or without
 * modification, are permitted provided that the following conditions are
 * met:
 *
 *     * Redistributions of source code must retain the above copyright
 * notice, this list of conditions and the following disclaimer.
 *     * Redistributions in binary form must reproduce the above
 * copyright notice, this list of conditions and the following disclaimer
 * in the documentation and/or other materials provided with the
 * distribution.
 *     * Neither the name of Google Inc. nor the names of its
 * contributors may be used to endorse or promote products derived from
 * this software without specific prior written permission.
 *
 * THIS SOFTWARE IS PROVIDED BY THE COPYRIGHT HOLDERS AND CONTRIBUTORS
 * "AS IS" AND ANY EXPRESS OR IMPLIED WARRANTIES, INCLUDING, BUT NOT
 * LIMITED TO, THE IMPLIED WARRANTIES OF MERCHANTABILITY AND FITNESS FOR
 * A PARTICULAR PURPOSE ARE DISCLAIMED. IN NO EVENT SHALL THE COPYRIGHT
 * OWNER OR CONTRIBUTORS BE LIABLE FOR ANY DIRECT, INDIRECT, INCIDENTAL,
 * SPECIAL, EXEMPLARY, OR CONSEQUENTIAL DAMAGES (INCLUDING, BUT NOT
 * LIMITED TO, PROCUREMENT OF SUBSTITUTE GOODS OR SERVICES; LOSS OF USE,
 * DATA, OR PROFITS; OR BUSINESS INTERRUPTION) HOWEVER CAUSED AND ON ANY
 * THEORY OF LIABILITY, WHETHER IN CONTRACT, STRICT LIABILITY, OR TORT
 * (INCLUDING NEGLIGENCE OR OTHERWISE) ARISING IN ANY WAY OUT OF THE USE
 * OF THIS SOFTWARE, EVEN IF ADVISED OF THE POSSIBILITY OF SUCH DAMAGE.
 *
 */

#include "src/core/lib/surface/completion_queue.h"

#include <stdio.h>
#include <string.h>

#include <grpc/support/alloc.h>
#include <grpc/support/atm.h>
#include <grpc/support/log.h>
#include <grpc/support/time.h>

#include "src/core/lib/iomgr/pollset.h"
#include "src/core/lib/iomgr/timer.h"
#include "src/core/lib/profiling/timers.h"
#include "src/core/lib/support/string.h"
#include "src/core/lib/surface/api_trace.h"
#include "src/core/lib/surface/call.h"
#include "src/core/lib/surface/event_string.h"

int grpc_trace_operation_failures;

typedef struct {
  grpc_pollset_worker **worker;
  void *tag;
} plucker;

/* Completion queue structure */
struct grpc_completion_queue {
  /** owned by pollset */
  gpr_mu *mu;
  /** completed events */
  grpc_cq_completion completed_head;
  grpc_cq_completion *completed_tail;
  /** Number of pending events (+1 if we're not shutdown) */
  gpr_refcount pending_events;
  /** Once owning_refs drops to zero, we will destroy the cq */
  gpr_refcount owning_refs;
  /** 0 initially, 1 once we've begun shutting down */
  int shutdown;
  int shutdown_called;
  int is_server_cq;
  /** Can the server cq accept incoming channels */
  int is_non_listening_server_cq;
  int num_pluckers;
  plucker pluckers[GRPC_MAX_COMPLETION_QUEUE_PLUCKERS];
  grpc_closure pollset_shutdown_done;

#ifndef NDEBUG
  void **outstanding_tags;
  size_t outstanding_tag_count;
  size_t outstanding_tag_capacity;
#endif

  grpc_completion_queue *next_free;
};

#define POLLSET_FROM_CQ(cq) ((grpc_pollset *)(cq + 1))
#define CQ_FROM_POLLSET(ps) (((grpc_completion_queue *)ps) - 1)

static gpr_mu g_freelist_mu;
static grpc_completion_queue *g_freelist;

int grpc_cq_pluck_trace;
int grpc_cq_event_timeout_trace;

#define GRPC_SURFACE_TRACE_RETURNED_EVENT(cq, event)                  \
  if (grpc_api_trace &&                                               \
      (grpc_cq_pluck_trace || (event)->type != GRPC_QUEUE_TIMEOUT)) { \
    char *_ev = grpc_event_string(event);                             \
    gpr_log(GPR_INFO, "RETURN_EVENT[%p]: %s", cq, _ev);               \
    gpr_free(_ev);                                                    \
  }

static void on_pollset_shutdown_done(grpc_exec_ctx *exec_ctx, void *cc,
                                     grpc_error *error);

void grpc_cq_global_init(void) { gpr_mu_init(&g_freelist_mu); }

void grpc_cq_global_shutdown(void) {
  gpr_mu_destroy(&g_freelist_mu);
  while (g_freelist) {
    grpc_completion_queue *next = g_freelist->next_free;
    grpc_pollset_destroy(POLLSET_FROM_CQ(g_freelist));
#ifndef NDEBUG
    gpr_free(g_freelist->outstanding_tags);
#endif
    gpr_free(g_freelist);
    g_freelist = next;
  }
}

struct grpc_cq_alarm {
  grpc_timer alarm;
  grpc_cq_completion completion;
  /** completion queue where events about this alarm will be posted */
  grpc_completion_queue *cq;
  /** user supplied tag */
  void *tag;
};

grpc_completion_queue *grpc_completion_queue_create(void *reserved) {
  grpc_completion_queue *cc;
  GPR_ASSERT(!reserved);

  GPR_TIMER_BEGIN("grpc_completion_queue_create", 0);

  GRPC_API_TRACE("grpc_completion_queue_create(reserved=%p)", 1, (reserved));

  gpr_mu_lock(&g_freelist_mu);
  if (g_freelist == NULL) {
    gpr_mu_unlock(&g_freelist_mu);

    cc = gpr_malloc(sizeof(grpc_completion_queue) + grpc_pollset_size());
    grpc_pollset_init(POLLSET_FROM_CQ(cc), &cc->mu);
#ifndef NDEBUG
    cc->outstanding_tags = NULL;
    cc->outstanding_tag_capacity = 0;
#endif
  } else {
    cc = g_freelist;
    g_freelist = g_freelist->next_free;
    gpr_mu_unlock(&g_freelist_mu);
    /* pollset already initialized */
  }

  /* Initial ref is dropped by grpc_completion_queue_shutdown */
  gpr_ref_init(&cc->pending_events, 1);
  /* One for destroy(), one for pollset_shutdown */
  gpr_ref_init(&cc->owning_refs, 2);
  cc->completed_tail = &cc->completed_head;
  cc->completed_head.next = (uintptr_t)cc->completed_tail;
  cc->shutdown = 0;
  cc->shutdown_called = 0;
  cc->is_server_cq = 0;
  cc->is_non_listening_server_cq = 0;
  cc->num_pluckers = 0;
#ifndef NDEBUG
  cc->outstanding_tag_count = 0;
#endif
  grpc_closure_init(&cc->pollset_shutdown_done, on_pollset_shutdown_done, cc);

  GPR_TIMER_END("grpc_completion_queue_create", 0);

  return cc;
}

#ifdef GRPC_CQ_REF_COUNT_DEBUG
void grpc_cq_internal_ref(grpc_completion_queue *cc, const char *reason,
                          const char *file, int line) {
  gpr_log(file, line, GPR_LOG_SEVERITY_DEBUG, "CQ:%p   ref %d -> %d %s", cc,
          (int)cc->owning_refs.count, (int)cc->owning_refs.count + 1, reason);
#else
void grpc_cq_internal_ref(grpc_completion_queue *cc) {
#endif
  gpr_ref(&cc->owning_refs);
}

static void on_pollset_shutdown_done(grpc_exec_ctx *exec_ctx, void *arg,
                                     grpc_error *error) {
  grpc_completion_queue *cc = arg;
  GRPC_CQ_INTERNAL_UNREF(cc, "pollset_destroy");
}

#ifdef GRPC_CQ_REF_COUNT_DEBUG
void grpc_cq_internal_unref(grpc_completion_queue *cc, const char *reason,
                            const char *file, int line) {
  gpr_log(file, line, GPR_LOG_SEVERITY_DEBUG, "CQ:%p unref %d -> %d %s", cc,
          (int)cc->owning_refs.count, (int)cc->owning_refs.count - 1, reason);
#else
void grpc_cq_internal_unref(grpc_completion_queue *cc) {
#endif
  if (gpr_unref(&cc->owning_refs)) {
    GPR_ASSERT(cc->completed_head.next == (uintptr_t)&cc->completed_head);
    grpc_pollset_reset(POLLSET_FROM_CQ(cc));
    gpr_mu_lock(&g_freelist_mu);
    cc->next_free = g_freelist;
    g_freelist = cc;
    gpr_mu_unlock(&g_freelist_mu);
  }
}

void grpc_cq_begin_op(grpc_completion_queue *cc, void *tag) {
#ifndef NDEBUG
  gpr_mu_lock(cc->mu);
  GPR_ASSERT(!cc->shutdown_called);
  if (cc->outstanding_tag_count == cc->outstanding_tag_capacity) {
    cc->outstanding_tag_capacity = GPR_MAX(4, 2 * cc->outstanding_tag_capacity);
    cc->outstanding_tags =
        gpr_realloc(cc->outstanding_tags, sizeof(*cc->outstanding_tags) *
                                              cc->outstanding_tag_capacity);
  }
  cc->outstanding_tags[cc->outstanding_tag_count++] = tag;
  gpr_mu_unlock(cc->mu);
#endif
  gpr_ref(&cc->pending_events);
}

/* Signal the end of an operation - if this is the last waiting-to-be-queued
   event, then enter shutdown mode */
/* Queue a GRPC_OP_COMPLETED operation */
void grpc_cq_end_op(grpc_exec_ctx *exec_ctx, grpc_completion_queue *cc,
                    void *tag, grpc_error *error,
                    void (*done)(grpc_exec_ctx *exec_ctx, void *done_arg,
                                 grpc_cq_completion *storage),
                    void *done_arg, grpc_cq_completion *storage) {
  int shutdown;
  int i;
  grpc_pollset_worker *pluck_worker;
#ifndef NDEBUG
  int found = 0;
#endif

  GPR_TIMER_BEGIN("grpc_cq_end_op", 0);
  if (grpc_api_trace ||
      (grpc_trace_operation_failures && error != GRPC_ERROR_NONE)) {
    const char *errmsg = grpc_error_string(error);
    GRPC_API_TRACE(
        "grpc_cq_end_op(exec_ctx=%p, cc=%p, tag=%p, error=%s, done=%p, "
        "done_arg=%p, storage=%p)",
        7, (exec_ctx, cc, tag, errmsg, done, done_arg, storage));
    if (grpc_trace_operation_failures) {
      gpr_log(GPR_ERROR, "Operation failed: tag=%p, error=%s", tag, errmsg);
    }
    grpc_error_free_string(errmsg);
  }

  storage->tag = tag;
  storage->done = done;
  storage->done_arg = done_arg;
  storage->next = ((uintptr_t)&cc->completed_head) |
                  ((uintptr_t)(error == GRPC_ERROR_NONE));

  gpr_mu_lock(cc->mu);
#ifndef NDEBUG
  for (i = 0; i < (int)cc->outstanding_tag_count; i++) {
    if (cc->outstanding_tags[i] == tag) {
      cc->outstanding_tag_count--;
      GPR_SWAP(void *, cc->outstanding_tags[i],
               cc->outstanding_tags[cc->outstanding_tag_count]);
      found = 1;
      break;
    }
  }
  GPR_ASSERT(found);
#endif
  shutdown = gpr_unref(&cc->pending_events);
  if (!shutdown) {
    cc->completed_tail->next =
        ((uintptr_t)storage) | (1u & (uintptr_t)cc->completed_tail->next);
    cc->completed_tail = storage;
    pluck_worker = NULL;
    for (i = 0; i < cc->num_pluckers; i++) {
      if (cc->pluckers[i].tag == tag) {
        pluck_worker = *cc->pluckers[i].worker;
        break;
      }
    }
    grpc_error *kick_error =
        grpc_pollset_kick(POLLSET_FROM_CQ(cc), pluck_worker);
    gpr_mu_unlock(cc->mu);
    if (kick_error != GRPC_ERROR_NONE) {
      const char *msg = grpc_error_string(kick_error);
      gpr_log(GPR_ERROR, "Kick failed: %s", msg);
      grpc_error_free_string(msg);
      GRPC_ERROR_UNREF(kick_error);
    }
  } else {
    cc->completed_tail->next =
        ((uintptr_t)storage) | (1u & (uintptr_t)cc->completed_tail->next);
    cc->completed_tail = storage;
    GPR_ASSERT(!cc->shutdown);
    GPR_ASSERT(cc->shutdown_called);
    cc->shutdown = 1;
    grpc_pollset_shutdown(exec_ctx, POLLSET_FROM_CQ(cc),
                          &cc->pollset_shutdown_done);
    gpr_mu_unlock(cc->mu);
  }

  GPR_TIMER_END("grpc_cq_end_op", 0);

  GRPC_ERROR_UNREF(error);
}

grpc_event grpc_completion_queue_next(grpc_completion_queue *cc,
                                      gpr_timespec deadline, void *reserved) {
  grpc_event ret;
  grpc_pollset_worker *worker = NULL;
  int first_loop = 1;
  gpr_timespec now;
  grpc_exec_ctx exec_ctx = GRPC_EXEC_CTX_INIT;

  GPR_TIMER_BEGIN("grpc_completion_queue_next", 0);

  GRPC_API_TRACE(
      "grpc_completion_queue_next("
      "cc=%p, "
      "deadline=gpr_timespec { tv_sec: %" PRId64
      ", tv_nsec: %d, clock_type: %d }, "
      "reserved=%p)",
      5, (cc, deadline.tv_sec, deadline.tv_nsec, (int)deadline.clock_type,
          reserved));
  GPR_ASSERT(!reserved);

  deadline = gpr_convert_clock_type(deadline, GPR_CLOCK_MONOTONIC);

  GRPC_CQ_INTERNAL_REF(cc, "next");
  gpr_mu_lock(cc->mu);
  for (;;) {
    if (cc->completed_tail != &cc->completed_head) {
      grpc_cq_completion *c = (grpc_cq_completion *)cc->completed_head.next;
      cc->completed_head.next = c->next & ~(uintptr_t)1;
      if (c == cc->completed_tail) {
        cc->completed_tail = &cc->completed_head;
      }
      gpr_mu_unlock(cc->mu);
      ret.type = GRPC_OP_COMPLETE;
      ret.success = c->next & 1u;
      ret.tag = c->tag;
      c->done(&exec_ctx, c->done_arg, c);
      break;
    }
    if (cc->shutdown) {
      gpr_mu_unlock(cc->mu);
      memset(&ret, 0, sizeof(ret));
      ret.type = GRPC_QUEUE_SHUTDOWN;
      break;
    }
    now = gpr_now(GPR_CLOCK_MONOTONIC);
    if (!first_loop && gpr_time_cmp(now, deadline) >= 0) {
      gpr_mu_unlock(cc->mu);
      memset(&ret, 0, sizeof(ret));
      ret.type = GRPC_QUEUE_TIMEOUT;
      break;
    }
    first_loop = 0;
    /* Check alarms - these are a global resource so we just ping
       each time through on every pollset.
       May update deadline to ensure timely wakeups.
       TODO(ctiller): can this work be localized? */
    gpr_timespec iteration_deadline = deadline;
    if (grpc_timer_check(&exec_ctx, now, &iteration_deadline)) {
      GPR_TIMER_MARK("alarm_triggered", 0);
      gpr_mu_unlock(cc->mu);
      grpc_exec_ctx_flush(&exec_ctx);
      gpr_mu_lock(cc->mu);
      continue;
    } else {
      grpc_error *err = grpc_pollset_work(&exec_ctx, POLLSET_FROM_CQ(cc),
                                          &worker, now, iteration_deadline);
      if (err != GRPC_ERROR_NONE) {
        gpr_mu_unlock(cc->mu);
        const char *msg = grpc_error_string(err);
        gpr_log(GPR_ERROR, "Completion queue next failed: %s", msg);
        grpc_error_free_string(msg);
        GRPC_ERROR_UNREF(err);
        memset(&ret, 0, sizeof(ret));
        ret.type = GRPC_QUEUE_TIMEOUT;
        break;
      }
    }
  }
  GRPC_SURFACE_TRACE_RETURNED_EVENT(cc, &ret);
  GRPC_CQ_INTERNAL_UNREF(cc, "next");
  grpc_exec_ctx_finish(&exec_ctx);

  GPR_TIMER_END("grpc_completion_queue_next", 0);

  return ret;
}

static int add_plucker(grpc_completion_queue *cc, void *tag,
                       grpc_pollset_worker **worker) {
  if (cc->num_pluckers == GRPC_MAX_COMPLETION_QUEUE_PLUCKERS) {
    return 0;
  }
  cc->pluckers[cc->num_pluckers].tag = tag;
  cc->pluckers[cc->num_pluckers].worker = worker;
  cc->num_pluckers++;
  return 1;
}

static void del_plucker(grpc_completion_queue *cc, void *tag,
                        grpc_pollset_worker **worker) {
  int i;
  for (i = 0; i < cc->num_pluckers; i++) {
    if (cc->pluckers[i].tag == tag && cc->pluckers[i].worker == worker) {
      cc->num_pluckers--;
      GPR_SWAP(plucker, cc->pluckers[i], cc->pluckers[cc->num_pluckers]);
      return;
    }
  }
  GPR_UNREACHABLE_CODE(return );
}

grpc_event grpc_completion_queue_pluck(grpc_completion_queue *cc, void *tag,
                                       gpr_timespec deadline, void *reserved) {
  grpc_event ret;
  grpc_cq_completion *c;
  grpc_cq_completion *prev;
  grpc_pollset_worker *worker = NULL;
  gpr_timespec now;
  int first_loop = 1;
  grpc_exec_ctx exec_ctx = GRPC_EXEC_CTX_INIT;

  GPR_TIMER_BEGIN("grpc_completion_queue_pluck", 0);

<<<<<<< HEAD
  if (grpc_cq_pluck_trace) {
    GRPC_API_TRACE(
        "grpc_completion_queue_pluck("
        "cc=%p, tag=%p, "
        "deadline=gpr_timespec { tv_sec: %lld, tv_nsec: %d, clock_type: %d }, "
        "reserved=%p)",
        6, (cc, tag, (long long)deadline.tv_sec, (int)deadline.tv_nsec,
            (int)deadline.clock_type, reserved));
  }
=======
  GRPC_API_TRACE(
      "grpc_completion_queue_pluck("
      "cc=%p, tag=%p, "
      "deadline=gpr_timespec { tv_sec: %" PRId64
      ", tv_nsec: %d, clock_type: %d }, "
      "reserved=%p)",
      6, (cc, tag, deadline.tv_sec, deadline.tv_nsec, (int)deadline.clock_type,
          reserved));
>>>>>>> a9df5d10
  GPR_ASSERT(!reserved);

  deadline = gpr_convert_clock_type(deadline, GPR_CLOCK_MONOTONIC);

  GRPC_CQ_INTERNAL_REF(cc, "pluck");
  gpr_mu_lock(cc->mu);
  for (;;) {
    prev = &cc->completed_head;
    while ((c = (grpc_cq_completion *)(prev->next & ~(uintptr_t)1)) !=
           &cc->completed_head) {
      if (c->tag == tag) {
        prev->next = (prev->next & (uintptr_t)1) | (c->next & ~(uintptr_t)1);
        if (c == cc->completed_tail) {
          cc->completed_tail = prev;
        }
        gpr_mu_unlock(cc->mu);
        ret.type = GRPC_OP_COMPLETE;
        ret.success = c->next & 1u;
        ret.tag = c->tag;
        c->done(&exec_ctx, c->done_arg, c);
        goto done;
      }
      prev = c;
    }
    if (cc->shutdown) {
      gpr_mu_unlock(cc->mu);
      memset(&ret, 0, sizeof(ret));
      ret.type = GRPC_QUEUE_SHUTDOWN;
      break;
    }
    if (!add_plucker(cc, tag, &worker)) {
      gpr_log(GPR_DEBUG,
              "Too many outstanding grpc_completion_queue_pluck calls: maximum "
              "is %d",
              GRPC_MAX_COMPLETION_QUEUE_PLUCKERS);
      gpr_mu_unlock(cc->mu);
      memset(&ret, 0, sizeof(ret));
      /* TODO(ctiller): should we use a different result here */
      ret.type = GRPC_QUEUE_TIMEOUT;
      break;
    }
    now = gpr_now(GPR_CLOCK_MONOTONIC);
    if (!first_loop && gpr_time_cmp(now, deadline) >= 0) {
      del_plucker(cc, tag, &worker);
      gpr_mu_unlock(cc->mu);
      memset(&ret, 0, sizeof(ret));
      ret.type = GRPC_QUEUE_TIMEOUT;
      break;
    }
    first_loop = 0;
    /* Check alarms - these are a global resource so we just ping
       each time through on every pollset.
       May update deadline to ensure timely wakeups.
       TODO(ctiller): can this work be localized? */
    gpr_timespec iteration_deadline = deadline;
    if (grpc_timer_check(&exec_ctx, now, &iteration_deadline)) {
      GPR_TIMER_MARK("alarm_triggered", 0);
      gpr_mu_unlock(cc->mu);
      grpc_exec_ctx_flush(&exec_ctx);
      gpr_mu_lock(cc->mu);
    } else {
      grpc_error *err = grpc_pollset_work(&exec_ctx, POLLSET_FROM_CQ(cc),
                                          &worker, now, iteration_deadline);
      if (err != GRPC_ERROR_NONE) {
        del_plucker(cc, tag, &worker);
        gpr_mu_unlock(cc->mu);
        const char *msg = grpc_error_string(err);
        gpr_log(GPR_ERROR, "Completion queue next failed: %s", msg);
        grpc_error_free_string(msg);
        GRPC_ERROR_UNREF(err);
        memset(&ret, 0, sizeof(ret));
        ret.type = GRPC_QUEUE_TIMEOUT;
        break;
      }
    }
    del_plucker(cc, tag, &worker);
  }
done:
  GRPC_SURFACE_TRACE_RETURNED_EVENT(cc, &ret);
  GRPC_CQ_INTERNAL_UNREF(cc, "pluck");
  grpc_exec_ctx_finish(&exec_ctx);

  GPR_TIMER_END("grpc_completion_queue_pluck", 0);

  return ret;
}

/* Shutdown simply drops a ref that we reserved at creation time; if we drop
   to zero here, then enter shutdown mode and wake up any waiters */
void grpc_completion_queue_shutdown(grpc_completion_queue *cc) {
  grpc_exec_ctx exec_ctx = GRPC_EXEC_CTX_INIT;
  GPR_TIMER_BEGIN("grpc_completion_queue_shutdown", 0);
  GRPC_API_TRACE("grpc_completion_queue_shutdown(cc=%p)", 1, (cc));
  gpr_mu_lock(cc->mu);
  if (cc->shutdown_called) {
    gpr_mu_unlock(cc->mu);
    GPR_TIMER_END("grpc_completion_queue_shutdown", 0);
    return;
  }
  cc->shutdown_called = 1;
  if (gpr_unref(&cc->pending_events)) {
    GPR_ASSERT(!cc->shutdown);
    cc->shutdown = 1;
    grpc_pollset_shutdown(&exec_ctx, POLLSET_FROM_CQ(cc),
                          &cc->pollset_shutdown_done);
  }
  gpr_mu_unlock(cc->mu);
  grpc_exec_ctx_finish(&exec_ctx);
  GPR_TIMER_END("grpc_completion_queue_shutdown", 0);
}

void grpc_completion_queue_destroy(grpc_completion_queue *cc) {
  GRPC_API_TRACE("grpc_completion_queue_destroy(cc=%p)", 1, (cc));
  GPR_TIMER_BEGIN("grpc_completion_queue_destroy", 0);
  grpc_completion_queue_shutdown(cc);
  GRPC_CQ_INTERNAL_UNREF(cc, "destroy");
  GPR_TIMER_END("grpc_completion_queue_destroy", 0);
}

grpc_pollset *grpc_cq_pollset(grpc_completion_queue *cc) {
  return POLLSET_FROM_CQ(cc);
}

grpc_completion_queue *grpc_cq_from_pollset(grpc_pollset *ps) {
  return CQ_FROM_POLLSET(ps);
}

void grpc_cq_mark_non_listening_server_cq(grpc_completion_queue *cc) {
  cc->is_non_listening_server_cq = 1;
}

bool grpc_cq_is_non_listening_server_cq(grpc_completion_queue *cc) {
  return (cc->is_non_listening_server_cq == 1);
}

void grpc_cq_mark_server_cq(grpc_completion_queue *cc) { cc->is_server_cq = 1; }

int grpc_cq_is_server_cq(grpc_completion_queue *cc) { return cc->is_server_cq; }<|MERGE_RESOLUTION|>--- conflicted
+++ resolved
@@ -436,26 +436,16 @@
 
   GPR_TIMER_BEGIN("grpc_completion_queue_pluck", 0);
 
-<<<<<<< HEAD
   if (grpc_cq_pluck_trace) {
     GRPC_API_TRACE(
         "grpc_completion_queue_pluck("
         "cc=%p, tag=%p, "
-        "deadline=gpr_timespec { tv_sec: %lld, tv_nsec: %d, clock_type: %d }, "
+        "deadline=gpr_timespec { tv_sec: %" PRId64
+        ", tv_nsec: %d, clock_type: %d }, "
         "reserved=%p)",
-        6, (cc, tag, (long long)deadline.tv_sec, (int)deadline.tv_nsec,
+        6, (cc, tag, deadline.tv_sec, deadline.tv_nsec,
             (int)deadline.clock_type, reserved));
   }
-=======
-  GRPC_API_TRACE(
-      "grpc_completion_queue_pluck("
-      "cc=%p, tag=%p, "
-      "deadline=gpr_timespec { tv_sec: %" PRId64
-      ", tv_nsec: %d, clock_type: %d }, "
-      "reserved=%p)",
-      6, (cc, tag, deadline.tv_sec, deadline.tv_nsec, (int)deadline.clock_type,
-          reserved));
->>>>>>> a9df5d10
   GPR_ASSERT(!reserved);
 
   deadline = gpr_convert_clock_type(deadline, GPR_CLOCK_MONOTONIC);
