--- conflicted
+++ resolved
@@ -462,33 +462,20 @@
 }
 
 #ifdef GRPC_CQ_REF_COUNT_DEBUG
-<<<<<<< HEAD
 void grpc_cq_internal_unref(grpc_completion_queue *cc, const char *reason,
                             const char *file, int line) {
   cq_data *cqd = &cc->data;
-=======
-void grpc_cq_internal_unref(grpc_exec_ctx *exec_ctx, grpc_completion_queue *cc,
-                            const char *reason, const char *file, int line) {
->>>>>>> 45b89fb1
   gpr_log(file, line, GPR_LOG_SEVERITY_DEBUG, "CQ:%p unref %d -> %d %s", cc,
           (int)cqd->owning_refs.count, (int)cqd->owning_refs.count - 1, reason);
 #else
-<<<<<<< HEAD
-void grpc_cq_internal_unref(grpc_completion_queue *cc) {
+void grpc_cq_internal_unref(grpc_exec_ctx *exec_ctx,
+                            grpc_completion_queue *cc) {
   cq_data *cqd = &cc->data;
 #endif
   if (gpr_unref(&cqd->owning_refs)) {
     GPR_ASSERT(cqd->completed_head.next == (uintptr_t)&cqd->completed_head);
-    cc->poller_vtable->destroy(POLLSET_FROM_CQ(cc));
+    cc->poller_vtable->destroy(exec_ctx, POLLSET_FROM_CQ(cc));
     cq_event_queue_destroy(&cqd->queue);
-=======
-void grpc_cq_internal_unref(grpc_exec_ctx *exec_ctx,
-                            grpc_completion_queue *cc) {
-#endif
-  if (gpr_unref(&cc->owning_refs)) {
-    GPR_ASSERT(cc->completed_head.next == (uintptr_t)&cc->completed_head);
-    cc->poller_vtable->destroy(exec_ctx, POLLSET_FROM_CQ(cc));
->>>>>>> 45b89fb1
 #ifndef NDEBUG
     gpr_free(cqd->outstanding_tags);
 #endif
@@ -546,7 +533,6 @@
 static void cq_check_tag(grpc_completion_queue *cc, void *tag, bool lock_cq) {}
 #endif
 
-<<<<<<< HEAD
 /* Queue a GRPC_OP_COMPLETED operation to a completion queue (with a completion
  * type of GRPC_CQ_NEXT) */
 static void cq_end_op_for_next(grpc_exec_ctx *exec_ctx,
@@ -558,14 +544,9 @@
                                void *done_arg, grpc_cq_completion *storage) {
   GPR_TIMER_BEGIN("cq_end_op_for_next", 0);
 
-  if (grpc_api_trace ||
-      (grpc_trace_operation_failures && error != GRPC_ERROR_NONE)) {
-=======
-  GPR_TIMER_BEGIN("grpc_cq_end_op", 0);
   if (GRPC_TRACER_ON(grpc_api_trace) ||
       (GRPC_TRACER_ON(grpc_trace_operation_failures) &&
        error != GRPC_ERROR_NONE)) {
->>>>>>> 45b89fb1
     const char *errmsg = grpc_error_string(error);
     GRPC_API_TRACE(
         "cq_end_op_for_next(exec_ctx=%p, cc=%p, tag=%p, error=%s, "
@@ -767,8 +748,9 @@
       "deadline=gpr_timespec { tv_sec: %" PRId64
       ", tv_nsec: %d, clock_type: %d }, "
       "reserved=%p)",
-      5, (cc, deadline.tv_sec, deadline.tv_nsec, (int)deadline.clock_type,
-          reserved));
+      5,
+      (cc, deadline.tv_sec, deadline.tv_nsec, (int)deadline.clock_type,
+       reserved));
   GPR_ASSERT(!reserved);
 
   dump_pending_tags(cc);
@@ -844,35 +826,17 @@
       dump_pending_tags(cc);
       break;
     }
-<<<<<<< HEAD
-    /* Check alarms - these are a global resource so we just ping
-       each time through on every pollset.
-       May update deadline to ensure timely wakeups. */
-    if (grpc_timer_check(&exec_ctx, now, &iteration_deadline)) {
-      GPR_TIMER_MARK("alarm_triggered", 0);
-      grpc_exec_ctx_flush(&exec_ctx);
-      continue;
-    }
 
     /* The main polling work happens in grpc_pollset_work */
     gpr_mu_lock(cqd->mu);
     grpc_error *err = cc->poller_vtable->work(&exec_ctx, POLLSET_FROM_CQ(cc),
-                                              NULL, now, iteration_deadline);
+                                              NULL, now, deadline);
     gpr_mu_unlock(cqd->mu);
 
     if (err != GRPC_ERROR_NONE) {
       const char *msg = grpc_error_string(err);
       gpr_log(GPR_ERROR, "Completion queue next failed: %s", msg);
 
-=======
-    grpc_error *err = cc->poller_vtable->work(&exec_ctx, POLLSET_FROM_CQ(cc),
-                                              NULL, now, deadline);
-    if (err != GRPC_ERROR_NONE) {
-      gpr_mu_unlock(cc->mu);
-      const char *msg = grpc_error_string(err);
-      gpr_log(GPR_ERROR, "Completion queue next failed: %s", msg);
-
->>>>>>> 45b89fb1
       GRPC_ERROR_UNREF(err);
       memset(&ret, 0, sizeof(ret));
       ret.type = GRPC_QUEUE_TIMEOUT;
@@ -966,26 +930,16 @@
 
   GPR_TIMER_BEGIN("grpc_completion_queue_pluck", 0);
 
-<<<<<<< HEAD
-  if (grpc_cq_pluck_trace) {
-=======
-  if (cc->completion_type != GRPC_CQ_PLUCK) {
-    gpr_log(GPR_ERROR,
-            "grpc_completion_queue_pluck() cannot be called on this completion "
-            "queue since its completion type is not GRPC_CQ_PLUCK");
-    abort();
-  }
-
   if (GRPC_TRACER_ON(grpc_cq_pluck_trace)) {
->>>>>>> 45b89fb1
     GRPC_API_TRACE(
         "grpc_completion_queue_pluck("
         "cc=%p, tag=%p, "
         "deadline=gpr_timespec { tv_sec: %" PRId64
         ", tv_nsec: %d, clock_type: %d }, "
         "reserved=%p)",
-        6, (cc, tag, deadline.tv_sec, deadline.tv_nsec,
-            (int)deadline.clock_type, reserved));
+        6,
+        (cc, tag, deadline.tv_sec, deadline.tv_nsec, (int)deadline.clock_type,
+         reserved));
   }
   GPR_ASSERT(!reserved);
 
@@ -1060,34 +1014,14 @@
       dump_pending_tags(cc);
       break;
     }
-<<<<<<< HEAD
-    /* Check alarms - these are a global resource so we just ping
-       each time through on every pollset.
-       May update deadline to ensure timely wakeups.
-       TODO(ctiller): can this work be localized? */
-    gpr_timespec iteration_deadline = deadline;
-    if (grpc_timer_check(&exec_ctx, now, &iteration_deadline)) {
-      GPR_TIMER_MARK("alarm_triggered", 0);
-      gpr_mu_unlock(cqd->mu);
-      grpc_exec_ctx_flush(&exec_ctx);
-      gpr_mu_lock(cqd->mu);
-    } else {
-      grpc_error *err = cc->poller_vtable->work(
-          &exec_ctx, POLLSET_FROM_CQ(cc), &worker, now, iteration_deadline);
-      if (err != GRPC_ERROR_NONE) {
-        del_plucker(cc, tag, &worker);
-        gpr_mu_unlock(cqd->mu);
-        const char *msg = grpc_error_string(err);
-        gpr_log(GPR_ERROR, "Completion queue next failed: %s", msg);
-=======
+
     grpc_error *err = cc->poller_vtable->work(&exec_ctx, POLLSET_FROM_CQ(cc),
                                               &worker, now, deadline);
     if (err != GRPC_ERROR_NONE) {
       del_plucker(cc, tag, &worker);
-      gpr_mu_unlock(cc->mu);
+      gpr_mu_unlock(cqd->mu);
       const char *msg = grpc_error_string(err);
-      gpr_log(GPR_ERROR, "Completion queue next failed: %s", msg);
->>>>>>> 45b89fb1
+      gpr_log(GPR_ERROR, "Completion queue pluck failed: %s", msg);
 
       GRPC_ERROR_UNREF(err);
       memset(&ret, 0, sizeof(ret));
@@ -1097,101 +1031,97 @@
     }
     is_finished_arg.first_loop = false;
     del_plucker(cc, tag, &worker);
-  }
-done:
-  GRPC_SURFACE_TRACE_RETURNED_EVENT(cc, &ret);
-  GRPC_CQ_INTERNAL_UNREF(&exec_ctx, cc, "pluck");
-  grpc_exec_ctx_finish(&exec_ctx);
-  GPR_ASSERT(is_finished_arg.stolen_completion == NULL);
-
-  GPR_TIMER_END("grpc_completion_queue_pluck", 0);
-
-  return ret;
-}
-
-grpc_event grpc_completion_queue_pluck(grpc_completion_queue *cc, void *tag,
-                                       gpr_timespec deadline, void *reserved) {
-  return cc->vtable->pluck(cc, tag, deadline, reserved);
-}
-
-/* Finishes the completion queue shutdown. This means that there are no more
-   completion events / tags expected from the completion queue
-   - Must be called under completion queue lock
-   - Must be called only once in completion queue's lifetime
-   - grpc_completion_queue_shutdown() MUST have been called before calling this
-     function */
-static void cq_finish_shutdown(grpc_exec_ctx *exec_ctx,
-                               grpc_completion_queue *cc) {
-  cq_data *cqd = &cc->data;
-
-  GPR_ASSERT(cqd->shutdown_called);
-  GPR_ASSERT(!gpr_atm_no_barrier_load(&cqd->shutdown));
-  gpr_atm_no_barrier_store(&cqd->shutdown, 1);
-
-  cc->poller_vtable->shutdown(exec_ctx, POLLSET_FROM_CQ(cc),
-                              &cqd->pollset_shutdown_done);
-}
-
-/* Shutdown simply drops a ref that we reserved at creation time; if we drop
-   to zero here, then enter shutdown mode and wake up any waiters */
-void grpc_completion_queue_shutdown(grpc_completion_queue *cc) {
-  grpc_exec_ctx exec_ctx = GRPC_EXEC_CTX_INIT;
-  GPR_TIMER_BEGIN("grpc_completion_queue_shutdown", 0);
-  GRPC_API_TRACE("grpc_completion_queue_shutdown(cc=%p)", 1, (cc));
-  cq_data *cqd = &cc->data;
-
-  gpr_mu_lock(cqd->mu);
-  if (cqd->shutdown_called) {
+  done:
+    GRPC_SURFACE_TRACE_RETURNED_EVENT(cc, &ret);
+    GRPC_CQ_INTERNAL_UNREF(&exec_ctx, cc, "pluck");
+    grpc_exec_ctx_finish(&exec_ctx);
+    GPR_ASSERT(is_finished_arg.stolen_completion == NULL);
+
+    GPR_TIMER_END("grpc_completion_queue_pluck", 0);
+
+    return ret;
+  }
+
+  grpc_event grpc_completion_queue_pluck(grpc_completion_queue * cc, void *tag,
+                                         gpr_timespec deadline,
+                                         void *reserved) {
+    return cc->vtable->pluck(cc, tag, deadline, reserved);
+  }
+
+  /* Finishes the completion queue shutdown. This means that there are no more
+     completion events / tags expected from the completion queue
+     - Must be called under completion queue lock
+     - Must be called only once in completion queue's lifetime
+     - grpc_completion_queue_shutdown() MUST have been called before calling
+     this function */
+  static void cq_finish_shutdown(grpc_exec_ctx * exec_ctx,
+                                 grpc_completion_queue * cc) {
+    cq_data *cqd = &cc->data;
+
+    GPR_ASSERT(cqd->shutdown_called);
+    GPR_ASSERT(!gpr_atm_no_barrier_load(&cqd->shutdown));
+    gpr_atm_no_barrier_store(&cqd->shutdown, 1);
+
+    cc->poller_vtable->shutdown(exec_ctx, POLLSET_FROM_CQ(cc),
+                                &cqd->pollset_shutdown_done);
+  }
+
+  /* Shutdown simply drops a ref that we reserved at creation time; if we drop
+     to zero here, then enter shutdown mode and wake up any waiters */
+  void grpc_completion_queue_shutdown(grpc_completion_queue * cc) {
+    grpc_exec_ctx exec_ctx = GRPC_EXEC_CTX_INIT;
+    GPR_TIMER_BEGIN("grpc_completion_queue_shutdown", 0);
+    GRPC_API_TRACE("grpc_completion_queue_shutdown(cc=%p)", 1, (cc));
+    cq_data *cqd = &cc->data;
+
+    gpr_mu_lock(cqd->mu);
+    if (cqd->shutdown_called) {
+      gpr_mu_unlock(cqd->mu);
+      GPR_TIMER_END("grpc_completion_queue_shutdown", 0);
+      return;
+    }
+    cqd->shutdown_called = 1;
+    if (gpr_unref(&cqd->pending_events)) {
+      cq_finish_shutdown(&exec_ctx, cc);
+    }
     gpr_mu_unlock(cqd->mu);
+    grpc_exec_ctx_finish(&exec_ctx);
     GPR_TIMER_END("grpc_completion_queue_shutdown", 0);
-    return;
-  }
-  cqd->shutdown_called = 1;
-  if (gpr_unref(&cqd->pending_events)) {
-    cq_finish_shutdown(&exec_ctx, cc);
-  }
-  gpr_mu_unlock(cqd->mu);
-  grpc_exec_ctx_finish(&exec_ctx);
-  GPR_TIMER_END("grpc_completion_queue_shutdown", 0);
-}
-
-void grpc_completion_queue_destroy(grpc_completion_queue *cc) {
-  GRPC_API_TRACE("grpc_completion_queue_destroy(cc=%p)", 1, (cc));
-  GPR_TIMER_BEGIN("grpc_completion_queue_destroy", 0);
-  grpc_completion_queue_shutdown(cc);
-<<<<<<< HEAD
-
-  /* TODO (sreek): This should not ideally be here. Refactor it into the
-   * cq_vtable (perhaps have a create/destroy methods in the cq vtable) */
-  if (cc->vtable->cq_completion_type == GRPC_CQ_NEXT) {
-    GPR_ASSERT(cq_event_queue_num_items(&cc->data.queue) == 0);
-  }
-
-  GRPC_CQ_INTERNAL_UNREF(cc, "destroy");
-=======
-  grpc_exec_ctx exec_ctx = GRPC_EXEC_CTX_INIT;
-  GRPC_CQ_INTERNAL_UNREF(&exec_ctx, cc, "destroy");
-  grpc_exec_ctx_finish(&exec_ctx);
->>>>>>> 45b89fb1
-  GPR_TIMER_END("grpc_completion_queue_destroy", 0);
-}
-
-grpc_pollset *grpc_cq_pollset(grpc_completion_queue *cc) {
-  return cc->poller_vtable->can_get_pollset ? POLLSET_FROM_CQ(cc) : NULL;
-}
-
-grpc_completion_queue *grpc_cq_from_pollset(grpc_pollset *ps) {
-  return CQ_FROM_POLLSET(ps);
-}
-
-void grpc_cq_mark_server_cq(grpc_completion_queue *cc) {
-  cc->data.is_server_cq = 1;
-}
-
-bool grpc_cq_is_server_cq(grpc_completion_queue *cc) {
-  return cc->data.is_server_cq;
-}
-
-bool grpc_cq_can_listen(grpc_completion_queue *cc) {
-  return cc->poller_vtable->can_listen;
-}+  }
+
+  void grpc_completion_queue_destroy(grpc_completion_queue * cc) {
+    GRPC_API_TRACE("grpc_completion_queue_destroy(cc=%p)", 1, (cc));
+    GPR_TIMER_BEGIN("grpc_completion_queue_destroy", 0);
+    grpc_completion_queue_shutdown(cc);
+
+    /* TODO (sreek): This should not ideally be here. Refactor it into the
+     * cq_vtable (perhaps have a create/destroy methods in the cq vtable) */
+    if (cc->vtable->cq_completion_type == GRPC_CQ_NEXT) {
+      GPR_ASSERT(cq_event_queue_num_items(&cc->data.queue) == 0);
+    }
+
+    grpc_exec_ctx exec_ctx = GRPC_EXEC_CTX_INIT;
+    GRPC_CQ_INTERNAL_UNREF(&exec_ctx, cc, "destroy");
+    grpc_exec_ctx_finish(&exec_ctx);
+    GPR_TIMER_END("grpc_completion_queue_destroy", 0);
+  }
+
+  grpc_pollset *grpc_cq_pollset(grpc_completion_queue * cc) {
+    return cc->poller_vtable->can_get_pollset ? POLLSET_FROM_CQ(cc) : NULL;
+  }
+
+  grpc_completion_queue *grpc_cq_from_pollset(grpc_pollset * ps) {
+    return CQ_FROM_POLLSET(ps);
+  }
+
+  void grpc_cq_mark_server_cq(grpc_completion_queue * cc) {
+    cc->data.is_server_cq = 1;
+  }
+
+  bool grpc_cq_is_server_cq(grpc_completion_queue * cc) {
+    return cc->data.is_server_cq;
+  }
+
+  bool grpc_cq_can_listen(grpc_completion_queue * cc) {
+    return cc->poller_vtable->can_listen;
+  }