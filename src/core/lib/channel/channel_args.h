--- conflicted
+++ resolved
@@ -101,18 +101,16 @@
 int grpc_channel_args_compare(const grpc_channel_args *a,
                               const grpc_channel_args *b);
 
-<<<<<<< HEAD
 /** Returns a channel arg instance with socket mutator added. The socket mutator
  * will perform its mutate_fd method on all file descriptors used by the
  * channel.
  * If \a a is non-MULL, its args are copied. */
 grpc_channel_args *grpc_channel_args_set_socket_mutator(
     grpc_channel_args *a, grpc_socket_mutator *mutator);
-=======
+
 /** Returns the value of argument \a name from \a args, or NULL if not found. */
 const grpc_arg *grpc_channel_args_find(const grpc_channel_args *args,
                                        const char *name);
->>>>>>> 11948f74
 
 typedef struct grpc_integer_options {
   int default_value;  // Return this if value is outside of expected bounds.
