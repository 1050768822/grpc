/*
 *
 * Copyright 2016 gRPC authors.
 *
 * Licensed under the Apache License, Version 2.0 (the "License");
 * you may not use this file except in compliance with the License.
 * You may obtain a copy of the License at
 *
 *     http://www.apache.org/licenses/LICENSE-2.0
 *
 * Unless required by applicable law or agreed to in writing, software
 * distributed under the License is distributed on an "AS IS" BASIS,
 * WITHOUT WARRANTIES OR CONDITIONS OF ANY KIND, either express or implied.
 * See the License for the specific language governing permissions and
 * limitations under the License.
 *
 */

#include <grpc/support/port_platform.h>

#include "src/core/lib/security/credentials/jwt/jwt_credentials.h"

#include <inttypes.h>
#include <string.h>

#include "src/core/lib/surface/api_trace.h"

#include <grpc/support/alloc.h>
#include <grpc/support/log.h>
#include <grpc/support/string_util.h>
#include <grpc/support/sync.h>

static void jwt_reset_cache(grpc_exec_ctx* exec_ctx,
                            grpc_service_account_jwt_access_credentials* c) {
  GRPC_MDELEM_UNREF(exec_ctx, c->cached.jwt_md);
  c->cached.jwt_md = GRPC_MDNULL;
  if (c->cached.service_url != NULL) {
    gpr_free(c->cached.service_url);
    c->cached.service_url = NULL;
  }
  c->cached.jwt_expiration = gpr_inf_past(GPR_CLOCK_REALTIME);
}

static void jwt_destruct(grpc_exec_ctx* exec_ctx,
                         grpc_call_credentials* creds) {
  grpc_service_account_jwt_access_credentials* c =
      (grpc_service_account_jwt_access_credentials*)creds;
  grpc_auth_json_key_destruct(&c->key);
  jwt_reset_cache(exec_ctx, c);
  gpr_mu_destroy(&c->cache_mu);
}

static bool jwt_get_request_metadata(grpc_exec_ctx* exec_ctx,
                                     grpc_call_credentials* creds,
                                     grpc_polling_entity* pollent,
                                     grpc_auth_metadata_context context,
                                     grpc_credentials_mdelem_array* md_array,
                                     grpc_closure* on_request_metadata,
                                     grpc_error** error) {
  grpc_service_account_jwt_access_credentials* c =
      (grpc_service_account_jwt_access_credentials*)creds;
  gpr_timespec refresh_threshold = gpr_time_from_seconds(
      GRPC_SECURE_TOKEN_REFRESH_THRESHOLD_SECS, GPR_TIMESPAN);

  /* See if we can return a cached jwt. */
  grpc_mdelem jwt_md = GRPC_MDNULL;
  {
    gpr_mu_lock(&c->cache_mu);
    if (c->cached.service_url != NULL &&
        strcmp(c->cached.service_url, context.service_url) == 0 &&
        !GRPC_MDISNULL(c->cached.jwt_md) &&
        (gpr_time_cmp(gpr_time_sub(c->cached.jwt_expiration,
                                   gpr_now(GPR_CLOCK_REALTIME)),
                      refresh_threshold) > 0)) {
      jwt_md = GRPC_MDELEM_REF(c->cached.jwt_md);
    }
    gpr_mu_unlock(&c->cache_mu);
  }

  if (GRPC_MDISNULL(jwt_md)) {
    char* jwt = NULL;
    /* Generate a new jwt. */
    gpr_mu_lock(&c->cache_mu);
    jwt_reset_cache(exec_ctx, c);
    jwt = grpc_jwt_encode_and_sign(&c->key, context.service_url,
                                   c->jwt_lifetime, NULL);
    if (jwt != NULL) {
      char* md_value;
      gpr_asprintf(&md_value, "Bearer %s", jwt);
      gpr_free(jwt);
      c->cached.jwt_expiration =
          gpr_time_add(gpr_now(GPR_CLOCK_REALTIME), c->jwt_lifetime);
      c->cached.service_url = gpr_strdup(context.service_url);
      c->cached.jwt_md = grpc_mdelem_from_slices(
          exec_ctx,
          grpc_slice_from_static_string(GRPC_AUTHORIZATION_METADATA_KEY),
          grpc_slice_from_copied_string(md_value));
      gpr_free(md_value);
      jwt_md = GRPC_MDELEM_REF(c->cached.jwt_md);
    }
    gpr_mu_unlock(&c->cache_mu);
  }

  if (!GRPC_MDISNULL(jwt_md)) {
    grpc_credentials_mdelem_array_add(md_array, jwt_md);
    GRPC_MDELEM_UNREF(exec_ctx, jwt_md);
  } else {
    *error = GRPC_ERROR_CREATE_FROM_STATIC_STRING("Could not generate JWT.");
  }
  return true;
}

static void jwt_cancel_get_request_metadata(
    grpc_exec_ctx* exec_ctx, grpc_call_credentials* c,
    grpc_credentials_mdelem_array* md_array, grpc_error* error) {
  GRPC_ERROR_UNREF(error);
}

static grpc_call_credentials_vtable jwt_vtable = {
    jwt_destruct, jwt_get_request_metadata, jwt_cancel_get_request_metadata};

grpc_call_credentials*
grpc_service_account_jwt_access_credentials_create_from_auth_json_key(
    grpc_exec_ctx* exec_ctx, grpc_auth_json_key key,
    gpr_timespec token_lifetime) {
  grpc_service_account_jwt_access_credentials* c;
  if (!grpc_auth_json_key_is_valid(&key)) {
    gpr_log(GPR_ERROR, "Invalid input for jwt credentials creation");
    return NULL;
  }
  c = (grpc_service_account_jwt_access_credentials*)gpr_zalloc(
      sizeof(grpc_service_account_jwt_access_credentials));
  c->base.type = GRPC_CALL_CREDENTIALS_TYPE_JWT;
  gpr_ref_init(&c->base.refcount, 1);
  c->base.vtable = &jwt_vtable;
  c->key = key;
  gpr_timespec max_token_lifetime = grpc_max_auth_token_lifetime();
  if (gpr_time_cmp(token_lifetime, max_token_lifetime) > 0) {
    gpr_log(GPR_INFO,
            "Cropping token lifetime to maximum allowed value (%d secs).",
            (int)max_token_lifetime.tv_sec);
    token_lifetime = grpc_max_auth_token_lifetime();
  }
  c->jwt_lifetime = token_lifetime;
  gpr_mu_init(&c->cache_mu);
  jwt_reset_cache(exec_ctx, c);
  return &c->base;
}

static char* redact_private_key(const char* json_key) {
  char* json_copy = gpr_strdup(json_key);
  grpc_json* json = grpc_json_parse_string(json_copy);
  if (!json) {
    gpr_free(json_copy);
    return gpr_strdup("<Json failed to parse.>");
  }
  const char* redacted = "<redacted>";
  grpc_json* current = json->child;
  while (current) {
    if (current->type == GRPC_JSON_STRING &&
        strcmp(current->key, "private_key") == 0) {
      current->value = (char*)redacted;
      break;
    }
    current = current->next;
  }
  char* clean_json = grpc_json_dump_to_string(json, 2);
  gpr_free(json_copy);
  grpc_json_destroy(json);
  return clean_json;
}

<<<<<<< HEAD
grpc_call_credentials *grpc_service_account_jwt_access_credentials_create(
    const char *json_key, gpr_timespec token_lifetime, void *reserved) {
  if (grpc_api_trace.enabled()) {
    char *clean_json = redact_private_key(json_key);
=======
grpc_call_credentials* grpc_service_account_jwt_access_credentials_create(
    const char* json_key, gpr_timespec token_lifetime, void* reserved) {
  if (GRPC_TRACER_ON(grpc_api_trace)) {
    char* clean_json = redact_private_key(json_key);
>>>>>>> 67520b0f
    gpr_log(GPR_INFO,
            "grpc_service_account_jwt_access_credentials_create("
            "json_key=%s, "
            "token_lifetime="
            "gpr_timespec { tv_sec: %" PRId64
            ", tv_nsec: %d, clock_type: %d }, "
            "reserved=%p)",
            clean_json, token_lifetime.tv_sec, token_lifetime.tv_nsec,
            (int)token_lifetime.clock_type, reserved);
    gpr_free(clean_json);
  }
  GPR_ASSERT(reserved == NULL);
  grpc_exec_ctx exec_ctx = GRPC_EXEC_CTX_INIT;
  grpc_call_credentials* creds =
      grpc_service_account_jwt_access_credentials_create_from_auth_json_key(
          &exec_ctx, grpc_auth_json_key_create_from_string(json_key),
          token_lifetime);
  grpc_exec_ctx_finish(&exec_ctx);
  return creds;
}<|MERGE_RESOLUTION|>--- conflicted
+++ resolved
@@ -170,17 +170,10 @@
   return clean_json;
 }
 
-<<<<<<< HEAD
-grpc_call_credentials *grpc_service_account_jwt_access_credentials_create(
-    const char *json_key, gpr_timespec token_lifetime, void *reserved) {
-  if (grpc_api_trace.enabled()) {
-    char *clean_json = redact_private_key(json_key);
-=======
 grpc_call_credentials* grpc_service_account_jwt_access_credentials_create(
     const char* json_key, gpr_timespec token_lifetime, void* reserved) {
-  if (GRPC_TRACER_ON(grpc_api_trace)) {
+  if (grpc_api_trace.enabled()) {
     char* clean_json = redact_private_key(json_key);
->>>>>>> 67520b0f
     gpr_log(GPR_INFO,
             "grpc_service_account_jwt_access_credentials_create("
             "json_key=%s, "
