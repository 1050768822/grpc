--- conflicted
+++ resolved
@@ -96,11 +96,7 @@
   return err;
 }
 
-<<<<<<< HEAD
-static void tc_on_alarm(void *acp, grpc_error *error) {
-=======
-static void tc_on_alarm(grpc_exec_ctx* exec_ctx, void* acp, grpc_error* error) {
->>>>>>> d9da7387
+static void tc_on_alarm(void* acp, grpc_error* error) {
   int done;
   async_connect* ac = (async_connect*)acp;
   if (GRPC_TRACER_ON(grpc_tcp_trace)) {
@@ -111,12 +107,7 @@
   gpr_mu_lock(&ac->mu);
   if (ac->fd != NULL) {
     grpc_fd_shutdown(
-<<<<<<< HEAD
         ac->fd, GRPC_ERROR_CREATE_FROM_STATIC_STRING("connect() timed out"));
-=======
-        exec_ctx, ac->fd,
-        GRPC_ERROR_CREATE_FROM_STATIC_STRING("connect() timed out"));
->>>>>>> d9da7387
   }
   done = (--ac->refs == 0);
   gpr_mu_unlock(&ac->mu);
@@ -128,24 +119,13 @@
   }
 }
 
-<<<<<<< HEAD
-grpc_endpoint *grpc_tcp_client_create_from_fd(
-    grpc_fd *fd, const grpc_channel_args *channel_args, const char *addr_str) {
+grpc_endpoint* grpc_tcp_client_create_from_fd(
+    grpc_fd* fd, const grpc_channel_args* channel_args, const char* addr_str) {
   return grpc_tcp_create(fd, channel_args, addr_str);
 }
 
-static void on_writable(void *acp, grpc_error *error) {
-  async_connect *ac = (async_connect *)acp;
-=======
-grpc_endpoint* grpc_tcp_client_create_from_fd(
-    grpc_exec_ctx* exec_ctx, grpc_fd* fd, const grpc_channel_args* channel_args,
-    const char* addr_str) {
-  return grpc_tcp_create(exec_ctx, fd, channel_args, addr_str);
-}
-
-static void on_writable(grpc_exec_ctx* exec_ctx, void* acp, grpc_error* error) {
+static void on_writable(void* acp, grpc_error* error) {
   async_connect* ac = (async_connect*)acp;
->>>>>>> d9da7387
   int so_error = 0;
   socklen_t so_error_size;
   int err;
@@ -256,18 +236,10 @@
   GRPC_CLOSURE_SCHED(closure, error);
 }
 
-<<<<<<< HEAD
-static void tcp_client_connect_impl(grpc_closure *closure, grpc_endpoint **ep,
-                                    grpc_pollset_set *interested_parties,
-                                    const grpc_channel_args *channel_args,
-                                    const grpc_resolved_address *addr,
-=======
-static void tcp_client_connect_impl(grpc_exec_ctx* exec_ctx,
-                                    grpc_closure* closure, grpc_endpoint** ep,
+static void tcp_client_connect_impl(grpc_closure* closure, grpc_endpoint** ep,
                                     grpc_pollset_set* interested_parties,
                                     const grpc_channel_args* channel_args,
                                     const grpc_resolved_address* addr,
->>>>>>> d9da7387
                                     grpc_millis deadline) {
   int fd;
   grpc_dualstack_mode dsmode;
@@ -359,30 +331,16 @@
 // overridden by api_fuzzer.c
 extern "C" {
 void (*grpc_tcp_client_connect_impl)(
-<<<<<<< HEAD
-    grpc_closure *closure, grpc_endpoint **ep,
-    grpc_pollset_set *interested_parties, const grpc_channel_args *channel_args,
-    const grpc_resolved_address *addr,
-    grpc_millis deadline) = tcp_client_connect_impl;
-}
-
-void grpc_tcp_client_connect(grpc_closure *closure, grpc_endpoint **ep,
-                             grpc_pollset_set *interested_parties,
-                             const grpc_channel_args *channel_args,
-                             const grpc_resolved_address *addr,
-=======
-    grpc_exec_ctx* exec_ctx, grpc_closure* closure, grpc_endpoint** ep,
+    grpc_closure* closure, grpc_endpoint** ep,
     grpc_pollset_set* interested_parties, const grpc_channel_args* channel_args,
     const grpc_resolved_address* addr,
     grpc_millis deadline) = tcp_client_connect_impl;
 }
 
-void grpc_tcp_client_connect(grpc_exec_ctx* exec_ctx, grpc_closure* closure,
-                             grpc_endpoint** ep,
+void grpc_tcp_client_connect(grpc_closure* closure, grpc_endpoint** ep,
                              grpc_pollset_set* interested_parties,
                              const grpc_channel_args* channel_args,
                              const grpc_resolved_address* addr,
->>>>>>> d9da7387
                              grpc_millis deadline) {
   grpc_tcp_client_connect_impl(closure, ep, interested_parties, channel_args,
                                addr, deadline);
