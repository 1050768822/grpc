/*
 *
 * Copyright 2015 gRPC authors.
 *
 * Licensed under the Apache License, Version 2.0 (the "License");
 * you may not use this file except in compliance with the License.
 * You may obtain a copy of the License at
 *
 *     http://www.apache.org/licenses/LICENSE-2.0
 *
 * Unless required by applicable law or agreed to in writing, software
 * distributed under the License is distributed on an "AS IS" BASIS,
 * WITHOUT WARRANTIES OR CONDITIONS OF ANY KIND, either express or implied.
 * See the License for the specific language governing permissions and
 * limitations under the License.
 *
 */

#include "src/core/lib/iomgr/exec_ctx.h"

#include <grpc/support/log.h>
#include <grpc/support/sync.h>
#include <grpc/support/thd.h>

#include "src/core/lib/iomgr/combiner.h"
#include "src/core/lib/profiling/timers.h"

<<<<<<< HEAD
void exec_ctx_run(grpc_closure* closure, grpc_error* error) {
=======
#define GRPC_START_TIME_UPDATE_INTERVAL 10000
extern "C" grpc_tracer_flag grpc_timer_check_trace;

bool grpc_exec_ctx_ready_to_finish(grpc_exec_ctx* exec_ctx) {
  if ((exec_ctx->flags & GRPC_EXEC_CTX_FLAG_IS_FINISHED) == 0) {
    if (exec_ctx->check_ready_to_finish(exec_ctx,
                                        exec_ctx->check_ready_to_finish_arg)) {
      exec_ctx->flags |= GRPC_EXEC_CTX_FLAG_IS_FINISHED;
      return true;
    }
    return false;
  } else {
    return true;
  }
}

bool grpc_never_ready_to_finish(grpc_exec_ctx* exec_ctx, void* arg_ignored) {
  return false;
}

bool grpc_always_ready_to_finish(grpc_exec_ctx* exec_ctx, void* arg_ignored) {
  return true;
}

bool grpc_exec_ctx_has_work(grpc_exec_ctx* exec_ctx) {
  return exec_ctx->active_combiner != nullptr ||
         !grpc_closure_list_empty(exec_ctx->closure_list);
}

void grpc_exec_ctx_finish(grpc_exec_ctx* exec_ctx) {
  exec_ctx->flags |= GRPC_EXEC_CTX_FLAG_IS_FINISHED;
  grpc_exec_ctx_flush(exec_ctx);
}

static void exec_ctx_run(grpc_exec_ctx* exec_ctx, grpc_closure* closure,
                         grpc_error* error) {
>>>>>>> 82c8f945
#ifndef NDEBUG
  closure->scheduled = false;
  if (GRPC_TRACER_ON(grpc_trace_closure)) {
    gpr_log(GPR_DEBUG, "running closure %p: created [%s:%d]: %s [%s:%d]",
            closure, closure->file_created, closure->line_created,
            closure->run ? "run" : "scheduled", closure->file_initiated,
            closure->line_initiated);
  }
#endif
  closure->cb(closure->cb_arg, error);
#ifndef NDEBUG
  if (GRPC_TRACER_ON(grpc_trace_closure)) {
    gpr_log(GPR_DEBUG, "closure %p finished", closure);
  }
#endif
  GRPC_ERROR_UNREF(error);
}

<<<<<<< HEAD
static gpr_timespec
=======
bool grpc_exec_ctx_flush(grpc_exec_ctx* exec_ctx) {
  bool did_something = 0;
  GPR_TIMER_BEGIN("grpc_exec_ctx_flush", 0);
  for (;;) {
    if (!grpc_closure_list_empty(exec_ctx->closure_list)) {
      grpc_closure* c = exec_ctx->closure_list.head;
      exec_ctx->closure_list.head = exec_ctx->closure_list.tail = nullptr;
      while (c != nullptr) {
        grpc_closure* next = c->next_data.next;
        grpc_error* error = c->error_data.error;
        did_something = true;
        exec_ctx_run(exec_ctx, c, error);
        c = next;
      }
    } else if (!grpc_combiner_continue_exec_ctx(exec_ctx)) {
      break;
    }
  }
  GPR_ASSERT(exec_ctx->active_combiner == nullptr);
  GPR_TIMER_END("grpc_exec_ctx_flush", 0);
  return did_something;
}

static void exec_ctx_sched(grpc_exec_ctx* exec_ctx, grpc_closure* closure,
                           grpc_error* error) {
  grpc_closure_list_append(&exec_ctx->closure_list, closure, error);
}

/* This time pair is not entirely thread-safe as store/load of tv_sec and
 * tv_nsec are performed separately. However g_start_time do not need to have
 * sub-second precision, so it is ok if the value of tv_nsec is off in this
 * case. */
typedef struct time_atm_pair {
  gpr_atm tv_sec;
  gpr_atm tv_nsec;
} time_atm_pair;

static time_atm_pair
>>>>>>> 82c8f945
    g_start_time[GPR_TIMESPAN + 1];  // assumes GPR_TIMESPAN is the
                                     // last enum value in
                                     // gpr_clock_type
static grpc_millis g_last_start_time_update;

static gpr_timespec timespec_from_time_atm_pair(const time_atm_pair* src,
                                                gpr_clock_type clock_type) {
  gpr_timespec time;
  time.tv_nsec = (int32_t)gpr_atm_no_barrier_load(&src->tv_nsec);
  time.tv_sec = (int64_t)gpr_atm_no_barrier_load(&src->tv_sec);
  time.clock_type = clock_type;
  return time;
}

static void time_atm_pair_store(time_atm_pair* dst, const gpr_timespec src) {
  gpr_atm_no_barrier_store(&dst->tv_sec, src.tv_sec);
  gpr_atm_no_barrier_store(&dst->tv_nsec, src.tv_nsec);
}

<<<<<<< HEAD
void exec_ctx_sched(grpc_closure* closure, grpc_error* error) {
  grpc_closure_list_append(grpc_core::ExecCtx::Get()->closure_list(), closure,
                           error);
=======
void grpc_exec_ctx_global_init(void) {
  for (int i = 0; i < GPR_TIMESPAN; i++) {
    time_atm_pair_store(&g_start_time[i], gpr_now((gpr_clock_type)i));
  }
  // allows uniform treatment in conversion functions
  time_atm_pair_store(&g_start_time[GPR_TIMESPAN], gpr_time_0(GPR_TIMESPAN));
>>>>>>> 82c8f945
}

static gpr_atm timespec_to_atm_round_down(gpr_timespec ts) {
  gpr_timespec start_time =
      timespec_from_time_atm_pair(&g_start_time[ts.clock_type], ts.clock_type);
  ts = gpr_time_sub(ts, start_time);
  double x =
      GPR_MS_PER_SEC * (double)ts.tv_sec + (double)ts.tv_nsec / GPR_NS_PER_MS;
  if (x < 0) return 0;
  if (x > GPR_ATM_MAX) return GPR_ATM_MAX;
  return (gpr_atm)x;
}

static gpr_atm timespec_to_atm_round_up(gpr_timespec ts) {
  gpr_timespec start_time =
      timespec_from_time_atm_pair(&g_start_time[ts.clock_type], ts.clock_type);
  ts = gpr_time_sub(ts, start_time);
  double x = GPR_MS_PER_SEC * (double)ts.tv_sec +
             (double)ts.tv_nsec / GPR_NS_PER_MS +
             (double)(GPR_NS_PER_SEC - 1) / (double)GPR_NS_PER_SEC;
  if (x < 0) return 0;
  if (x > GPR_ATM_MAX) return GPR_ATM_MAX;
  return (gpr_atm)x;
}

gpr_timespec grpc_millis_to_timespec(grpc_millis millis,
                                     gpr_clock_type clock_type) {
  // special-case infinities as grpc_millis can be 32bit on some platforms
  // while gpr_time_from_millis always takes an int64_t.
  if (millis == GRPC_MILLIS_INF_FUTURE) {
    return gpr_inf_future(clock_type);
  }
  if (millis == GRPC_MILLIS_INF_PAST) {
    return gpr_inf_past(clock_type);
  }

  if (clock_type == GPR_TIMESPAN) {
    return gpr_time_from_millis(millis, GPR_TIMESPAN);
  }
  gpr_timespec start_time =
      timespec_from_time_atm_pair(&g_start_time[clock_type], clock_type);
  return gpr_time_add(start_time, gpr_time_from_millis(millis, GPR_TIMESPAN));
}

grpc_millis grpc_timespec_to_millis_round_down(gpr_timespec ts) {
  return timespec_to_atm_round_down(ts);
}

grpc_millis grpc_timespec_to_millis_round_up(gpr_timespec ts) {
  return timespec_to_atm_round_up(ts);
}

void grpc_exec_ctx_maybe_update_start_time(grpc_exec_ctx* exec_ctx) {
  grpc_millis now = grpc_exec_ctx_now(exec_ctx);
  grpc_millis last_start_time_update =
      gpr_atm_no_barrier_load(&g_last_start_time_update);

  if (now > last_start_time_update &&
      now - last_start_time_update > GRPC_START_TIME_UPDATE_INTERVAL) {
    /* Get the current system time and subtract \a now from it, where \a now is
     * the relative time from grpc_init() from monotonic clock. This calibrates
     * the time when grpc_exec_ctx_global_init was called based on current
     * system clock. */
    gpr_atm_no_barrier_store(&g_last_start_time_update, now);
    gpr_timespec real_now = gpr_now(GPR_CLOCK_REALTIME);
    gpr_timespec real_start_time =
        gpr_time_sub(real_now, gpr_time_from_millis(now, GPR_TIMESPAN));
    time_atm_pair_store(&g_start_time[GPR_CLOCK_REALTIME], real_start_time);

    if (GRPC_TRACER_ON(grpc_timer_check_trace)) {
      gpr_log(GPR_DEBUG, "Update realtime clock start time: %" PRId64 "s %dns",
              real_start_time.tv_sec, real_start_time.tv_nsec);
    }
  }
}

static const grpc_closure_scheduler_vtable exec_ctx_scheduler_vtable = {
    exec_ctx_run, exec_ctx_sched, "exec_ctx"};
static grpc_closure_scheduler exec_ctx_scheduler = {&exec_ctx_scheduler_vtable};
grpc_closure_scheduler* grpc_schedule_on_exec_ctx = &exec_ctx_scheduler;

namespace grpc_core {
thread_local ExecCtx* ExecCtx::exec_ctx_ = nullptr;

bool ExecCtx::Flush() {
  bool did_something = 0;
  GPR_TIMER_BEGIN("grpc_exec_ctx_flush", 0);
  for (;;) {
    if (!grpc_closure_list_empty(closure_list_)) {
      grpc_closure* c = closure_list_.head;
      closure_list_.head = closure_list_.tail = NULL;
      while (c != NULL) {
        grpc_closure* next = c->next_data.next;
        grpc_error* error = c->error_data.error;
        did_something = true;
        exec_ctx_run(c, error);
        c = next;
      }
    } else if (!grpc_combiner_continue_exec_ctx()) {
      break;
    }
  }
  GPR_ASSERT(combiner_data_.active_combiner == nullptr);
  GPR_TIMER_END("grpc_exec_ctx_flush", 0);
  return did_something;
}

void ExecCtx::GlobalInit(void) {
  for (int i = 0; i < GPR_TIMESPAN; i++) {
    g_start_time[i] = gpr_now((gpr_clock_type)i);
  }
  // allows uniform treatment in conversion functions
  g_start_time[GPR_TIMESPAN] = gpr_time_0(GPR_TIMESPAN);
}

void ExecCtx::GlobalShutdown(void) {}

grpc_millis ExecCtx::Now() {
  if (!now_is_valid_) {
    now_ = timespec_to_atm_round_down(gpr_now(GPR_CLOCK_MONOTONIC));
    now_is_valid_ = true;
  }
  return now_;
}

}  // namespace grpc_core<|MERGE_RESOLUTION|>--- conflicted
+++ resolved
@@ -25,46 +25,10 @@
 #include "src/core/lib/iomgr/combiner.h"
 #include "src/core/lib/profiling/timers.h"
 
-<<<<<<< HEAD
-void exec_ctx_run(grpc_closure* closure, grpc_error* error) {
-=======
 #define GRPC_START_TIME_UPDATE_INTERVAL 10000
 extern "C" grpc_tracer_flag grpc_timer_check_trace;
 
-bool grpc_exec_ctx_ready_to_finish(grpc_exec_ctx* exec_ctx) {
-  if ((exec_ctx->flags & GRPC_EXEC_CTX_FLAG_IS_FINISHED) == 0) {
-    if (exec_ctx->check_ready_to_finish(exec_ctx,
-                                        exec_ctx->check_ready_to_finish_arg)) {
-      exec_ctx->flags |= GRPC_EXEC_CTX_FLAG_IS_FINISHED;
-      return true;
-    }
-    return false;
-  } else {
-    return true;
-  }
-}
-
-bool grpc_never_ready_to_finish(grpc_exec_ctx* exec_ctx, void* arg_ignored) {
-  return false;
-}
-
-bool grpc_always_ready_to_finish(grpc_exec_ctx* exec_ctx, void* arg_ignored) {
-  return true;
-}
-
-bool grpc_exec_ctx_has_work(grpc_exec_ctx* exec_ctx) {
-  return exec_ctx->active_combiner != nullptr ||
-         !grpc_closure_list_empty(exec_ctx->closure_list);
-}
-
-void grpc_exec_ctx_finish(grpc_exec_ctx* exec_ctx) {
-  exec_ctx->flags |= GRPC_EXEC_CTX_FLAG_IS_FINISHED;
-  grpc_exec_ctx_flush(exec_ctx);
-}
-
-static void exec_ctx_run(grpc_exec_ctx* exec_ctx, grpc_closure* closure,
-                         grpc_error* error) {
->>>>>>> 82c8f945
+static void exec_ctx_run(grpc_closure* closure, grpc_error* error) {
 #ifndef NDEBUG
   closure->scheduled = false;
   if (GRPC_TRACER_ON(grpc_trace_closure)) {
@@ -83,35 +47,9 @@
   GRPC_ERROR_UNREF(error);
 }
 
-<<<<<<< HEAD
-static gpr_timespec
-=======
-bool grpc_exec_ctx_flush(grpc_exec_ctx* exec_ctx) {
-  bool did_something = 0;
-  GPR_TIMER_BEGIN("grpc_exec_ctx_flush", 0);
-  for (;;) {
-    if (!grpc_closure_list_empty(exec_ctx->closure_list)) {
-      grpc_closure* c = exec_ctx->closure_list.head;
-      exec_ctx->closure_list.head = exec_ctx->closure_list.tail = nullptr;
-      while (c != nullptr) {
-        grpc_closure* next = c->next_data.next;
-        grpc_error* error = c->error_data.error;
-        did_something = true;
-        exec_ctx_run(exec_ctx, c, error);
-        c = next;
-      }
-    } else if (!grpc_combiner_continue_exec_ctx(exec_ctx)) {
-      break;
-    }
-  }
-  GPR_ASSERT(exec_ctx->active_combiner == nullptr);
-  GPR_TIMER_END("grpc_exec_ctx_flush", 0);
-  return did_something;
-}
-
-static void exec_ctx_sched(grpc_exec_ctx* exec_ctx, grpc_closure* closure,
-                           grpc_error* error) {
-  grpc_closure_list_append(&exec_ctx->closure_list, closure, error);
+static void exec_ctx_sched(grpc_closure* closure, grpc_error* error) {
+  grpc_closure_list_append(grpc_core::ExecCtx::Get()->closure_list(), closure,
+                           error);
 }
 
 /* This time pair is not entirely thread-safe as store/load of tv_sec and
@@ -124,7 +62,6 @@
 } time_atm_pair;
 
 static time_atm_pair
->>>>>>> 82c8f945
     g_start_time[GPR_TIMESPAN + 1];  // assumes GPR_TIMESPAN is the
                                      // last enum value in
                                      // gpr_clock_type
@@ -142,20 +79,6 @@
 static void time_atm_pair_store(time_atm_pair* dst, const gpr_timespec src) {
   gpr_atm_no_barrier_store(&dst->tv_sec, src.tv_sec);
   gpr_atm_no_barrier_store(&dst->tv_nsec, src.tv_nsec);
-}
-
-<<<<<<< HEAD
-void exec_ctx_sched(grpc_closure* closure, grpc_error* error) {
-  grpc_closure_list_append(grpc_core::ExecCtx::Get()->closure_list(), closure,
-                           error);
-=======
-void grpc_exec_ctx_global_init(void) {
-  for (int i = 0; i < GPR_TIMESPAN; i++) {
-    time_atm_pair_store(&g_start_time[i], gpr_now((gpr_clock_type)i));
-  }
-  // allows uniform treatment in conversion functions
-  time_atm_pair_store(&g_start_time[GPR_TIMESPAN], gpr_time_0(GPR_TIMESPAN));
->>>>>>> 82c8f945
 }
 
 static gpr_atm timespec_to_atm_round_down(gpr_timespec ts) {
@@ -208,8 +131,8 @@
   return timespec_to_atm_round_up(ts);
 }
 
-void grpc_exec_ctx_maybe_update_start_time(grpc_exec_ctx* exec_ctx) {
-  grpc_millis now = grpc_exec_ctx_now(exec_ctx);
+void grpc_exec_ctx_maybe_update_start_time() {
+  grpc_millis now = grpc_core::ExecCtx::Get()->Now();
   grpc_millis last_start_time_update =
       gpr_atm_no_barrier_load(&g_last_start_time_update);
 
@@ -246,8 +169,8 @@
   for (;;) {
     if (!grpc_closure_list_empty(closure_list_)) {
       grpc_closure* c = closure_list_.head;
-      closure_list_.head = closure_list_.tail = NULL;
-      while (c != NULL) {
+      closure_list_.head = closure_list_.tail = nullptr;
+      while (c != nullptr) {
         grpc_closure* next = c->next_data.next;
         grpc_error* error = c->error_data.error;
         did_something = true;
@@ -265,10 +188,10 @@
 
 void ExecCtx::GlobalInit(void) {
   for (int i = 0; i < GPR_TIMESPAN; i++) {
-    g_start_time[i] = gpr_now((gpr_clock_type)i);
+    time_atm_pair_store(&g_start_time[i], gpr_now((gpr_clock_type)i));
   }
   // allows uniform treatment in conversion functions
-  g_start_time[GPR_TIMESPAN] = gpr_time_0(GPR_TIMESPAN);
+  time_atm_pair_store(&g_start_time[GPR_TIMESPAN], gpr_time_0(GPR_TIMESPAN));
 }
 
 void ExecCtx::GlobalShutdown(void) {}
