/*
 *
 * Copyright 2015 gRPC authors.
 *
 * Licensed under the Apache License, Version 2.0 (the "License");
 * you may not use this file except in compliance with the License.
 * You may obtain a copy of the License at
 *
 *     http://www.apache.org/licenses/LICENSE-2.0
 *
 * Unless required by applicable law or agreed to in writing, software
 * distributed under the License is distributed on an "AS IS" BASIS,
 * WITHOUT WARRANTIES OR CONDITIONS OF ANY KIND, either express or implied.
 * See the License for the specific language governing permissions and
 * limitations under the License.
 *
 */

#include <grpc/support/port_platform.h>

#include "src/core/lib/iomgr/port.h"

#ifdef GRPC_POSIX_SOCKET

#include "src/core/lib/iomgr/ev_posix.h"

#include <string.h>

#include <grpc/support/alloc.h>
#include <grpc/support/log.h>
#include <grpc/support/string_util.h>

#include "src/core/lib/debug/trace.h"
#include "src/core/lib/gpr/env.h"
#include "src/core/lib/gpr/useful.h"
#include "src/core/lib/iomgr/ev_epoll1_linux.h"
#include "src/core/lib/iomgr/ev_epollex_linux.h"
#include "src/core/lib/iomgr/ev_epollsig_linux.h"
#include "src/core/lib/iomgr/ev_poll_posix.h"

grpc_core::TraceFlag grpc_polling_trace(false,
                                        "polling"); /* Disabled by default */

/* Traces fd create/close operations */
grpc_core::TraceFlag grpc_fd_trace(false, "fd_trace");
grpc_core::DebugOnlyTraceFlag grpc_trace_fd_refcount(false, "fd_refcount");
grpc_core::DebugOnlyTraceFlag grpc_polling_api_trace(false, "polling_api");

#ifndef NDEBUG

// Polling API trace only enabled in debug builds
#define GRPC_POLLING_API_TRACE(format, ...)                  \
  if (grpc_polling_api_trace.enabled()) {                    \
    gpr_log(GPR_INFO, "(polling-api) " format, __VA_ARGS__); \
  }
#else
#define GRPC_POLLING_API_TRACE(...)
#endif

/** Default poll() function - a pointer so that it can be overridden by some
 *  tests */
grpc_poll_function_type grpc_poll_function = poll;

grpc_wakeup_fd grpc_global_wakeup_fd;

static const grpc_event_engine_vtable* g_event_engine = nullptr;
static const char* g_poll_strategy_name = nullptr;

typedef const grpc_event_engine_vtable* (*event_engine_factory_fn)(
    bool explicit_request);

typedef struct {
  const char* name;
  event_engine_factory_fn factory;
} event_engine_factory;

namespace {

grpc_poll_function_type real_poll_function;

int dummy_poll(struct pollfd fds[], nfds_t nfds, int timeout) {
  if (timeout == 0) {
    return real_poll_function(fds, nfds, 0);
  } else {
    gpr_log(GPR_ERROR, "Attempted a blocking poll when declared non-polling.");
    GPR_ASSERT(false);
    return -1;
  }
}

const grpc_event_engine_vtable* init_non_polling(bool explicit_request) {
  if (!explicit_request) {
    return nullptr;
  }
  // return the simplest engine as a dummy but also override the poller
  auto ret = grpc_init_poll_posix(explicit_request);
  real_poll_function = grpc_poll_function;
  grpc_poll_function = dummy_poll;

  return ret;
}
}  // namespace

static const event_engine_factory g_factories[] = {
    {"epollex", grpc_init_epollex_linux},   {"epoll1", grpc_init_epoll1_linux},
    {"epollsig", grpc_init_epollsig_linux}, {"poll", grpc_init_poll_posix},
    {"poll-cv", grpc_init_poll_cv_posix},   {"none", init_non_polling},
};

static void add(const char* beg, const char* end, char*** ss, size_t* ns) {
  size_t n = *ns;
  size_t np = n + 1;
  char* s;
  size_t len;
  GPR_ASSERT(end >= beg);
  len = static_cast<size_t>(end - beg);
  s = static_cast<char*>(gpr_malloc(len + 1));
  memcpy(s, beg, len);
  s[len] = 0;
  *ss = static_cast<char**>(gpr_realloc(*ss, sizeof(char**) * np));
  (*ss)[n] = s;
  *ns = np;
}

static void split(const char* s, char*** ss, size_t* ns) {
  const char* c = strchr(s, ',');
  if (c == nullptr) {
    add(s, s + strlen(s), ss, ns);
  } else {
    add(s, c, ss, ns);
    split(c + 1, ss, ns);
  }
}

static bool is(const char* want, const char* have) {
  return 0 == strcmp(want, "all") || 0 == strcmp(want, have);
}

static void try_engine(const char* engine) {
  for (size_t i = 0; i < GPR_ARRAY_SIZE(g_factories); i++) {
    if (is(engine, g_factories[i].name)) {
      if ((g_event_engine = g_factories[i].factory(
               0 == strcmp(engine, g_factories[i].name)))) {
        g_poll_strategy_name = g_factories[i].name;
        gpr_log(GPR_DEBUG, "Using polling engine: %s", g_factories[i].name);
        return;
      }
    }
  }
}

/* This should be used for testing purposes ONLY */
void grpc_set_event_engine_test_only(
    const grpc_event_engine_vtable* ev_engine) {
  g_event_engine = ev_engine;
}

const grpc_event_engine_vtable* grpc_get_event_engine_test_only() {
  return g_event_engine;
}

/* Call this only after calling grpc_event_engine_init() */
const char* grpc_get_poll_strategy_name() { return g_poll_strategy_name; }

void grpc_event_engine_init(void) {
  char* s = gpr_getenv("GRPC_POLL_STRATEGY");
  if (s == nullptr) {
    s = gpr_strdup("all");
  }

  char** strings = nullptr;
  size_t nstrings = 0;
  split(s, &strings, &nstrings);

  for (size_t i = 0; g_event_engine == nullptr && i < nstrings; i++) {
    try_engine(strings[i]);
  }

  for (size_t i = 0; i < nstrings; i++) {
    gpr_free(strings[i]);
  }
  gpr_free(strings);

  if (g_event_engine == nullptr) {
    gpr_log(GPR_ERROR, "No event engine could be initialized from %s", s);
    abort();
  }
  gpr_free(s);
}

void grpc_event_engine_shutdown(void) {
  g_event_engine->shutdown_engine();
  g_event_engine = nullptr;
}

<<<<<<< HEAD
bool grpc_event_engine_can_track_errors(void) {
  return g_event_engine->can_track_err;
}

grpc_fd* grpc_fd_create(int fd, const char* name, bool track_err) {
  GRPC_POLLING_API_TRACE("fd_create(%d, %s, %d)", fd, name, track_err);
  GPR_DEBUG_ASSERT(!track_err || g_event_engine->can_track_err);
  return g_event_engine->fd_create(fd, name, track_err);
=======
grpc_fd* grpc_fd_create(int fd, const char* name) {
  GRPC_POLLING_API_TRACE("fd_create(%d, %s)", fd, name);
  GRPC_FD_TRACE("fd_create(%d, %s)", fd, name);
  return g_event_engine->fd_create(fd, name);
>>>>>>> a421c153
}

int grpc_fd_wrapped_fd(grpc_fd* fd) {
  return g_event_engine->fd_wrapped_fd(fd);
}

void grpc_fd_orphan(grpc_fd* fd, grpc_closure* on_done, int* release_fd,
                    bool already_closed, const char* reason) {
  GRPC_POLLING_API_TRACE("fd_orphan(%d, %p, %p, %d, %s)",
                         grpc_fd_wrapped_fd(fd), on_done, release_fd,
                         already_closed, reason);
  GRPC_FD_TRACE("grpc_fd_orphan, fd:%d closed", grpc_fd_wrapped_fd(fd));

  g_event_engine->fd_orphan(fd, on_done, release_fd, already_closed, reason);
}

void grpc_fd_shutdown(grpc_fd* fd, grpc_error* why) {
  GRPC_POLLING_API_TRACE("fd_shutdown(%d)", grpc_fd_wrapped_fd(fd));
  GRPC_FD_TRACE("fd_shutdown(%d)", grpc_fd_wrapped_fd(fd));
  g_event_engine->fd_shutdown(fd, why);
}

bool grpc_fd_is_shutdown(grpc_fd* fd) {
  return g_event_engine->fd_is_shutdown(fd);
}

void grpc_fd_notify_on_read(grpc_fd* fd, grpc_closure* closure) {
  g_event_engine->fd_notify_on_read(fd, closure);
}

void grpc_fd_notify_on_write(grpc_fd* fd, grpc_closure* closure) {
  g_event_engine->fd_notify_on_write(fd, closure);
}

void grpc_fd_notify_on_error(grpc_fd* fd, grpc_closure* closure) {
  g_event_engine->fd_notify_on_error(fd, closure);
}

static size_t pollset_size(void) { return g_event_engine->pollset_size; }

static void pollset_init(grpc_pollset* pollset, gpr_mu** mu) {
  GRPC_POLLING_API_TRACE("pollset_init(%p)", pollset);
  g_event_engine->pollset_init(pollset, mu);
}

static void pollset_shutdown(grpc_pollset* pollset, grpc_closure* closure) {
  GRPC_POLLING_API_TRACE("pollset_shutdown(%p)", pollset);
  g_event_engine->pollset_shutdown(pollset, closure);
}

static void pollset_destroy(grpc_pollset* pollset) {
  GRPC_POLLING_API_TRACE("pollset_destroy(%p)", pollset);
  g_event_engine->pollset_destroy(pollset);
}

static grpc_error* pollset_work(grpc_pollset* pollset,
                                grpc_pollset_worker** worker,
                                grpc_millis deadline) {
  GRPC_POLLING_API_TRACE("pollset_work(%p, %" PRId64 ") begin", pollset,
                         deadline);
  grpc_error* err = g_event_engine->pollset_work(pollset, worker, deadline);
  GRPC_POLLING_API_TRACE("pollset_work(%p, %" PRId64 ") end", pollset,
                         deadline);
  return err;
}

static grpc_error* pollset_kick(grpc_pollset* pollset,
                                grpc_pollset_worker* specific_worker) {
  GRPC_POLLING_API_TRACE("pollset_kick(%p, %p)", pollset, specific_worker);
  return g_event_engine->pollset_kick(pollset, specific_worker);
}

void grpc_pollset_add_fd(grpc_pollset* pollset, struct grpc_fd* fd) {
  GRPC_POLLING_API_TRACE("pollset_add_fd(%p, %d)", pollset,
                         grpc_fd_wrapped_fd(fd));
  g_event_engine->pollset_add_fd(pollset, fd);
}

void pollset_global_init() {}
void pollset_global_shutdown() {}

grpc_pollset_vtable grpc_posix_pollset_vtable = {
    pollset_global_init, pollset_global_shutdown,
    pollset_init,        pollset_shutdown,
    pollset_destroy,     pollset_work,
    pollset_kick,        pollset_size};

static grpc_pollset_set* pollset_set_create(void) {
  grpc_pollset_set* pss = g_event_engine->pollset_set_create();
  GRPC_POLLING_API_TRACE("pollset_set_create(%p)", pss);
  return pss;
}

static void pollset_set_destroy(grpc_pollset_set* pollset_set) {
  GRPC_POLLING_API_TRACE("pollset_set_destroy(%p)", pollset_set);
  g_event_engine->pollset_set_destroy(pollset_set);
}

static void pollset_set_add_pollset(grpc_pollset_set* pollset_set,
                                    grpc_pollset* pollset) {
  GRPC_POLLING_API_TRACE("pollset_set_add_pollset(%p, %p)", pollset_set,
                         pollset);
  g_event_engine->pollset_set_add_pollset(pollset_set, pollset);
}

static void pollset_set_del_pollset(grpc_pollset_set* pollset_set,
                                    grpc_pollset* pollset) {
  GRPC_POLLING_API_TRACE("pollset_set_del_pollset(%p, %p)", pollset_set,
                         pollset);
  g_event_engine->pollset_set_del_pollset(pollset_set, pollset);
}

static void pollset_set_add_pollset_set(grpc_pollset_set* bag,
                                        grpc_pollset_set* item) {
  GRPC_POLLING_API_TRACE("pollset_set_add_pollset_set(%p, %p)", bag, item);
  g_event_engine->pollset_set_add_pollset_set(bag, item);
}

static void pollset_set_del_pollset_set(grpc_pollset_set* bag,
                                        grpc_pollset_set* item) {
  GRPC_POLLING_API_TRACE("pollset_set_del_pollset_set(%p, %p)", bag, item);
  g_event_engine->pollset_set_del_pollset_set(bag, item);
}

grpc_pollset_set_vtable grpc_posix_pollset_set_vtable = {
    pollset_set_create,          pollset_set_destroy,
    pollset_set_add_pollset,     pollset_set_del_pollset,
    pollset_set_add_pollset_set, pollset_set_del_pollset_set};

void grpc_pollset_set_add_fd(grpc_pollset_set* pollset_set, grpc_fd* fd) {
  GRPC_POLLING_API_TRACE("pollset_set_add_fd(%p, %d)", pollset_set,
                         grpc_fd_wrapped_fd(fd));
  g_event_engine->pollset_set_add_fd(pollset_set, fd);
}

void grpc_pollset_set_del_fd(grpc_pollset_set* pollset_set, grpc_fd* fd) {
  GRPC_POLLING_API_TRACE("pollset_set_del_fd(%p, %d)", pollset_set,
                         grpc_fd_wrapped_fd(fd));
  g_event_engine->pollset_set_del_fd(pollset_set, fd);
}

#endif  // GRPC_POSIX_SOCKET<|MERGE_RESOLUTION|>--- conflicted
+++ resolved
@@ -193,21 +193,15 @@
   g_event_engine = nullptr;
 }
 
-<<<<<<< HEAD
 bool grpc_event_engine_can_track_errors(void) {
   return g_event_engine->can_track_err;
 }
 
 grpc_fd* grpc_fd_create(int fd, const char* name, bool track_err) {
   GRPC_POLLING_API_TRACE("fd_create(%d, %s, %d)", fd, name, track_err);
+  GRPC_FD_TRACE("fd_create(%d, %s, %d)", fd, name, track_err);
   GPR_DEBUG_ASSERT(!track_err || g_event_engine->can_track_err);
   return g_event_engine->fd_create(fd, name, track_err);
-=======
-grpc_fd* grpc_fd_create(int fd, const char* name) {
-  GRPC_POLLING_API_TRACE("fd_create(%d, %s)", fd, name);
-  GRPC_FD_TRACE("fd_create(%d, %s)", fd, name);
-  return g_event_engine->fd_create(fd, name);
->>>>>>> a421c153
 }
 
 int grpc_fd_wrapped_fd(grpc_fd* fd) {
