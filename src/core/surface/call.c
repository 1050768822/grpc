--- conflicted
+++ resolved
@@ -587,30 +587,20 @@
   grpc_call *call = pc;
   lock(call);
   if (call->last_send_contains & (1 << GRPC_IOREQ_SEND_INITIAL_METADATA)) {
-<<<<<<< HEAD
-    finish_ioreq_op(call, GRPC_IOREQ_SEND_INITIAL_METADATA, error);
+    finish_ioreq_op(call, GRPC_IOREQ_SEND_INITIAL_METADATA, success);
     call->write_state = WRITE_STATE_STARTED;
-=======
-    finish_ioreq_op(call, GRPC_IOREQ_SEND_INITIAL_METADATA, success);
->>>>>>> 54478f85
   }
   if (call->last_send_contains & (1 << GRPC_IOREQ_SEND_MESSAGE)) {
     finish_ioreq_op(call, GRPC_IOREQ_SEND_MESSAGE, success);
   }
   if (call->last_send_contains & (1 << GRPC_IOREQ_SEND_CLOSE)) {
-<<<<<<< HEAD
-    finish_ioreq_op(call, GRPC_IOREQ_SEND_TRAILING_METADATA, error);
-    finish_ioreq_op(call, GRPC_IOREQ_SEND_STATUS, error);
-    finish_ioreq_op(call, GRPC_IOREQ_SEND_CLOSE, GRPC_OP_OK);
-    call->write_state = WRITE_STATE_WRITE_CLOSED;
-  }
-  if (!success) {
-    call->write_state = WRITE_STATE_WRITE_CLOSED;
-=======
     finish_ioreq_op(call, GRPC_IOREQ_SEND_TRAILING_METADATA, success);
     finish_ioreq_op(call, GRPC_IOREQ_SEND_STATUS, success);
     finish_ioreq_op(call, GRPC_IOREQ_SEND_CLOSE, 1);
->>>>>>> 54478f85
+    call->write_state = WRITE_STATE_WRITE_CLOSED;
+  }
+  if (!success) {
+    call->write_state = WRITE_STATE_WRITE_CLOSED;
   }
   call->last_send_contains = 0;
   call->sending = 0;
