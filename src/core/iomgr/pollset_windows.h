/*
 *
 * Copyright 2015, Google Inc.
 * All rights reserved.
 *
 * Redistribution and use in source and binary forms, with or without
 * modification, are permitted provided that the following conditions are
 * met:
 *
 *     * Redistributions of source code must retain the above copyright
 * notice, this list of conditions and the following disclaimer.
 *     * Redistributions in binary form must reproduce the above
 * copyright notice, this list of conditions and the following disclaimer
 * in the documentation and/or other materials provided with the
 * distribution.
 *     * Neither the name of Google Inc. nor the names of its
 * contributors may be used to endorse or promote products derived from
 * this software without specific prior written permission.
 *
 * THIS SOFTWARE IS PROVIDED BY THE COPYRIGHT HOLDERS AND CONTRIBUTORS
 * "AS IS" AND ANY EXPRESS OR IMPLIED WARRANTIES, INCLUDING, BUT NOT
 * LIMITED TO, THE IMPLIED WARRANTIES OF MERCHANTABILITY AND FITNESS FOR
 * A PARTICULAR PURPOSE ARE DISCLAIMED. IN NO EVENT SHALL THE COPYRIGHT
 * OWNER OR CONTRIBUTORS BE LIABLE FOR ANY DIRECT, INDIRECT, INCIDENTAL,
 * SPECIAL, EXEMPLARY, OR CONSEQUENTIAL DAMAGES (INCLUDING, BUT NOT
 * LIMITED TO, PROCUREMENT OF SUBSTITUTE GOODS OR SERVICES; LOSS OF USE,
 * DATA, OR PROFITS; OR BUSINESS INTERRUPTION) HOWEVER CAUSED AND ON ANY
 * THEORY OF LIABILITY, WHETHER IN CONTRACT, STRICT LIABILITY, OR TORT
 * (INCLUDING NEGLIGENCE OR OTHERWISE) ARISING IN ANY WAY OUT OF THE USE
 * OF THIS SOFTWARE, EVEN IF ADVISED OF THE POSSIBILITY OF SUCH DAMAGE.
 *
 */

#ifndef GRPC_INTERNAL_CORE_IOMGR_POLLSET_WINDOWS_H
#define GRPC_INTERNAL_CORE_IOMGR_POLLSET_WINDOWS_H

#include <grpc/support/sync.h>

#include "src/core/iomgr/socket_windows.h"

/* There isn't really any such thing as a pollset under Windows, due to the
   nature of the IO completion ports. A Windows "pollset" is merely a mutex
   used to synchronize with the IOCP, and workers are condition variables
   used to block threads until work is ready. */

typedef enum {
  GRPC_POLLSET_WORKER_LINK_POLLSET = 0,
  GRPC_POLLSET_WORKER_LINK_GLOBAL,
  GRPC_POLLSET_WORKER_LINK_TYPES
} grpc_pollset_worker_link_type;

typedef struct grpc_pollset_worker_link {
  struct grpc_pollset_worker *next;
  struct grpc_pollset_worker *prev;
} grpc_pollset_worker_link;

<<<<<<< HEAD
typedef struct grpc_pollset_worker {
  gpr_cv cv;
=======
struct grpc_pollset;
typedef struct grpc_pollset grpc_pollset;

typedef struct grpc_pollset_worker {
  gpr_cv cv;
  int kicked;
  struct grpc_pollset *pollset;
>>>>>>> 74abf420
  grpc_pollset_worker_link links[GRPC_POLLSET_WORKER_LINK_TYPES];
} grpc_pollset_worker;

struct grpc_pollset {
  int shutting_down;
  int kicked_without_pollers;
  int is_iocp_worker;
  grpc_pollset_worker root_worker;
  grpc_closure *on_shutdown;
<<<<<<< HEAD
} grpc_pollset;
=======
};

extern gpr_mu grpc_polling_mu;
>>>>>>> 74abf420

#define GRPC_POLLSET_MU(pollset) (&grpc_polling_mu)

#endif /* GRPC_INTERNAL_CORE_IOMGR_POLLSET_WINDOWS_H */<|MERGE_RESOLUTION|>--- conflicted
+++ resolved
@@ -54,10 +54,6 @@
   struct grpc_pollset_worker *prev;
 } grpc_pollset_worker_link;
 
-<<<<<<< HEAD
-typedef struct grpc_pollset_worker {
-  gpr_cv cv;
-=======
 struct grpc_pollset;
 typedef struct grpc_pollset grpc_pollset;
 
@@ -65,7 +61,6 @@
   gpr_cv cv;
   int kicked;
   struct grpc_pollset *pollset;
->>>>>>> 74abf420
   grpc_pollset_worker_link links[GRPC_POLLSET_WORKER_LINK_TYPES];
 } grpc_pollset_worker;
 
@@ -75,13 +70,9 @@
   int is_iocp_worker;
   grpc_pollset_worker root_worker;
   grpc_closure *on_shutdown;
-<<<<<<< HEAD
-} grpc_pollset;
-=======
 };
 
 extern gpr_mu grpc_polling_mu;
->>>>>>> 74abf420
 
 #define GRPC_POLLSET_MU(pollset) (&grpc_polling_mu)
 
