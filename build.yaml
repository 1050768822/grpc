'#1': This file describes the list of targets and dependencies.
'#2': It is used among other things to generate all of our project files.
'#3': Please refer to the templates directory for more information.
settings:
  '#01': The public version number of the library.
  '#02': ===
  '#03': Please update the 'g_stands_for' field periodically with a new g word
  '#04': not listed in doc/g_stands_for.md - and update that document to list the
  '#05': new word.
  '#06': ===
  '#07': Master always has a "-dev" suffix
  '#08': Use "-preN" suffixes to identify pre-release versions
  '#09': Per-language overrides are possible with (eg) ruby_version tag here
  '#10': See the expand_version.py for all the quirks here
  g_stands_for: good
  version: 1.1.0-dev
filegroups:
- name: census
  public_headers:
  - include/grpc/census.h
  headers:
  - src/core/ext/census/aggregation.h
  - src/core/ext/census/base_resources.h
  - src/core/ext/census/census_interface.h
  - src/core/ext/census/census_rpc_stats.h
  - src/core/ext/census/gen/census.pb.h
  - src/core/ext/census/gen/trace_context.pb.h
  - src/core/ext/census/grpc_filter.h
  - src/core/ext/census/mlog.h
  - src/core/ext/census/resource.h
  - src/core/ext/census/rpc_metric_id.h
  - src/core/ext/census/trace_context.h
  src:
  - src/core/ext/census/base_resources.c
  - src/core/ext/census/context.c
  - src/core/ext/census/gen/census.pb.c
  - src/core/ext/census/gen/trace_context.pb.c
  - src/core/ext/census/grpc_context.c
  - src/core/ext/census/grpc_filter.c
  - src/core/ext/census/grpc_plugin.c
  - src/core/ext/census/initialize.c
  - src/core/ext/census/mlog.c
  - src/core/ext/census/operation.c
  - src/core/ext/census/placeholders.c
  - src/core/ext/census/resource.c
  - src/core/ext/census/trace_context.c
  - src/core/ext/census/tracing.c
  plugin: census_grpc_plugin
  uses:
  - grpc_base
  - nanopb
- name: gpr_base
  public_headers:
  - include/grpc/support/alloc.h
  - include/grpc/support/atm.h
  - include/grpc/support/atm_gcc_atomic.h
  - include/grpc/support/atm_gcc_sync.h
  - include/grpc/support/atm_windows.h
  - include/grpc/support/avl.h
  - include/grpc/support/cmdline.h
  - include/grpc/support/cpu.h
  - include/grpc/support/histogram.h
  - include/grpc/support/host_port.h
  - include/grpc/support/log.h
  - include/grpc/support/log_windows.h
  - include/grpc/support/port_platform.h
  - include/grpc/support/slice.h
  - include/grpc/support/slice_buffer.h
  - include/grpc/support/string_util.h
  - include/grpc/support/subprocess.h
  - include/grpc/support/sync.h
  - include/grpc/support/sync_generic.h
  - include/grpc/support/sync_posix.h
  - include/grpc/support/sync_windows.h
  - include/grpc/support/thd.h
  - include/grpc/support/time.h
  - include/grpc/support/tls.h
  - include/grpc/support/tls_gcc.h
  - include/grpc/support/tls_msvc.h
  - include/grpc/support/tls_pthread.h
  - include/grpc/support/useful.h
  headers:
  - src/core/lib/profiling/timers.h
  - src/core/lib/support/backoff.h
  - src/core/lib/support/block_annotate.h
  - src/core/lib/support/env.h
  - src/core/lib/support/mpscq.h
  - src/core/lib/support/murmur_hash.h
  - src/core/lib/support/percent_encoding.h
  - src/core/lib/support/stack_lockfree.h
  - src/core/lib/support/string.h
  - src/core/lib/support/string_windows.h
  - src/core/lib/support/thd_internal.h
  - src/core/lib/support/time_precise.h
  - src/core/lib/support/tmpfile.h
  src:
  - src/core/lib/profiling/basic_timers.c
  - src/core/lib/profiling/stap_timers.c
  - src/core/lib/support/alloc.c
  - src/core/lib/support/avl.c
  - src/core/lib/support/backoff.c
  - src/core/lib/support/cmdline.c
  - src/core/lib/support/cpu_iphone.c
  - src/core/lib/support/cpu_linux.c
  - src/core/lib/support/cpu_posix.c
  - src/core/lib/support/cpu_windows.c
  - src/core/lib/support/env_linux.c
  - src/core/lib/support/env_posix.c
  - src/core/lib/support/env_windows.c
  - src/core/lib/support/histogram.c
  - src/core/lib/support/host_port.c
  - src/core/lib/support/log.c
  - src/core/lib/support/log_android.c
  - src/core/lib/support/log_linux.c
  - src/core/lib/support/log_posix.c
  - src/core/lib/support/log_windows.c
  - src/core/lib/support/mpscq.c
  - src/core/lib/support/murmur_hash.c
  - src/core/lib/support/percent_encoding.c
  - src/core/lib/support/slice.c
  - src/core/lib/support/slice_buffer.c
  - src/core/lib/support/stack_lockfree.c
  - src/core/lib/support/string.c
  - src/core/lib/support/string_posix.c
  - src/core/lib/support/string_util_windows.c
  - src/core/lib/support/string_windows.c
  - src/core/lib/support/subprocess_posix.c
  - src/core/lib/support/subprocess_windows.c
  - src/core/lib/support/sync.c
  - src/core/lib/support/sync_posix.c
  - src/core/lib/support/sync_windows.c
  - src/core/lib/support/thd.c
  - src/core/lib/support/thd_posix.c
  - src/core/lib/support/thd_windows.c
  - src/core/lib/support/time.c
  - src/core/lib/support/time_posix.c
  - src/core/lib/support/time_precise.c
  - src/core/lib/support/time_windows.c
  - src/core/lib/support/tls_pthread.c
  - src/core/lib/support/tmpfile_msys.c
  - src/core/lib/support/tmpfile_posix.c
  - src/core/lib/support/tmpfile_windows.c
  - src/core/lib/support/wrap_memcpy.c
  uses:
  - gpr_codegen
- name: gpr_codegen
  public_headers:
  - include/grpc/impl/codegen/atm.h
  - include/grpc/impl/codegen/atm_gcc_atomic.h
  - include/grpc/impl/codegen/atm_gcc_sync.h
  - include/grpc/impl/codegen/atm_windows.h
  - include/grpc/impl/codegen/gpr_types.h
  - include/grpc/impl/codegen/port_platform.h
  - include/grpc/impl/codegen/slice.h
  - include/grpc/impl/codegen/sync.h
  - include/grpc/impl/codegen/sync_generic.h
  - include/grpc/impl/codegen/sync_posix.h
  - include/grpc/impl/codegen/sync_windows.h
- name: grpc_base
  public_headers:
  - include/grpc/byte_buffer.h
  - include/grpc/byte_buffer_reader.h
  - include/grpc/compression.h
  - include/grpc/grpc.h
  - include/grpc/grpc_posix.h
  - include/grpc/grpc_security_constants.h
  - include/grpc/status.h
  headers:
  - src/core/lib/channel/channel_args.h
  - src/core/lib/channel/channel_stack.h
  - src/core/lib/channel/channel_stack_builder.h
  - src/core/lib/channel/compress_filter.h
  - src/core/lib/channel/connected_channel.h
  - src/core/lib/channel/context.h
  - src/core/lib/channel/deadline_filter.h
  - src/core/lib/channel/handshaker.h
  - src/core/lib/channel/http_client_filter.h
  - src/core/lib/channel/http_server_filter.h
  - src/core/lib/channel/message_size_filter.h
  - src/core/lib/compression/algorithm_metadata.h
  - src/core/lib/compression/message_compress.h
  - src/core/lib/debug/trace.h
  - src/core/lib/http/format_request.h
  - src/core/lib/http/httpcli.h
  - src/core/lib/http/parser.h
  - src/core/lib/iomgr/closure.h
  - src/core/lib/iomgr/combiner.h
  - src/core/lib/iomgr/endpoint.h
  - src/core/lib/iomgr/endpoint_pair.h
  - src/core/lib/iomgr/error.h
  - src/core/lib/iomgr/ev_epoll_linux.h
  - src/core/lib/iomgr/ev_poll_and_epoll_posix.h
  - src/core/lib/iomgr/ev_poll_posix.h
  - src/core/lib/iomgr/ev_posix.h
  - src/core/lib/iomgr/exec_ctx.h
  - src/core/lib/iomgr/executor.h
  - src/core/lib/iomgr/iocp_windows.h
  - src/core/lib/iomgr/iomgr.h
  - src/core/lib/iomgr/iomgr_internal.h
  - src/core/lib/iomgr/iomgr_posix.h
  - src/core/lib/iomgr/load_file.h
  - src/core/lib/iomgr/network_status_tracker.h
  - src/core/lib/iomgr/polling_entity.h
  - src/core/lib/iomgr/pollset.h
  - src/core/lib/iomgr/pollset_set.h
  - src/core/lib/iomgr/pollset_set_windows.h
  - src/core/lib/iomgr/pollset_windows.h
  - src/core/lib/iomgr/resolve_address.h
  - src/core/lib/iomgr/sockaddr.h
  - src/core/lib/iomgr/sockaddr_posix.h
  - src/core/lib/iomgr/sockaddr_utils.h
  - src/core/lib/iomgr/sockaddr_windows.h
  - src/core/lib/iomgr/socket_utils_posix.h
  - src/core/lib/iomgr/socket_windows.h
  - src/core/lib/iomgr/tcp_client.h
  - src/core/lib/iomgr/tcp_posix.h
  - src/core/lib/iomgr/tcp_server.h
  - src/core/lib/iomgr/tcp_windows.h
  - src/core/lib/iomgr/time_averaged_stats.h
  - src/core/lib/iomgr/timer.h
  - src/core/lib/iomgr/timer_heap.h
  - src/core/lib/iomgr/udp_server.h
  - src/core/lib/iomgr/unix_sockets_posix.h
  - src/core/lib/iomgr/wakeup_fd_cv.h
  - src/core/lib/iomgr/wakeup_fd_pipe.h
  - src/core/lib/iomgr/wakeup_fd_posix.h
  - src/core/lib/iomgr/workqueue.h
  - src/core/lib/iomgr/workqueue_windows.h
  - src/core/lib/json/json.h
  - src/core/lib/json/json_common.h
  - src/core/lib/json/json_reader.h
  - src/core/lib/json/json_writer.h
  - src/core/lib/surface/api_trace.h
  - src/core/lib/surface/call.h
  - src/core/lib/surface/call_test_only.h
  - src/core/lib/surface/channel.h
  - src/core/lib/surface/channel_init.h
  - src/core/lib/surface/channel_stack_type.h
  - src/core/lib/surface/completion_queue.h
  - src/core/lib/surface/event_string.h
  - src/core/lib/surface/init.h
  - src/core/lib/surface/lame_client.h
  - src/core/lib/surface/server.h
  - src/core/lib/transport/byte_stream.h
  - src/core/lib/transport/connectivity_state.h
  - src/core/lib/transport/mdstr_hash_table.h
  - src/core/lib/transport/metadata.h
  - src/core/lib/transport/metadata_batch.h
  - src/core/lib/transport/static_metadata.h
  - src/core/lib/transport/timeout_encoding.h
  - src/core/lib/transport/transport.h
  - src/core/lib/transport/transport_impl.h
  src:
  - src/core/lib/channel/channel_args.c
  - src/core/lib/channel/channel_stack.c
  - src/core/lib/channel/channel_stack_builder.c
  - src/core/lib/channel/compress_filter.c
  - src/core/lib/channel/connected_channel.c
  - src/core/lib/channel/deadline_filter.c
  - src/core/lib/channel/handshaker.c
  - src/core/lib/channel/http_client_filter.c
  - src/core/lib/channel/http_server_filter.c
  - src/core/lib/channel/message_size_filter.c
  - src/core/lib/compression/compression.c
  - src/core/lib/compression/message_compress.c
  - src/core/lib/debug/trace.c
  - src/core/lib/http/format_request.c
  - src/core/lib/http/httpcli.c
  - src/core/lib/http/parser.c
  - src/core/lib/iomgr/closure.c
  - src/core/lib/iomgr/combiner.c
  - src/core/lib/iomgr/endpoint.c
  - src/core/lib/iomgr/endpoint_pair_posix.c
  - src/core/lib/iomgr/endpoint_pair_windows.c
  - src/core/lib/iomgr/error.c
  - src/core/lib/iomgr/ev_epoll_linux.c
  - src/core/lib/iomgr/ev_poll_and_epoll_posix.c
  - src/core/lib/iomgr/ev_poll_posix.c
  - src/core/lib/iomgr/ev_posix.c
  - src/core/lib/iomgr/exec_ctx.c
  - src/core/lib/iomgr/executor.c
  - src/core/lib/iomgr/iocp_windows.c
  - src/core/lib/iomgr/iomgr.c
  - src/core/lib/iomgr/iomgr_posix.c
  - src/core/lib/iomgr/iomgr_windows.c
  - src/core/lib/iomgr/load_file.c
  - src/core/lib/iomgr/network_status_tracker.c
  - src/core/lib/iomgr/polling_entity.c
  - src/core/lib/iomgr/pollset_set_windows.c
  - src/core/lib/iomgr/pollset_windows.c
  - src/core/lib/iomgr/resolve_address_posix.c
  - src/core/lib/iomgr/resolve_address_windows.c
  - src/core/lib/iomgr/sockaddr_utils.c
  - src/core/lib/iomgr/socket_utils_common_posix.c
  - src/core/lib/iomgr/socket_utils_linux.c
  - src/core/lib/iomgr/socket_utils_posix.c
  - src/core/lib/iomgr/socket_windows.c
  - src/core/lib/iomgr/tcp_client_posix.c
  - src/core/lib/iomgr/tcp_client_windows.c
  - src/core/lib/iomgr/tcp_posix.c
  - src/core/lib/iomgr/tcp_server_posix.c
  - src/core/lib/iomgr/tcp_server_windows.c
  - src/core/lib/iomgr/tcp_windows.c
  - src/core/lib/iomgr/time_averaged_stats.c
  - src/core/lib/iomgr/timer.c
  - src/core/lib/iomgr/timer_heap.c
  - src/core/lib/iomgr/udp_server.c
  - src/core/lib/iomgr/unix_sockets_posix.c
  - src/core/lib/iomgr/unix_sockets_posix_noop.c
  - src/core/lib/iomgr/wakeup_fd_cv.c
  - src/core/lib/iomgr/wakeup_fd_eventfd.c
  - src/core/lib/iomgr/wakeup_fd_nospecial.c
  - src/core/lib/iomgr/wakeup_fd_pipe.c
  - src/core/lib/iomgr/wakeup_fd_posix.c
  - src/core/lib/iomgr/workqueue_windows.c
  - src/core/lib/json/json.c
  - src/core/lib/json/json_reader.c
  - src/core/lib/json/json_string.c
  - src/core/lib/json/json_writer.c
  - src/core/lib/surface/alarm.c
  - src/core/lib/surface/api_trace.c
  - src/core/lib/surface/byte_buffer.c
  - src/core/lib/surface/byte_buffer_reader.c
  - src/core/lib/surface/call.c
  - src/core/lib/surface/call_details.c
  - src/core/lib/surface/call_log_batch.c
  - src/core/lib/surface/channel.c
  - src/core/lib/surface/channel_init.c
  - src/core/lib/surface/channel_ping.c
  - src/core/lib/surface/channel_stack_type.c
  - src/core/lib/surface/completion_queue.c
  - src/core/lib/surface/event_string.c
  - src/core/lib/surface/lame_client.c
  - src/core/lib/surface/metadata_array.c
  - src/core/lib/surface/server.c
  - src/core/lib/surface/validate_metadata.c
  - src/core/lib/surface/version.c
  - src/core/lib/transport/byte_stream.c
  - src/core/lib/transport/connectivity_state.c
  - src/core/lib/transport/mdstr_hash_table.c
  - src/core/lib/transport/metadata.c
  - src/core/lib/transport/metadata_batch.c
  - src/core/lib/transport/static_metadata.c
  - src/core/lib/transport/timeout_encoding.c
  - src/core/lib/transport/transport.c
  - src/core/lib/transport/transport_op_string.c
  deps:
  - gpr
  uses:
  - grpc_codegen
- name: grpc_client_channel
  headers:
  - src/core/ext/client_channel/client_channel.h
  - src/core/ext/client_channel/client_channel_factory.h
  - src/core/ext/client_channel/connector.h
  - src/core/ext/client_channel/http_connect_handshaker.h
  - src/core/ext/client_channel/initial_connect_string.h
  - src/core/ext/client_channel/lb_policy.h
  - src/core/ext/client_channel/lb_policy_factory.h
  - src/core/ext/client_channel/lb_policy_registry.h
  - src/core/ext/client_channel/method_config.h
  - src/core/ext/client_channel/parse_address.h
  - src/core/ext/client_channel/resolver.h
  - src/core/ext/client_channel/resolver_factory.h
  - src/core/ext/client_channel/resolver_registry.h
  - src/core/ext/client_channel/resolver_result.h
  - src/core/ext/client_channel/subchannel.h
  - src/core/ext/client_channel/subchannel_index.h
  - src/core/ext/client_channel/uri_parser.h
  src:
  - src/core/ext/client_channel/channel_connectivity.c
  - src/core/ext/client_channel/client_channel.c
  - src/core/ext/client_channel/client_channel_factory.c
  - src/core/ext/client_channel/client_channel_plugin.c
  - src/core/ext/client_channel/connector.c
  - src/core/ext/client_channel/default_initial_connect_string.c
  - src/core/ext/client_channel/http_connect_handshaker.c
  - src/core/ext/client_channel/initial_connect_string.c
  - src/core/ext/client_channel/lb_policy.c
  - src/core/ext/client_channel/lb_policy_factory.c
  - src/core/ext/client_channel/lb_policy_registry.c
  - src/core/ext/client_channel/method_config.c
  - src/core/ext/client_channel/parse_address.c
  - src/core/ext/client_channel/resolver.c
  - src/core/ext/client_channel/resolver_factory.c
  - src/core/ext/client_channel/resolver_registry.c
  - src/core/ext/client_channel/resolver_result.c
  - src/core/ext/client_channel/subchannel.c
  - src/core/ext/client_channel/subchannel_index.c
  - src/core/ext/client_channel/uri_parser.c
  plugin: grpc_client_channel
  uses:
  - grpc_base
- name: grpc_codegen
  public_headers:
  - include/grpc/impl/codegen/byte_buffer_reader.h
  - include/grpc/impl/codegen/compression_types.h
  - include/grpc/impl/codegen/connectivity_state.h
  - include/grpc/impl/codegen/grpc_types.h
  - include/grpc/impl/codegen/propagation_bits.h
  - include/grpc/impl/codegen/status.h
  uses:
  - gpr_codegen
- name: grpc_lb_policy_grpclb
  headers:
  - src/core/ext/lb_policy/grpclb/grpclb.h
  - src/core/ext/lb_policy/grpclb/load_balancer_api.h
  - src/core/ext/lb_policy/grpclb/proto/grpc/lb/v1/load_balancer.pb.h
  src:
  - src/core/ext/lb_policy/grpclb/grpclb.c
  - src/core/ext/lb_policy/grpclb/load_balancer_api.c
  - src/core/ext/lb_policy/grpclb/proto/grpc/lb/v1/load_balancer.pb.c
  plugin: grpc_lb_policy_grpclb
  uses:
  - grpc_base
  - grpc_client_channel
  - nanopb
- name: grpc_lb_policy_pick_first
  src:
  - src/core/ext/lb_policy/pick_first/pick_first.c
  plugin: grpc_lb_policy_pick_first
  uses:
  - grpc_base
  - grpc_client_channel
- name: grpc_lb_policy_round_robin
  src:
  - src/core/ext/lb_policy/round_robin/round_robin.c
  plugin: grpc_lb_policy_round_robin
  uses:
  - grpc_base
  - grpc_client_channel
- name: grpc_load_reporting
  headers:
  - src/core/ext/load_reporting/load_reporting.h
  - src/core/ext/load_reporting/load_reporting_filter.h
  src:
  - src/core/ext/load_reporting/load_reporting.c
  - src/core/ext/load_reporting/load_reporting_filter.c
  plugin: grpc_load_reporting_plugin
  uses:
  - grpc_base
- name: grpc_resolver_dns_native
  src:
  - src/core/ext/resolver/dns/native/dns_resolver.c
  plugin: grpc_resolver_dns_native
  uses:
  - grpc_base
  - grpc_client_channel
- name: grpc_resolver_sockaddr
  src:
  - src/core/ext/resolver/sockaddr/sockaddr_resolver.c
  plugin: grpc_resolver_sockaddr
  uses:
  - grpc_base
  - grpc_client_channel
- name: grpc_secure
  public_headers:
  - include/grpc/grpc_security.h
  headers:
  - src/core/lib/security/context/security_context.h
  - src/core/lib/security/credentials/composite/composite_credentials.h
  - src/core/lib/security/credentials/credentials.h
  - src/core/lib/security/credentials/fake/fake_credentials.h
  - src/core/lib/security/credentials/google_default/google_default_credentials.h
  - src/core/lib/security/credentials/iam/iam_credentials.h
  - src/core/lib/security/credentials/jwt/json_token.h
  - src/core/lib/security/credentials/jwt/jwt_credentials.h
  - src/core/lib/security/credentials/jwt/jwt_verifier.h
  - src/core/lib/security/credentials/oauth2/oauth2_credentials.h
  - src/core/lib/security/credentials/plugin/plugin_credentials.h
  - src/core/lib/security/credentials/ssl/ssl_credentials.h
  - src/core/lib/security/transport/auth_filters.h
  - src/core/lib/security/transport/handshake.h
  - src/core/lib/security/transport/secure_endpoint.h
  - src/core/lib/security/transport/security_connector.h
  - src/core/lib/security/transport/tsi_error.h
  - src/core/lib/security/util/b64.h
  - src/core/lib/security/util/json_util.h
  src:
  - src/core/lib/http/httpcli_security_connector.c
  - src/core/lib/security/context/security_context.c
  - src/core/lib/security/credentials/composite/composite_credentials.c
  - src/core/lib/security/credentials/credentials.c
  - src/core/lib/security/credentials/credentials_metadata.c
  - src/core/lib/security/credentials/fake/fake_credentials.c
  - src/core/lib/security/credentials/google_default/credentials_posix.c
  - src/core/lib/security/credentials/google_default/credentials_windows.c
  - src/core/lib/security/credentials/google_default/google_default_credentials.c
  - src/core/lib/security/credentials/iam/iam_credentials.c
  - src/core/lib/security/credentials/jwt/json_token.c
  - src/core/lib/security/credentials/jwt/jwt_credentials.c
  - src/core/lib/security/credentials/jwt/jwt_verifier.c
  - src/core/lib/security/credentials/oauth2/oauth2_credentials.c
  - src/core/lib/security/credentials/plugin/plugin_credentials.c
  - src/core/lib/security/credentials/ssl/ssl_credentials.c
  - src/core/lib/security/transport/client_auth_filter.c
  - src/core/lib/security/transport/handshake.c
  - src/core/lib/security/transport/secure_endpoint.c
  - src/core/lib/security/transport/security_connector.c
  - src/core/lib/security/transport/server_auth_filter.c
  - src/core/lib/security/transport/tsi_error.c
  - src/core/lib/security/util/b64.c
  - src/core/lib/security/util/json_util.c
  - src/core/lib/surface/init_secure.c
  secure: true
  uses:
  - grpc_base
  - grpc_transport_chttp2_alpn
  - tsi
- name: grpc_test_util_base
  build: test
  headers:
  - test/core/end2end/cq_verifier.h
  - test/core/end2end/fake_resolver.h
  - test/core/end2end/fixtures/http_proxy.h
  - test/core/end2end/fixtures/proxy.h
  - test/core/iomgr/endpoint_tests.h
  - test/core/util/grpc_profiler.h
  - test/core/util/memory_counters.h
  - test/core/util/mock_endpoint.h
  - test/core/util/parse_hexstring.h
  - test/core/util/passthru_endpoint.h
  - test/core/util/port.h
  - test/core/util/port_server_client.h
  - test/core/util/slice_splitter.h
  src:
  - test/core/end2end/cq_verifier.c
  - test/core/end2end/fake_resolver.c
  - test/core/end2end/fixtures/http_proxy.c
  - test/core/end2end/fixtures/proxy.c
  - test/core/iomgr/endpoint_tests.c
  - test/core/util/grpc_profiler.c
  - test/core/util/memory_counters.c
  - test/core/util/mock_endpoint.c
  - test/core/util/parse_hexstring.c
  - test/core/util/passthru_endpoint.c
  - test/core/util/port_posix.c
  - test/core/util/port_server_client.c
  - test/core/util/port_windows.c
  - test/core/util/slice_splitter.c
  deps:
  - grpc
  - gpr_test_util
- name: grpc_transport_chttp2
  headers:
  - src/core/ext/transport/chttp2/transport/bin_decoder.h
  - src/core/ext/transport/chttp2/transport/bin_encoder.h
  - src/core/ext/transport/chttp2/transport/chttp2_transport.h
  - src/core/ext/transport/chttp2/transport/frame.h
  - src/core/ext/transport/chttp2/transport/frame_data.h
  - src/core/ext/transport/chttp2/transport/frame_goaway.h
  - src/core/ext/transport/chttp2/transport/frame_ping.h
  - src/core/ext/transport/chttp2/transport/frame_rst_stream.h
  - src/core/ext/transport/chttp2/transport/frame_settings.h
  - src/core/ext/transport/chttp2/transport/frame_window_update.h
  - src/core/ext/transport/chttp2/transport/hpack_encoder.h
  - src/core/ext/transport/chttp2/transport/hpack_parser.h
  - src/core/ext/transport/chttp2/transport/hpack_table.h
  - src/core/ext/transport/chttp2/transport/http2_errors.h
  - src/core/ext/transport/chttp2/transport/huffsyms.h
  - src/core/ext/transport/chttp2/transport/incoming_metadata.h
  - src/core/ext/transport/chttp2/transport/internal.h
  - src/core/ext/transport/chttp2/transport/status_conversion.h
  - src/core/ext/transport/chttp2/transport/stream_map.h
  - src/core/ext/transport/chttp2/transport/varint.h
  src:
  - src/core/ext/transport/chttp2/transport/bin_decoder.c
  - src/core/ext/transport/chttp2/transport/bin_encoder.c
  - src/core/ext/transport/chttp2/transport/chttp2_plugin.c
  - src/core/ext/transport/chttp2/transport/chttp2_transport.c
  - src/core/ext/transport/chttp2/transport/frame_data.c
  - src/core/ext/transport/chttp2/transport/frame_goaway.c
  - src/core/ext/transport/chttp2/transport/frame_ping.c
  - src/core/ext/transport/chttp2/transport/frame_rst_stream.c
  - src/core/ext/transport/chttp2/transport/frame_settings.c
  - src/core/ext/transport/chttp2/transport/frame_window_update.c
  - src/core/ext/transport/chttp2/transport/hpack_encoder.c
  - src/core/ext/transport/chttp2/transport/hpack_parser.c
  - src/core/ext/transport/chttp2/transport/hpack_table.c
  - src/core/ext/transport/chttp2/transport/huffsyms.c
  - src/core/ext/transport/chttp2/transport/incoming_metadata.c
  - src/core/ext/transport/chttp2/transport/parsing.c
  - src/core/ext/transport/chttp2/transport/status_conversion.c
  - src/core/ext/transport/chttp2/transport/stream_lists.c
  - src/core/ext/transport/chttp2/transport/stream_map.c
  - src/core/ext/transport/chttp2/transport/varint.c
  - src/core/ext/transport/chttp2/transport/writing.c
  plugin: grpc_chttp2_plugin
  uses:
  - grpc_base
  - grpc_transport_chttp2_alpn
- name: grpc_transport_chttp2_alpn
  headers:
  - src/core/ext/transport/chttp2/alpn/alpn.h
  src:
  - src/core/ext/transport/chttp2/alpn/alpn.c
  deps:
  - gpr
- name: grpc_transport_chttp2_client_insecure
  src:
  - src/core/ext/transport/chttp2/client/insecure/channel_create.c
  - src/core/ext/transport/chttp2/client/insecure/channel_create_posix.c
  uses:
  - grpc_transport_chttp2
  - grpc_base
  - grpc_client_channel
- name: grpc_transport_chttp2_client_secure
  src:
  - src/core/ext/transport/chttp2/client/secure/secure_channel_create.c
  uses:
  - grpc_transport_chttp2
  - grpc_base
  - grpc_client_channel
  - grpc_secure
- name: grpc_transport_chttp2_server_insecure
  src:
  - src/core/ext/transport/chttp2/server/insecure/server_chttp2.c
  - src/core/ext/transport/chttp2/server/insecure/server_chttp2_posix.c
  uses:
  - grpc_transport_chttp2
  - grpc_base
- name: grpc_transport_chttp2_server_secure
  src:
  - src/core/ext/transport/chttp2/server/secure/server_secure_chttp2.c
  uses:
  - grpc_transport_chttp2
  - grpc_base
  - grpc_secure
- name: grpc_transport_cronet_client_secure
  public_headers:
  - include/grpc/grpc_cronet.h
  - include/grpc/grpc_security.h
  - include/grpc/grpc_security_constants.h
  headers:
  - third_party/objective_c/Cronet/cronet_c_for_grpc.h
  src:
  - src/core/ext/transport/cronet/client/secure/cronet_channel_create.c
  - src/core/ext/transport/cronet/transport/cronet_api_dummy.c
  - src/core/ext/transport/cronet/transport/cronet_transport.c
  filegroups:
  - grpc_base
  - grpc_transport_chttp2
- name: nanopb
  headers:
  - third_party/nanopb/pb.h
  - third_party/nanopb/pb_common.h
  - third_party/nanopb/pb_decode.h
  - third_party/nanopb/pb_encode.h
  src:
  - third_party/nanopb/pb_common.c
  - third_party/nanopb/pb_decode.c
  - third_party/nanopb/pb_encode.c
- name: tsi
  headers:
  - src/core/lib/tsi/fake_transport_security.h
  - src/core/lib/tsi/ssl_transport_security.h
  - src/core/lib/tsi/ssl_types.h
  - src/core/lib/tsi/transport_security.h
  - src/core/lib/tsi/transport_security_interface.h
  src:
  - src/core/lib/tsi/fake_transport_security.c
  - src/core/lib/tsi/ssl_transport_security.c
  - src/core/lib/tsi/transport_security.c
  deps:
  - gpr
  secure: true
- name: grpc++_base
  language: c++
  public_headers:
  - include/grpc++/alarm.h
  - include/grpc++/channel.h
  - include/grpc++/client_context.h
  - include/grpc++/completion_queue.h
  - include/grpc++/create_channel.h
  - include/grpc++/create_channel_posix.h
  - include/grpc++/generic/async_generic_service.h
  - include/grpc++/generic/generic_stub.h
  - include/grpc++/grpc++.h
  - include/grpc++/impl/call.h
  - include/grpc++/impl/client_unary_call.h
  - include/grpc++/impl/codegen/core_codegen.h
  - include/grpc++/impl/grpc_library.h
  - include/grpc++/impl/method_handler_impl.h
  - include/grpc++/impl/rpc_method.h
  - include/grpc++/impl/rpc_service_method.h
  - include/grpc++/impl/serialization_traits.h
  - include/grpc++/impl/server_builder_option.h
  - include/grpc++/impl/server_builder_plugin.h
  - include/grpc++/impl/server_initializer.h
  - include/grpc++/impl/service_type.h
  - include/grpc++/impl/sync.h
  - include/grpc++/impl/sync_cxx11.h
  - include/grpc++/impl/sync_no_cxx11.h
  - include/grpc++/impl/thd.h
  - include/grpc++/impl/thd_cxx11.h
  - include/grpc++/impl/thd_no_cxx11.h
  - include/grpc++/security/auth_context.h
  - include/grpc++/security/auth_metadata_processor.h
  - include/grpc++/security/credentials.h
  - include/grpc++/security/server_credentials.h
  - include/grpc++/server.h
  - include/grpc++/server_builder.h
  - include/grpc++/server_context.h
  - include/grpc++/server_posix.h
  - include/grpc++/support/async_stream.h
  - include/grpc++/support/async_unary_call.h
  - include/grpc++/support/byte_buffer.h
  - include/grpc++/support/channel_arguments.h
  - include/grpc++/support/config.h
  - include/grpc++/support/slice.h
  - include/grpc++/support/status.h
  - include/grpc++/support/status_code_enum.h
  - include/grpc++/support/string_ref.h
  - include/grpc++/support/stub_options.h
  - include/grpc++/support/sync_stream.h
  - include/grpc++/support/time.h
  headers:
  - src/cpp/client/create_channel_internal.h
  - src/cpp/common/channel_filter.h
  - src/cpp/server/dynamic_thread_pool.h
  - src/cpp/server/thread_pool_interface.h
  src:
  - src/cpp/client/channel_cc.cc
  - src/cpp/client/client_context.cc
  - src/cpp/client/create_channel.cc
  - src/cpp/client/create_channel_internal.cc
  - src/cpp/client/create_channel_posix.cc
  - src/cpp/client/credentials_cc.cc
  - src/cpp/client/generic_stub.cc
  - src/cpp/common/channel_arguments.cc
  - src/cpp/common/channel_filter.cc
  - src/cpp/common/completion_queue_cc.cc
  - src/cpp/common/core_codegen.cc
  - src/cpp/common/rpc_method.cc
  - src/cpp/server/async_generic_service.cc
  - src/cpp/server/create_default_thread_pool.cc
  - src/cpp/server/dynamic_thread_pool.cc
  - src/cpp/server/server_builder.cc
  - src/cpp/server/server_cc.cc
  - src/cpp/server/server_context.cc
  - src/cpp/server/server_credentials.cc
  - src/cpp/server/server_posix.cc
  - src/cpp/util/byte_buffer_cc.cc
  - src/cpp/util/slice_cc.cc
  - src/cpp/util/status.cc
  - src/cpp/util/string_ref.cc
  - src/cpp/util/time_cc.cc
  uses:
  - grpc++_codegen_base
- name: grpc++_codegen_base
  language: c++
  public_headers:
  - include/grpc++/impl/codegen/async_stream.h
  - include/grpc++/impl/codegen/async_unary_call.h
  - include/grpc++/impl/codegen/call.h
  - include/grpc++/impl/codegen/call_hook.h
  - include/grpc++/impl/codegen/channel_interface.h
  - include/grpc++/impl/codegen/client_context.h
  - include/grpc++/impl/codegen/client_unary_call.h
  - include/grpc++/impl/codegen/completion_queue.h
  - include/grpc++/impl/codegen/completion_queue_tag.h
  - include/grpc++/impl/codegen/config.h
  - include/grpc++/impl/codegen/core_codegen_interface.h
  - include/grpc++/impl/codegen/create_auth_context.h
  - include/grpc++/impl/codegen/grpc_library.h
  - include/grpc++/impl/codegen/method_handler_impl.h
  - include/grpc++/impl/codegen/rpc_method.h
  - include/grpc++/impl/codegen/rpc_service_method.h
  - include/grpc++/impl/codegen/security/auth_context.h
  - include/grpc++/impl/codegen/serialization_traits.h
  - include/grpc++/impl/codegen/server_context.h
  - include/grpc++/impl/codegen/server_interface.h
  - include/grpc++/impl/codegen/service_type.h
  - include/grpc++/impl/codegen/status.h
  - include/grpc++/impl/codegen/status_code_enum.h
  - include/grpc++/impl/codegen/status_helper.h
  - include/grpc++/impl/codegen/string_ref.h
  - include/grpc++/impl/codegen/stub_options.h
  - include/grpc++/impl/codegen/sync.h
  - include/grpc++/impl/codegen/sync_cxx11.h
  - include/grpc++/impl/codegen/sync_no_cxx11.h
  - include/grpc++/impl/codegen/sync_stream.h
  - include/grpc++/impl/codegen/time.h
  uses:
  - grpc_codegen
- name: grpc++_codegen_base_src
  language: c++
  src:
  - src/cpp/codegen/codegen_init.cc
  uses:
  - grpc++_codegen_base
- name: grpc++_codegen_proto
  language: c++
  public_headers:
  - include/grpc++/impl/codegen/proto_utils.h
  uses:
  - grpc++_codegen_base
  - grpc++_config_proto
- name: grpc++_config_proto
  language: c++
  public_headers:
  - include/grpc++/impl/codegen/config_protobuf.h
- name: grpc++_reflection_proto
  language: c++
  src:
  - src/proto/grpc/reflection/v1alpha/reflection.proto
- name: thrift_util
  language: c++
  public_headers:
  - include/grpc++/impl/codegen/thrift_serializer.h
  - include/grpc++/impl/codegen/thrift_utils.h
  uses:
  - grpc++_codegen_base
libs:
- name: gpr
  build: all
  language: c
  filegroups:
  - gpr_base
  secure: false
  vs_project_guid: '{B23D3D1A-9438-4EDA-BEB6-9A0A03D17792}'
- name: gpr_test_util
  build: private
  language: c
  headers:
  - test/core/util/test_config.h
  src:
  - test/core/util/test_config.c
  deps:
  - gpr
  secure: false
  vs_project_guid: '{EAB0A629-17A9-44DB-B5FF-E91A721FE037}'
- name: grpc
  build: all
  language: c
  src:
  - src/core/lib/surface/init.c
  baselib: true
  deps_linkage: static
  dll: true
  filegroups:
  - grpc_base
  - grpc_transport_chttp2_server_secure
  - grpc_transport_chttp2_client_secure
  - grpc_transport_chttp2_server_insecure
  - grpc_transport_chttp2_client_insecure
  - grpc_lb_policy_grpclb
  - grpc_lb_policy_pick_first
  - grpc_lb_policy_round_robin
  - grpc_resolver_dns_native
  - grpc_resolver_sockaddr
  - grpc_load_reporting
  - grpc_secure
  - census
  generate_plugin_registry: true
  secure: true
  vs_packages:
  - grpc.dependencies.openssl
  - grpc.dependencies.zlib
  vs_project_guid: '{29D16885-7228-4C31-81ED-5F9187C7F2A9}'
- name: grpc_cronet
  build: all
  language: c
  src:
  - src/core/lib/surface/init.c
  baselib: true
  deps_linkage: static
  dll: true
  filegroups:
  - grpc_base
  - grpc_transport_cronet_client_secure
  - grpc_transport_chttp2_client_secure
  generate_plugin_registry: true
  platforms:
  - linux
  secure: true
- name: grpc_dll
  build: private
  language: c
  src: []
  deps:
  - gpr
  - grpc
  build_system:
  - visual_studio
  deps_linkage: static
  dll_def: grpc.def
  vs_config_type: DynamicLibrary
  vs_packages:
  - grpc.dependencies.openssl
  - grpc.dependencies.zlib
  vs_project_guid: '{A2F6CBBA-A553-41B3-A7DE-F26DECCC27F0}'
  vs_props:
  - zlib
  - openssl
  - winsock
  - global
- name: grpc_test_util
  build: private
  language: c
  headers:
  - test/core/end2end/data/ssl_test_data.h
  - test/core/security/oauth2_utils.h
  src:
  - test/core/end2end/data/client_certs.c
  - test/core/end2end/data/server1_cert.c
  - test/core/end2end/data/server1_key.c
  - test/core/end2end/data/test_root_cert.c
  - test/core/security/oauth2_utils.c
  deps:
  - gpr_test_util
  - gpr
  - grpc
  filegroups:
  - grpc_test_util_base
  - grpc_base
  vs_project_guid: '{17BCAFC0-5FDC-4C94-AEB9-95F3E220614B}'
- name: grpc_test_util_unsecure
  build: private
  language: c
  deps:
  - gpr
  - gpr_test_util
  - grpc_unsecure
  filegroups:
  - grpc_test_util_base
  secure: false
  vs_project_guid: '{0A7E7F92-FDEA-40F1-A9EC-3BA484F98BBF}'
- name: grpc_unsecure
  build: all
  language: c
  src:
  - src/core/lib/surface/init.c
  - src/core/lib/surface/init_unsecure.c
  baselib: true
  deps_linkage: static
  dll: true
  filegroups:
  - grpc_base
  - grpc_transport_chttp2_server_insecure
  - grpc_transport_chttp2_client_insecure
  - grpc_resolver_dns_native
  - grpc_resolver_sockaddr
  - grpc_load_reporting
  - grpc_lb_policy_grpclb
  - grpc_lb_policy_pick_first
  - grpc_lb_policy_round_robin
  - census
  generate_plugin_registry: true
  secure: false
  vs_project_guid: '{46CEDFFF-9692-456A-AA24-38B5D6BCF4C5}'
- name: reconnect_server
  build: private
  language: c
  headers:
  - test/core/util/reconnect_server.h
  src:
  - test/core/util/reconnect_server.c
  deps:
  - test_tcp_server
  - grpc_test_util
  - grpc
  - gpr_test_util
  - gpr
- name: test_tcp_server
  build: private
  language: c
  headers:
  - test/core/util/test_tcp_server.h
  src:
  - test/core/util/test_tcp_server.c
  deps:
  - grpc_test_util
  - grpc
  - gpr_test_util
  - gpr
- name: grpc++
  build: all
  language: c++
  headers:
  - include/grpc++/impl/codegen/core_codegen.h
  - src/cpp/client/secure_credentials.h
  - src/cpp/common/secure_auth_context.h
  - src/cpp/server/secure_server_credentials.h
  src:
  - src/cpp/client/insecure_credentials.cc
  - src/cpp/client/secure_credentials.cc
  - src/cpp/common/auth_property_iterator.cc
  - src/cpp/common/secure_auth_context.cc
  - src/cpp/common/secure_channel_arguments.cc
  - src/cpp/common/secure_create_auth_context.cc
  - src/cpp/server/insecure_server_credentials.cc
  - src/cpp/server/secure_server_credentials.cc
  deps:
  - grpc
  baselib: true
  dll: true
  filegroups:
  - grpc++_base
  - grpc++_codegen_base
  - grpc++_codegen_base_src
  secure: check
  vs_project_guid: '{C187A093-A0FE-489D-A40A-6E33DE0F9FEB}'
<<<<<<< HEAD
- name: grpc++_proto_reflection_desc_db
  build: private
  language: c++
  headers:
  - test/cpp/util/proto_reflection_descriptor_database.h
  src:
  - test/cpp/util/proto_reflection_descriptor_database.cc
  deps:
  - grpc++
  filegroups:
  - grpc++_reflection_proto
  - grpc++_config_proto
=======
- name: grpc++_cronet
  build: all
  language: c++
  src:
  - src/cpp/client/cronet_credentials.cc
  - src/cpp/client/insecure_credentials.cc
  - src/cpp/common/insecure_create_auth_context.cc
  - src/cpp/server/insecure_server_credentials.cc
  deps:
  - gpr
  - grpc_cronet
  baselib: true
  dll: true
  filegroups:
  - grpc++_base
  - grpc++_codegen_base
  - grpc++_codegen_base_src
  platforms:
  - linux
  secure: true
>>>>>>> 3cb89bcf
- name: grpc++_reflection
  build: all
  language: c++
  public_headers:
  - include/grpc++/ext/proto_server_reflection_plugin.h
  headers:
  - src/cpp/ext/proto_server_reflection.h
  src:
  - src/cpp/ext/proto_server_reflection.cc
  - src/cpp/ext/proto_server_reflection_plugin.cc
  deps:
  - grpc++
  filegroups:
  - grpc++_reflection_proto
- name: grpc++_test
  build: private
  language: c++
  headers:
  - include/grpc++/test/server_context_test_spouse.h
  src:
  - src/cpp/test/server_context_test_spouse.cc
  deps:
  - grpc++
- name: grpc++_test_config
  build: private
  language: c++
  headers:
  - test/cpp/util/test_config.h
  src:
  - test/cpp/util/test_config_cc.cc
- name: grpc++_test_util
  build: private
  language: c++
  headers:
  - test/cpp/end2end/test_service_impl.h
  - test/cpp/util/byte_buffer_proto_helper.h
  - test/cpp/util/create_test_channel.h
  - test/cpp/util/string_ref_helper.h
  - test/cpp/util/subprocess.h
  - test/cpp/util/test_credentials_provider.h
  src:
  - src/proto/grpc/testing/echo_messages.proto
  - src/proto/grpc/testing/echo.proto
  - src/proto/grpc/testing/duplicate/echo_duplicate.proto
  - test/cpp/end2end/test_service_impl.cc
  - test/cpp/util/byte_buffer_proto_helper.cc
  - test/cpp/util/create_test_channel.cc
  - test/cpp/util/string_ref_helper.cc
  - test/cpp/util/subprocess.cc
  - test/cpp/util/test_credentials_provider.cc
  deps:
  - grpc++
  - grpc_test_util
  filegroups:
  - grpc++_codegen_base
  - grpc++_codegen_base_src
  - grpc++_codegen_proto
  - grpc++_config_proto
  - thrift_util
- name: grpc++_unsecure
  build: all
  language: c++
  src:
  - src/cpp/client/insecure_credentials.cc
  - src/cpp/common/insecure_create_auth_context.cc
  - src/cpp/server/insecure_server_credentials.cc
  deps:
  - gpr
  - grpc_unsecure
  baselib: true
  dll: true
  filegroups:
  - grpc++_base
  - grpc++_codegen_base
  - grpc++_codegen_base_src
  secure: false
  vs_project_guid: '{6EE56155-DF7C-4F6E-BFC4-F6F776BEB211}'
- name: grpc_cli_libs
  build: private
  language: c++
  headers:
  - test/cpp/util/cli_call.h
  - test/cpp/util/cli_credentials.h
  - test/cpp/util/config_grpc_cli.h
  - test/cpp/util/grpc_tool.h
  - test/cpp/util/proto_file_parser.h
  - test/cpp/util/service_describer.h
  src:
  - test/cpp/util/cli_call.cc
  - test/cpp/util/cli_credentials.cc
  - test/cpp/util/grpc_tool.cc
  - test/cpp/util/proto_file_parser.cc
  - test/cpp/util/service_describer.cc
  deps:
  - grpc++_proto_reflection_desc_db
  - grpc++
  filegroups:
  - grpc++_reflection_proto
  - grpc++_config_proto
- name: grpc_plugin_support
  build: protoc
  language: c++
  headers:
  - src/compiler/config.h
  - src/compiler/cpp_generator.h
  - src/compiler/cpp_generator_helpers.h
  - src/compiler/csharp_generator.h
  - src/compiler/csharp_generator_helpers.h
  - src/compiler/generator_helpers.h
  - src/compiler/node_generator.h
  - src/compiler/node_generator_helpers.h
  - src/compiler/objective_c_generator.h
  - src/compiler/objective_c_generator_helpers.h
  - src/compiler/php_generator.h
  - src/compiler/php_generator_helpers.h
  - src/compiler/python_generator.h
  - src/compiler/ruby_generator.h
  - src/compiler/ruby_generator_helpers-inl.h
  - src/compiler/ruby_generator_map-inl.h
  - src/compiler/ruby_generator_string-inl.h
  src:
  - src/compiler/cpp_generator.cc
  - src/compiler/csharp_generator.cc
  - src/compiler/node_generator.cc
  - src/compiler/objective_c_generator.cc
  - src/compiler/php_generator.cc
  - src/compiler/python_generator.cc
  - src/compiler/ruby_generator.cc
  filegroups:
  - grpc++_config_proto
  secure: false
  vs_project_guid: '{B6E81D84-2ACB-41B8-8781-493A944C7817}'
  vs_props:
  - protoc
- name: interop_client_helper
  build: private
  language: c++
  headers:
  - test/cpp/interop/client_helper.h
  src:
  - src/proto/grpc/testing/messages.proto
  - test/cpp/interop/client_helper.cc
  deps:
  - grpc++_test_util
  - grpc_test_util
  - grpc++
  - grpc
  - gpr
- name: interop_client_main
  build: private
  language: c++
  headers:
  - test/cpp/interop/interop_client.h
  src:
  - src/proto/grpc/testing/empty.proto
  - src/proto/grpc/testing/messages.proto
  - src/proto/grpc/testing/test.proto
  - test/cpp/interop/client.cc
  - test/cpp/interop/interop_client.cc
  deps:
  - interop_client_helper
  - grpc++_test_util
  - grpc_test_util
  - grpc++
  - grpc
  - gpr_test_util
  - gpr
  - grpc++_test_config
- name: interop_server_helper
  build: private
  language: c++
  headers:
  - test/cpp/interop/server_helper.h
  src:
  - test/cpp/interop/server_helper.cc
  deps:
  - grpc_test_util
  - grpc++
  - grpc
  - gpr
- name: interop_server_lib
  build: private
  language: c++
  src:
  - src/proto/grpc/testing/empty.proto
  - src/proto/grpc/testing/messages.proto
  - src/proto/grpc/testing/test.proto
  - test/cpp/interop/interop_server.cc
  deps:
  - interop_server_helper
  - grpc++_test_util
  - grpc_test_util
  - grpc++
  - grpc
  - gpr_test_util
  - gpr
  - grpc++_test_config
- name: interop_server_main
  build: private
  language: c++
  src:
  - test/cpp/interop/interop_server_bootstrap.cc
  deps:
  - interop_server_lib
- name: qps
  build: private
  language: c++
  headers:
  - test/cpp/qps/client.h
  - test/cpp/qps/driver.h
  - test/cpp/qps/histogram.h
  - test/cpp/qps/interarrival.h
  - test/cpp/qps/limit_cores.h
  - test/cpp/qps/parse_json.h
  - test/cpp/qps/qps_worker.h
  - test/cpp/qps/report.h
  - test/cpp/qps/server.h
  - test/cpp/qps/stats.h
  - test/cpp/qps/usage_timer.h
  - test/cpp/util/benchmark_config.h
  src:
  - src/proto/grpc/testing/messages.proto
  - src/proto/grpc/testing/payloads.proto
  - src/proto/grpc/testing/stats.proto
  - src/proto/grpc/testing/control.proto
  - src/proto/grpc/testing/services.proto
  - test/cpp/qps/client_async.cc
  - test/cpp/qps/client_sync.cc
  - test/cpp/qps/driver.cc
  - test/cpp/qps/limit_cores.cc
  - test/cpp/qps/parse_json.cc
  - test/cpp/qps/qps_worker.cc
  - test/cpp/qps/report.cc
  - test/cpp/qps/server_async.cc
  - test/cpp/qps/server_sync.cc
  - test/cpp/qps/usage_timer.cc
  - test/cpp/util/benchmark_config.cc
  deps:
  - grpc_test_util
  - grpc++_test_util
  - grpc++
- name: grpc_csharp_ext
  build: all
  language: csharp
  src:
  - src/csharp/ext/grpc_csharp_ext.c
  deps:
  - grpc
  - gpr
  LDFLAGS: $(if $(subst Linux,,$(SYSTEM)),,-Wl$(comma)-wrap$(comma)memcpy)
  deps_linkage: static
  dll: only
  vs_config_type: DynamicLibrary
  vs_packages:
  - grpc.dependencies.openssl
  - grpc.dependencies.zlib
  vs_project_guid: '{D64C6D63-4458-4A88-AB38-35678384A7E4}'
  vs_props:
  - zlib
  - openssl
  - winsock
  - global
targets:
- name: alarm_test
  build: test
  language: c
  src:
  - test/core/surface/alarm_test.c
  deps:
  - grpc_test_util
  - grpc
  - gpr_test_util
  - gpr
- name: algorithm_test
  build: test
  language: c
  src:
  - test/core/compression/algorithm_test.c
  deps:
  - grpc_test_util
  - grpc
  - gpr_test_util
  - gpr
- name: alloc_test
  build: test
  language: c
  src:
  - test/core/support/alloc_test.c
  deps:
  - gpr_test_util
  - gpr
- name: alpn_test
  build: test
  language: c
  src:
  - test/core/transport/chttp2/alpn_test.c
  deps:
  - grpc_test_util
  - grpc
  - gpr_test_util
  - gpr
- name: api_fuzzer
  build: fuzzer
  language: c
  src:
  - test/core/end2end/fuzzers/api_fuzzer.c
  deps:
  - grpc_test_util
  - grpc
  - gpr_test_util
  - gpr
  corpus_dirs:
  - test/core/end2end/fuzzers/api_fuzzer_corpus
  dict: test/core/end2end/fuzzers/api_fuzzer.dictionary
  maxlen: 2048
- name: bad_server_response_test
  build: test
  language: c
  src:
  - test/core/end2end/bad_server_response_test.c
  deps:
  - test_tcp_server
  - grpc_test_util
  - grpc
  - gpr_test_util
  - gpr
- name: bin_decoder_test
  build: test
  language: c
  src:
  - test/core/transport/chttp2/bin_decoder_test.c
  deps:
  - grpc_test_util
  - grpc
- name: bin_encoder_test
  build: test
  language: c
  src:
  - test/core/transport/chttp2/bin_encoder_test.c
  deps:
  - grpc_test_util
  - grpc
- name: census_context_test
  build: test
  language: c
  src:
  - test/core/census/context_test.c
  deps:
  - grpc_test_util
  - grpc
  - gpr_test_util
  - gpr
- name: census_resource_test
  build: test
  language: c
  src:
  - test/core/census/resource_test.c
  deps:
  - grpc_test_util
  - grpc
  - gpr_test_util
  - gpr
- name: census_trace_context_test
  build: test
  language: c
  src:
  - test/core/census/trace_context_test.c
  deps:
  - grpc_test_util
  - grpc
  - gpr_test_util
  - gpr
- name: channel_create_test
  build: test
  language: c
  src:
  - test/core/surface/channel_create_test.c
  deps:
  - grpc_test_util
  - grpc
  - gpr_test_util
  - gpr
- name: chttp2_hpack_encoder_test
  build: test
  language: c
  src:
  - test/core/transport/chttp2/hpack_encoder_test.c
  deps:
  - grpc_test_util
  - grpc
  - gpr_test_util
  - gpr
- name: chttp2_status_conversion_test
  build: test
  language: c
  src:
  - test/core/transport/chttp2/status_conversion_test.c
  deps:
  - grpc_test_util
  - grpc
  - gpr_test_util
  - gpr
- name: chttp2_stream_map_test
  build: test
  language: c
  src:
  - test/core/transport/chttp2/stream_map_test.c
  deps:
  - grpc_test_util
  - grpc
  - gpr_test_util
  - gpr
- name: chttp2_varint_test
  build: test
  language: c
  src:
  - test/core/transport/chttp2/varint_test.c
  deps:
  - grpc_test_util
  - grpc
  - gpr_test_util
  - gpr
- name: client_fuzzer
  build: fuzzer
  language: c
  src:
  - test/core/end2end/fuzzers/client_fuzzer.c
  deps:
  - grpc_test_util
  - grpc
  - gpr_test_util
  - gpr
  corpus_dirs:
  - test/core/end2end/fuzzers/client_fuzzer_corpus
  dict: test/core/end2end/fuzzers/hpack.dictionary
  maxlen: 2048
- name: combiner_test
  cpu_cost: 30
  build: test
  language: c
  src:
  - test/core/iomgr/combiner_test.c
  deps:
  - grpc_test_util
  - grpc
  - gpr_test_util
  - gpr
- name: compression_test
  build: test
  language: c
  src:
  - test/core/compression/compression_test.c
  deps:
  - grpc_test_util
  - grpc
  - gpr_test_util
  - gpr
- name: concurrent_connectivity_test
  build: test
  language: c
  src:
  - test/core/surface/concurrent_connectivity_test.c
  deps:
  - grpc_test_util
  - grpc
  - gpr_test_util
  - gpr
- name: connection_refused_test
  cpu_cost: 0.1
  build: test
  language: c
  src:
  - test/core/end2end/connection_refused_test.c
  deps:
  - grpc_test_util
  - grpc
  - gpr_test_util
  - gpr
- name: dns_resolver_connectivity_test
  cpu_cost: 0.1
  build: test
  language: c
  src:
  - test/core/client_channel/resolvers/dns_resolver_connectivity_test.c
  deps:
  - grpc_test_util
  - grpc
  - gpr_test_util
  - gpr
- name: dns_resolver_test
  build: test
  language: c
  src:
  - test/core/client_channel/resolvers/dns_resolver_test.c
  deps:
  - grpc_test_util
  - grpc
  - gpr_test_util
  - gpr
- name: dualstack_socket_test
  cpu_cost: 0.1
  build: test
  language: c
  src:
  - test/core/end2end/dualstack_socket_test.c
  deps:
  - grpc_test_util
  - grpc
  - gpr_test_util
  - gpr
  platforms:
  - mac
  - linux
  - posix
- name: endpoint_pair_test
  build: test
  language: c
  src:
  - test/core/iomgr/endpoint_pair_test.c
  deps:
  - grpc_test_util
  - grpc
  - gpr_test_util
  - gpr
- name: ev_epoll_linux_test
  build: test
  language: c
  src:
  - test/core/iomgr/ev_epoll_linux_test.c
  deps:
  - grpc_test_util
  - grpc
  - gpr_test_util
  - gpr
  platforms:
  - linux
- name: fd_conservation_posix_test
  build: test
  language: c
  src:
  - test/core/iomgr/fd_conservation_posix_test.c
  deps:
  - grpc_test_util
  - grpc
  - gpr_test_util
  - gpr
  platforms:
  - mac
  - linux
  - posix
- name: fd_posix_test
  build: test
  language: c
  src:
  - test/core/iomgr/fd_posix_test.c
  deps:
  - grpc_test_util
  - grpc
  - gpr_test_util
  - gpr
  platforms:
  - mac
  - linux
  - posix
- name: fling_client
  build: test
  run: false
  language: c
  src:
  - test/core/fling/client.c
  deps:
  - grpc_test_util
  - grpc
  - gpr_test_util
  - gpr
- name: fling_server
  build: test
  run: false
  language: c
  src:
  - test/core/fling/server.c
  deps:
  - grpc_test_util
  - grpc
  - gpr_test_util
  - gpr
- name: fling_stream_test
  cpu_cost: 1.5
  build: test
  language: c
  src:
  - test/core/fling/fling_stream_test.c
  deps:
  - grpc_test_util
  - grpc
  - gpr_test_util
  - gpr
  platforms:
  - mac
  - linux
  - posix
- name: fling_test
  cpu_cost: 1.5
  build: test
  language: c
  src:
  - test/core/fling/fling_test.c
  deps:
  - grpc_test_util
  - grpc
  - gpr_test_util
  - gpr
  platforms:
  - mac
  - linux
  - posix
- name: gen_hpack_tables
  build: tool
  language: c
  src:
  - tools/codegen/core/gen_hpack_tables.c
  deps:
  - gpr
  - grpc
- name: gen_legal_metadata_characters
  build: tool
  language: c
  src:
  - tools/codegen/core/gen_legal_metadata_characters.c
  deps: []
- name: gen_percent_encoding_tables
  build: tool
  language: c
  src:
  - tools/codegen/core/gen_percent_encoding_tables.c
  deps: []
- name: goaway_server_test
  cpu_cost: 0.1
  build: test
  language: c
  src:
  - test/core/end2end/goaway_server_test.c
  deps:
  - grpc_test_util
  - grpc
  - gpr_test_util
  - gpr
  platforms:
  - mac
  - linux
  - posix
- name: gpr_avl_test
  build: test
  language: c
  src:
  - test/core/support/avl_test.c
  deps:
  - gpr_test_util
  - gpr
- name: gpr_backoff_test
  build: test
  language: c
  src:
  - test/core/support/backoff_test.c
  deps:
  - gpr_test_util
  - gpr
- name: gpr_cmdline_test
  build: test
  language: c
  src:
  - test/core/support/cmdline_test.c
  deps:
  - gpr_test_util
  - gpr
- name: gpr_cpu_test
  build: test
  language: c
  src:
  - test/core/support/cpu_test.c
  deps:
  - gpr_test_util
  - gpr
- name: gpr_env_test
  build: test
  language: c
  src:
  - test/core/support/env_test.c
  deps:
  - gpr_test_util
  - gpr
- name: gpr_histogram_test
  build: test
  language: c
  src:
  - test/core/support/histogram_test.c
  deps:
  - gpr_test_util
  - gpr
- name: gpr_host_port_test
  build: test
  language: c
  src:
  - test/core/support/host_port_test.c
  deps:
  - gpr_test_util
  - gpr
- name: gpr_log_test
  build: test
  language: c
  src:
  - test/core/support/log_test.c
  deps:
  - gpr_test_util
  - gpr
- name: gpr_mpscq_test
  cpu_cost: 30
  build: test
  language: c
  src:
  - test/core/support/mpscq_test.c
  deps:
  - gpr_test_util
  - gpr
- name: gpr_percent_encoding_test
  build: test
  language: c
  src:
  - test/core/support/percent_encoding_test.c
  deps:
  - gpr_test_util
  - gpr
- name: gpr_slice_buffer_test
  build: test
  language: c
  src:
  - test/core/support/slice_buffer_test.c
  deps:
  - gpr_test_util
  - gpr
- name: gpr_slice_test
  build: test
  language: c
  src:
  - test/core/support/slice_test.c
  deps:
  - gpr_test_util
  - gpr
- name: gpr_stack_lockfree_test
  cpu_cost: 7
  build: test
  language: c
  src:
  - test/core/support/stack_lockfree_test.c
  deps:
  - gpr_test_util
  - gpr
- name: gpr_string_test
  build: test
  language: c
  src:
  - test/core/support/string_test.c
  deps:
  - gpr_test_util
  - gpr
- name: gpr_sync_test
  cpu_cost: 10
  build: test
  language: c
  src:
  - test/core/support/sync_test.c
  deps:
  - gpr_test_util
  - gpr
- name: gpr_thd_test
  cpu_cost: 10
  build: test
  language: c
  src:
  - test/core/support/thd_test.c
  deps:
  - gpr_test_util
  - gpr
- name: gpr_time_test
  build: test
  language: c
  src:
  - test/core/support/time_test.c
  deps:
  - gpr_test_util
  - gpr
- name: gpr_tls_test
  build: test
  language: c
  src:
  - test/core/support/tls_test.c
  deps:
  - gpr_test_util
  - gpr
- name: gpr_useful_test
  build: test
  language: c
  src:
  - test/core/support/useful_test.c
  deps:
  - gpr_test_util
  - gpr
- name: grpc_auth_context_test
  build: test
  language: c
  src:
  - test/core/security/auth_context_test.c
  deps:
  - grpc_test_util
  - grpc
  - gpr_test_util
  - gpr
- name: grpc_b64_test
  build: test
  language: c
  src:
  - test/core/security/b64_test.c
  deps:
  - grpc_test_util
  - grpc
  - gpr_test_util
  - gpr
- name: grpc_byte_buffer_reader_test
  build: test
  language: c
  src:
  - test/core/surface/byte_buffer_reader_test.c
  deps:
  - grpc_test_util
  - grpc
  - gpr_test_util
  - gpr
- name: grpc_channel_args_test
  build: test
  language: c
  src:
  - test/core/channel/channel_args_test.c
  deps:
  - grpc_test_util
  - grpc
  - gpr_test_util
  - gpr
- name: grpc_channel_stack_test
  build: test
  language: c
  src:
  - test/core/channel/channel_stack_test.c
  deps:
  - grpc_test_util
  - grpc
  - gpr_test_util
  - gpr
- name: grpc_completion_queue_test
  build: test
  language: c
  src:
  - test/core/surface/completion_queue_test.c
  deps:
  - grpc_test_util
  - grpc
  - gpr_test_util
  - gpr
- name: grpc_create_jwt
  build: tool
  language: c
  src:
  - test/core/security/create_jwt.c
  deps:
  - grpc
  - gpr
  secure: true
- name: grpc_credentials_test
  build: test
  language: c
  src:
  - test/core/security/credentials_test.c
  deps:
  - grpc_test_util
  - grpc
  - gpr_test_util
  - gpr
- name: grpc_fetch_oauth2
  build: test
  run: false
  language: c
  src:
  - test/core/security/fetch_oauth2.c
  deps:
  - grpc_test_util
  - grpc
  - gpr_test_util
  - gpr
- name: grpc_invalid_channel_args_test
  build: test
  language: c
  src:
  - test/core/surface/invalid_channel_args_test.c
  deps:
  - grpc_test_util
  - grpc
  - gpr_test_util
  - gpr
- name: grpc_json_token_test
  build: test
  language: c
  src:
  - test/core/security/json_token_test.c
  deps:
  - grpc_test_util
  - grpc
  - gpr_test_util
  - gpr
  platforms:
  - linux
  - posix
  - mac
- name: grpc_jwt_verifier_test
  build: test
  language: c
  src:
  - test/core/security/jwt_verifier_test.c
  deps:
  - grpc_test_util
  - grpc
  - gpr_test_util
  - gpr
- name: grpc_print_google_default_creds_token
  build: tool
  language: c
  src:
  - test/core/security/print_google_default_creds_token.c
  deps:
  - grpc
  - gpr
- name: grpc_security_connector_test
  build: test
  language: c
  src:
  - test/core/security/security_connector_test.c
  deps:
  - grpc_test_util
  - grpc
  - gpr_test_util
  - gpr
- name: grpc_verify_jwt
  build: tool
  language: c
  src:
  - test/core/security/verify_jwt.c
  deps:
  - grpc
  - gpr
- name: hpack_parser_fuzzer_test
  build: fuzzer
  language: c
  src:
  - test/core/transport/chttp2/hpack_parser_fuzzer_test.c
  deps:
  - grpc_test_util
  - grpc
  - gpr_test_util
  - gpr
  corpus_dirs:
  - test/core/transport/chttp2/hpack_parser_corpus
  dict: test/core/end2end/fuzzers/hpack.dictionary
  maxlen: 512
- name: hpack_parser_test
  build: test
  language: c
  src:
  - test/core/transport/chttp2/hpack_parser_test.c
  deps:
  - grpc_test_util
  - grpc
  - gpr_test_util
  - gpr
- name: hpack_table_test
  build: test
  language: c
  src:
  - test/core/transport/chttp2/hpack_table_test.c
  deps:
  - grpc_test_util
  - grpc
  - gpr_test_util
  - gpr
- name: http_parser_test
  build: test
  language: c
  src:
  - test/core/http/parser_test.c
  deps:
  - grpc_test_util
  - grpc
  - gpr_test_util
  - gpr
- name: http_request_fuzzer_test
  build: fuzzer
  language: c
  src:
  - test/core/http/request_fuzzer.c
  deps:
  - grpc_test_util
  - grpc
  - gpr_test_util
  - gpr
  corpus_dirs:
  - test/core/http/corpus
  maxlen: 2048
- name: http_response_fuzzer_test
  build: fuzzer
  language: c
  src:
  - test/core/http/response_fuzzer.c
  deps:
  - grpc_test_util
  - grpc
  - gpr_test_util
  - gpr
  corpus_dirs:
  - test/core/http/corpus
  maxlen: 2048
- name: httpcli_format_request_test
  build: test
  language: c
  src:
  - test/core/http/format_request_test.c
  deps:
  - grpc_test_util
  - grpc
  - gpr_test_util
  - gpr
- name: httpcli_test
  cpu_cost: 0.5
  build: test
  language: c
  src:
  - test/core/http/httpcli_test.c
  deps:
  - grpc_test_util
  - grpc
  - gpr_test_util
  - gpr
  platforms:
  - mac
  - linux
  - posix
- name: httpscli_test
  cpu_cost: 0.5
  build: test
  language: c
  src:
  - test/core/http/httpscli_test.c
  deps:
  - grpc_test_util
  - grpc
  - gpr_test_util
  - gpr
  platforms:
  - linux
- name: init_test
  build: test
  language: c
  src:
  - test/core/surface/init_test.c
  deps:
  - grpc_test_util
  - grpc
  - gpr_test_util
  - gpr
- name: internal_api_canary_iomgr_test
  build: test
  run: false
  language: c
  src:
  - test/core/internal_api_canaries/iomgr.c
  deps:
  - grpc_test_util
  - grpc
  - gpr_test_util
  - gpr
- name: internal_api_canary_support_test
  build: test
  run: false
  language: c
  src:
  - test/core/internal_api_canaries/iomgr.c
  deps:
  - grpc_test_util
  - grpc
  - gpr_test_util
  - gpr
- name: internal_api_canary_transport_test
  build: test
  run: false
  language: c
  src:
  - test/core/internal_api_canaries/iomgr.c
  deps:
  - grpc_test_util
  - grpc
  - gpr_test_util
  - gpr
- name: invalid_call_argument_test
  cpu_cost: 0.1
  build: test
  language: c
  src:
  - test/core/end2end/invalid_call_argument_test.c
  deps:
  - grpc_test_util
  - grpc
  - gpr_test_util
  - gpr
- name: json_fuzzer_test
  build: fuzzer
  language: c
  src:
  - test/core/json/fuzzer.c
  deps:
  - grpc_test_util
  - grpc
  - gpr_test_util
  - gpr
  corpus_dirs:
  - test/core/json/corpus
  maxlen: 512
- name: json_rewrite
  build: test
  run: false
  language: c
  src:
  - test/core/json/json_rewrite.c
  deps:
  - grpc
  - gpr
- name: json_rewrite_test
  build: test
  language: c
  src:
  - test/core/json/json_rewrite_test.c
  deps:
  - grpc_test_util
  - grpc
  - gpr_test_util
  - gpr
- name: json_stream_error_test
  build: test
  language: c
  src:
  - test/core/json/json_stream_error_test.c
  deps:
  - grpc_test_util
  - grpc
  - gpr_test_util
  - gpr
- name: json_test
  build: test
  language: c
  src:
  - test/core/json/json_test.c
  deps:
  - grpc_test_util
  - grpc
  - gpr_test_util
  - gpr
- name: lame_client_test
  build: test
  language: c
  src:
  - test/core/surface/lame_client_test.c
  deps:
  - grpc_test_util
  - grpc
  - gpr_test_util
  - gpr
- name: lb_policies_test
  cpu_cost: 0.1
  flaky: true
  build: test
  language: c
  src:
  - test/core/client_channel/lb_policies_test.c
  deps:
  - grpc_test_util
  - grpc
  - gpr_test_util
  - gpr
- name: load_file_test
  build: test
  language: c
  src:
  - test/core/iomgr/load_file_test.c
  deps:
  - grpc_test_util
  - grpc
  - gpr_test_util
  - gpr
- name: low_level_ping_pong_benchmark
  build: benchmark
  language: c
  src:
  - test/core/network_benchmarks/low_level_ping_pong.c
  deps:
  - grpc_test_util
  - grpc
  - gpr_test_util
  - gpr
  platforms:
  - mac
  - linux
  - posix
- name: message_compress_test
  build: test
  language: c
  src:
  - test/core/compression/message_compress_test.c
  deps:
  - grpc_test_util
  - grpc
  - gpr_test_util
  - gpr
- name: mlog_test
  flaky: true
  build: test
  language: c
  src:
  - test/core/census/mlog_test.c
  deps:
  - grpc_test_util
  - grpc
  - gpr_test_util
  - gpr
- name: multiple_server_queues_test
  build: test
  language: c
  src:
  - test/core/end2end/multiple_server_queues_test.c
  deps:
  - grpc_test_util
  - grpc
  - gpr_test_util
  - gpr
- name: murmur_hash_test
  build: test
  language: c
  src:
  - test/core/support/murmur_hash_test.c
  deps:
  - gpr_test_util
  - gpr
- name: nanopb_fuzzer_response_test
  build: fuzzer
  language: c
  src:
  - test/core/nanopb/fuzzer_response.c
  deps:
  - grpc_test_util
  - grpc
  - gpr_test_util
  - gpr
  corpus_dirs:
  - test/core/nanopb/corpus_response
  maxlen: 128
- name: nanopb_fuzzer_serverlist_test
  build: fuzzer
  language: c
  src:
  - test/core/nanopb/fuzzer_serverlist.c
  deps:
  - grpc_test_util
  - grpc
  - gpr_test_util
  - gpr
  corpus_dirs:
  - test/core/nanopb/corpus_serverlist
  maxlen: 128
- name: no_server_test
  cpu_cost: 0.1
  build: test
  language: c
  src:
  - test/core/end2end/no_server_test.c
  deps:
  - grpc_test_util
  - grpc
  - gpr_test_util
  - gpr
- name: percent_decode_fuzzer
  build: fuzzer
  language: c
  src:
  - test/core/support/percent_decode_fuzzer.c
  deps:
  - grpc_test_util
  - grpc
  - gpr_test_util
  - gpr
  corpus_dirs:
  - test/core/support/percent_decode_corpus
  maxlen: 32
- name: percent_encode_fuzzer
  build: fuzzer
  language: c
  src:
  - test/core/support/percent_encode_fuzzer.c
  deps:
  - grpc_test_util
  - grpc
  - gpr_test_util
  - gpr
  corpus_dirs:
  - test/core/support/percent_encode_corpus
  maxlen: 32
- name: resolve_address_test
  build: test
  language: c
  src:
  - test/core/iomgr/resolve_address_test.c
  deps:
  - grpc_test_util
  - grpc
  - gpr_test_util
  - gpr
- name: secure_channel_create_test
  build: test
  language: c
  src:
  - test/core/surface/secure_channel_create_test.c
  deps:
  - grpc_test_util
  - grpc
  - gpr_test_util
  - gpr
- name: secure_endpoint_test
  build: test
  language: c
  src:
  - test/core/security/secure_endpoint_test.c
  deps:
  - grpc_test_util
  - grpc
  - gpr_test_util
  - gpr
- name: sequential_connectivity_test
  build: test
  language: c
  src:
  - test/core/surface/sequential_connectivity_test.c
  deps:
  - grpc_test_util
  - grpc
  - gpr_test_util
  - gpr
- name: server_chttp2_test
  build: test
  language: c
  src:
  - test/core/surface/server_chttp2_test.c
  deps:
  - grpc_test_util
  - grpc
  - gpr_test_util
  - gpr
- name: server_fuzzer
  build: fuzzer
  language: c
  src:
  - test/core/end2end/fuzzers/server_fuzzer.c
  deps:
  - grpc_test_util
  - grpc
  - gpr_test_util
  - gpr
  corpus_dirs:
  - test/core/end2end/fuzzers/server_fuzzer_corpus
  dict: test/core/end2end/fuzzers/hpack.dictionary
  maxlen: 2048
- name: server_test
  build: test
  language: c
  src:
  - test/core/surface/server_test.c
  deps:
  - grpc_test_util
  - grpc
  - gpr_test_util
  - gpr
- name: set_initial_connect_string_test
  cpu_cost: 0.1
  build: test
  language: c
  src:
  - test/core/client_channel/set_initial_connect_string_test.c
  deps:
  - test_tcp_server
  - grpc_test_util
  - grpc
  - gpr_test_util
  - gpr
- name: sockaddr_resolver_test
  build: test
  language: c
  src:
  - test/core/client_channel/resolvers/sockaddr_resolver_test.c
  deps:
  - grpc_test_util
  - grpc
  - gpr_test_util
  - gpr
- name: sockaddr_utils_test
  build: test
  language: c
  src:
  - test/core/iomgr/sockaddr_utils_test.c
  deps:
  - grpc_test_util
  - grpc
  - gpr_test_util
  - gpr
- name: socket_utils_test
  build: test
  language: c
  src:
  - test/core/iomgr/socket_utils_test.c
  deps:
  - grpc_test_util
  - grpc
  - gpr_test_util
  - gpr
  platforms:
  - mac
  - linux
  - posix
- name: tcp_client_posix_test
  cpu_cost: 0.5
  build: test
  language: c
  src:
  - test/core/iomgr/tcp_client_posix_test.c
  deps:
  - grpc_test_util
  - grpc
  - gpr_test_util
  - gpr
  platforms:
  - mac
  - linux
  - posix
- name: tcp_posix_test
  cpu_cost: 0.2
  build: test
  language: c
  src:
  - test/core/iomgr/tcp_posix_test.c
  deps:
  - grpc_test_util
  - grpc
  - gpr_test_util
  - gpr
  platforms:
  - mac
  - linux
  - posix
- name: tcp_server_posix_test
  build: test
  language: c
  src:
  - test/core/iomgr/tcp_server_posix_test.c
  deps:
  - grpc_test_util
  - grpc
  - gpr_test_util
  - gpr
  platforms:
  - mac
  - linux
  - posix
- name: time_averaged_stats_test
  build: test
  language: c
  src:
  - test/core/iomgr/time_averaged_stats_test.c
  deps:
  - grpc_test_util
  - grpc
  - gpr_test_util
  - gpr
- name: timeout_encoding_test
  build: test
  language: c
  src:
  - test/core/transport/timeout_encoding_test.c
  deps:
  - grpc_test_util
  - grpc
  - gpr_test_util
  - gpr
- name: timer_heap_test
  build: test
  language: c
  src:
  - test/core/iomgr/timer_heap_test.c
  deps:
  - grpc_test_util
  - grpc
  - gpr_test_util
  - gpr
- name: timer_list_test
  build: test
  language: c
  src:
  - test/core/iomgr/timer_list_test.c
  deps:
  - grpc_test_util
  - grpc
  - gpr_test_util
  - gpr
- name: transport_connectivity_state_test
  build: test
  language: c
  src:
  - test/core/transport/connectivity_state_test.c
  deps:
  - grpc_test_util
  - grpc
  - gpr_test_util
  - gpr
- name: transport_metadata_test
  build: test
  language: c
  src:
  - test/core/transport/metadata_test.c
  deps:
  - grpc_test_util
  - grpc
  - gpr_test_util
  - gpr
- name: transport_security_test
  build: test
  language: c
  src:
  - test/core/tsi/transport_security_test.c
  deps:
  - grpc_test_util
  - grpc
  - gpr_test_util
  - gpr
  platforms:
  - linux
  - posix
  - mac
- name: udp_server_test
  build: test
  language: c
  src:
  - test/core/iomgr/udp_server_test.c
  deps:
  - grpc_test_util
  - grpc
  - gpr_test_util
  - gpr
  platforms:
  - mac
  - linux
  - posix
- name: uri_fuzzer_test
  build: fuzzer
  language: c
  src:
  - test/core/client_channel/uri_fuzzer_test.c
  deps:
  - grpc_test_util
  - grpc
  - gpr_test_util
  - gpr
  corpus_dirs:
  - test/core/client_channel/uri_corpus
  maxlen: 128
- name: uri_parser_test
  build: test
  language: c
  src:
  - test/core/client_channel/uri_parser_test.c
  deps:
  - grpc_test_util
  - grpc
  - gpr_test_util
  - gpr
- name: wakeup_fd_cv_test
  build: test
  language: c
  src:
  - test/core/iomgr/wakeup_fd_cv_test.c
  deps:
  - grpc_test_util
  - grpc
  - gpr_test_util
  - gpr
  platforms:
  - mac
  - linux
  - posix
- name: alarm_cpp_test
  gtest: true
  build: test
  language: c++
  src:
  - test/cpp/common/alarm_cpp_test.cc
  deps:
  - grpc++_test_util
  - grpc_test_util
  - grpc++
  - grpc
  - gpr_test_util
  - gpr
- name: async_end2end_test
  gtest: true
  build: test
  language: c++
  src:
  - test/cpp/end2end/async_end2end_test.cc
  deps:
  - grpc++_test_util
  - grpc_test_util
  - grpc++
  - grpc
  - gpr_test_util
  - gpr
- name: auth_property_iterator_test
  gtest: true
  build: test
  language: c++
  src:
  - test/cpp/common/auth_property_iterator_test.cc
  deps:
  - grpc++_test_util
  - grpc_test_util
  - grpc++
  - grpc
  - gpr_test_util
  - gpr
- name: channel_arguments_test
  gtest: true
  build: test
  language: c++
  src:
  - test/cpp/common/channel_arguments_test.cc
  deps:
  - grpc++
  - grpc
  - gpr
- name: cli_call_test
  gtest: true
  build: test
  language: c++
  src:
  - test/cpp/util/cli_call_test.cc
  deps:
  - grpc_cli_libs
  - grpc++_test_util
  - grpc_test_util
  - grpc++
  - grpc
  - gpr_test_util
  - gpr
- name: client_crash_test
  gtest: true
  cpu_cost: 0.1
  build: test
  language: c++
  src:
  - test/cpp/end2end/client_crash_test.cc
  deps:
  - grpc++_test_util
  - grpc_test_util
  - grpc++
  - grpc
  - gpr_test_util
  - gpr
  platforms:
  - mac
  - linux
  - posix
- name: client_crash_test_server
  build: test
  run: false
  language: c++
  src:
  - test/cpp/end2end/client_crash_test_server.cc
  deps:
  - grpc++_test_util
  - grpc_test_util
  - grpc++
  - grpc
  - gpr_test_util
  - gpr
- name: codegen_test_full
  gtest: true
  build: test
  language: c++
  src:
  - src/proto/grpc/testing/control.proto
  - src/proto/grpc/testing/messages.proto
  - src/proto/grpc/testing/payloads.proto
  - src/proto/grpc/testing/services.proto
  - src/proto/grpc/testing/stats.proto
  - test/cpp/codegen/codegen_test_full.cc
  deps:
  - grpc++
  - grpc
  - gpr
  filegroups:
  - grpc++_codegen_base
- name: codegen_test_minimal
  gtest: true
  build: test
  language: c++
  src:
  - src/proto/grpc/testing/control.proto
  - src/proto/grpc/testing/messages.proto
  - src/proto/grpc/testing/payloads.proto
  - src/proto/grpc/testing/services.proto
  - src/proto/grpc/testing/stats.proto
  - test/cpp/codegen/codegen_test_minimal.cc
  filegroups:
  - grpc++_codegen_base
  - grpc++_codegen_base_src
- name: credentials_test
  gtest: true
  build: test
  language: c++
  src:
  - test/cpp/client/credentials_test.cc
  deps:
  - grpc++
  - grpc
  - gpr
- name: cxx_byte_buffer_test
  gtest: true
  build: test
  language: c++
  src:
  - test/cpp/util/byte_buffer_test.cc
  deps:
  - grpc_test_util
  - grpc++
  - grpc
  - gpr_test_util
  - gpr
- name: cxx_slice_test
  gtest: true
  build: test
  language: c++
  src:
  - test/cpp/util/slice_test.cc
  deps:
  - grpc_test_util
  - grpc++
  - grpc
  - gpr_test_util
  - gpr
- name: cxx_string_ref_test
  gtest: true
  build: test
  language: c++
  src:
  - test/cpp/util/string_ref_test.cc
  deps:
  - grpc++
- name: cxx_time_test
  gtest: true
  build: test
  language: c++
  src:
  - test/cpp/util/time_test.cc
  deps:
  - grpc_test_util
  - grpc++
  - grpc
  - gpr_test_util
  - gpr
- name: end2end_test
  gtest: true
  cpu_cost: 0.5
  build: test
  language: c++
  src:
  - test/cpp/end2end/end2end_test.cc
  deps:
  - grpc++_test_util
  - grpc_test_util
  - grpc++
  - grpc
  - gpr_test_util
  - gpr
- name: filter_end2end_test
  gtest: true
  build: test
  language: c++
  src:
  - test/cpp/end2end/filter_end2end_test.cc
  deps:
  - grpc++_test_util
  - grpc_test_util
  - grpc++
  - grpc
  - gpr_test_util
  - gpr
- name: generic_end2end_test
  gtest: true
  build: test
  language: c++
  src:
  - test/cpp/end2end/generic_end2end_test.cc
  deps:
  - grpc++_test_util
  - grpc_test_util
  - grpc++
  - grpc
  - gpr_test_util
  - gpr
- name: golden_file_test
  gtest: true
  build: test
  language: c++
  src:
  - src/proto/grpc/testing/compiler_test.proto
  - test/cpp/codegen/golden_file_test.cc
  deps:
  - grpc++
  - grpc
  - gpr
- name: grpc_cli
  build: test
  run: false
  language: c++
  src:
  - test/cpp/util/grpc_cli.cc
  deps:
  - grpc_cli_libs
  - grpc++_proto_reflection_desc_db
  - grpc++
  - grpc
  - gpr
  - grpc++_test_config
- name: grpc_cpp_plugin
  build: protoc
  language: c++
  src:
  - src/compiler/cpp_plugin.cc
  deps:
  - grpc_plugin_support
  secure: false
  vs_config_type: Application
  vs_project_guid: '{7E51A25F-AC59-488F-906C-C60FAAE706AA}'
- name: grpc_csharp_plugin
  build: protoc
  language: c++
  src:
  - src/compiler/csharp_plugin.cc
  deps:
  - grpc_plugin_support
  secure: false
  vs_config_type: Application
  vs_project_guid: '{3C813052-A49A-4662-B90A-1ADBEC7EE453}'
- name: grpc_node_plugin
  build: protoc
  language: c++
  src:
  - src/compiler/node_plugin.cc
  deps:
  - grpc_plugin_support
  secure: false
  vs_config_type: Application
- name: grpc_objective_c_plugin
  build: protoc
  language: c++
  src:
  - src/compiler/objective_c_plugin.cc
  deps:
  - grpc_plugin_support
  secure: false
  vs_config_type: Application
  vs_project_guid: '{19564640-CEE6-4921-ABA5-676ED79A36F6}'
- name: grpc_php_plugin
  build: protoc
  language: c++
  src:
  - src/compiler/php_plugin.cc
  deps:
  - grpc_plugin_support
  secure: false
  vs_config_type: Application
- name: grpc_python_plugin
  build: protoc
  language: c++
  src:
  - src/compiler/python_plugin.cc
  deps:
  - grpc_plugin_support
  secure: false
  vs_config_type: Application
  vs_project_guid: '{DF52D501-A6CF-4E6F-BA38-6EBE2E8DAFB2}'
- name: grpc_ruby_plugin
  build: protoc
  language: c++
  src:
  - src/compiler/ruby_plugin.cc
  deps:
  - grpc_plugin_support
  secure: false
  vs_config_type: Application
  vs_project_guid: '{069E9D05-B78B-4751-9252-D21EBAE7DE8E}'
- name: grpc_tool_test
  gtest: true
  build: test
  language: c++
  src:
  - src/proto/grpc/testing/echo.proto
  - src/proto/grpc/testing/echo_messages.proto
  - test/cpp/util/grpc_tool_test.cc
  deps:
  - grpc_cli_libs
  - grpc++_proto_reflection_desc_db
  - grpc++_reflection
  - grpc++_test_util
  - grpc_test_util
  - grpc++
  - grpc
  - gpr_test_util
  - gpr
  filegroups:
  - grpc++_codegen_proto
- name: grpclb_api_test
  gtest: true
  build: test
  language: c++
  src:
  - src/proto/grpc/lb/v1/load_balancer.proto
  - test/cpp/grpclb/grpclb_api_test.cc
  deps:
  - grpc++_test_util
  - grpc_test_util
  - grpc++
  - grpc
- name: grpclb_test
  gtest: false
  build: test
  language: c++
  src:
  - src/proto/grpc/lb/v1/load_balancer.proto
  - test/cpp/grpclb/grpclb_test.cc
  deps:
  - gpr
  - gpr_test_util
  - grpc
  - grpc++
  - grpc++_test_util
  - grpc_test_util
- name: hybrid_end2end_test
  gtest: true
  build: test
  language: c++
  src:
  - test/cpp/end2end/hybrid_end2end_test.cc
  deps:
  - grpc++_test_util
  - grpc_test_util
  - grpc++
  - grpc
  - gpr_test_util
  - gpr
- name: interop_client
  build: test
  run: false
  language: c++
  src: []
  deps:
  - interop_client_main
  - interop_client_helper
  - grpc++_test_util
  - grpc_test_util
  - grpc++
  - grpc
  - gpr_test_util
  - gpr
  - grpc++_test_config
  platforms:
  - mac
  - linux
  - posix
- name: interop_server
  build: test
  run: false
  language: c++
  src: []
  deps:
  - interop_server_main
  - interop_server_helper
  - interop_server_lib
  - grpc++_test_util
  - grpc_test_util
  - grpc++
  - grpc
  - gpr_test_util
  - gpr
  - grpc++_test_config
  platforms:
  - mac
  - linux
  - posix
- name: interop_test
  cpu_cost: 0.1
  build: test
  language: c++
  src:
  - test/cpp/interop/interop_test.cc
  deps:
  - grpc_test_util
  - grpc
  - gpr_test_util
  - gpr
  - grpc++_test_config
  platforms:
  - mac
  - linux
  - posix
- name: json_run_localhost
  build: test
  run: false
  language: c++
  src:
  - test/cpp/qps/json_run_localhost.cc
  deps:
  - grpc++_test_util
  - grpc_test_util
  - grpc++
  - grpc
  - gpr_test_util
  - gpr
  - grpc++_test_config
- name: metrics_client
  build: test
  run: false
  language: c++
  headers:
  - test/cpp/util/metrics_server.h
  src:
  - src/proto/grpc/testing/metrics.proto
  - test/cpp/interop/metrics_client.cc
  deps:
  - grpc++
  - grpc
  - gpr
  - grpc++_test_config
- name: mock_test
  gtest: true
  build: test
  language: c++
  src:
  - test/cpp/end2end/mock_test.cc
  deps:
  - grpc++_test_util
  - grpc_test_util
  - grpc++
  - grpc
  - gpr_test_util
  - gpr
- name: proto_server_reflection_test
  gtest: true
  build: test
  language: c++
  src:
  - test/cpp/end2end/proto_server_reflection_test.cc
  deps:
  - grpc++_proto_reflection_desc_db
  - grpc++_reflection
  - grpc++_test_util
  - grpc_test_util
  - grpc++
  - grpc
  - gpr_test_util
  - gpr
- name: qps_interarrival_test
  build: test
  run: false
  language: c++
  src:
  - test/cpp/qps/qps_interarrival_test.cc
  deps:
  - qps
  - grpc++_test_util
  - grpc_test_util
  - grpc++
  - grpc
  - gpr_test_util
  - gpr
  platforms:
  - mac
  - linux
  - posix
- name: qps_json_driver
  build: test
  run: false
  language: c++
  src:
  - test/cpp/qps/qps_json_driver.cc
  deps:
  - qps
  - grpc++_test_util
  - grpc_test_util
  - grpc++
  - grpc
  - gpr_test_util
  - gpr
  - grpc++_test_config
- name: qps_openloop_test
  cpu_cost: 0.5
  build: test
  language: c++
  src:
  - test/cpp/qps/qps_openloop_test.cc
  deps:
  - qps
  - grpc++_test_util
  - grpc_test_util
  - grpc++
  - grpc
  - gpr_test_util
  - gpr
  - grpc++_test_config
  platforms:
  - mac
  - linux
  - posix
- name: qps_worker
  build: test
  run: false
  language: c++
  headers:
  - test/cpp/qps/client.h
  - test/cpp/qps/server.h
  src:
  - test/cpp/qps/worker.cc
  deps:
  - qps
  - grpc++_test_util
  - grpc_test_util
  - grpc++
  - grpc
  - gpr_test_util
  - gpr
  - grpc++_test_config
- name: reconnect_interop_client
  build: test
  run: false
  language: c++
  src:
  - src/proto/grpc/testing/empty.proto
  - src/proto/grpc/testing/messages.proto
  - src/proto/grpc/testing/test.proto
  - test/cpp/interop/reconnect_interop_client.cc
  deps:
  - grpc++_test_util
  - grpc_test_util
  - grpc++
  - grpc
  - gpr_test_util
  - gpr
  - grpc++_test_config
- name: reconnect_interop_server
  build: test
  run: false
  language: c++
  src:
  - src/proto/grpc/testing/empty.proto
  - src/proto/grpc/testing/messages.proto
  - src/proto/grpc/testing/test.proto
  - test/cpp/interop/reconnect_interop_server.cc
  deps:
  - reconnect_server
  - test_tcp_server
  - grpc++_test_util
  - grpc_test_util
  - grpc++
  - grpc
  - gpr_test_util
  - gpr
  - grpc++_test_config
- name: secure_auth_context_test
  gtest: true
  build: test
  language: c++
  src:
  - test/cpp/common/secure_auth_context_test.cc
  deps:
  - grpc++_test_util
  - grpc_test_util
  - grpc++
  - grpc
  - gpr_test_util
  - gpr
- name: secure_sync_unary_ping_pong_test
  build: test
  language: c++
  src:
  - test/cpp/qps/secure_sync_unary_ping_pong_test.cc
  deps:
  - qps
  - grpc++_test_util
  - grpc_test_util
  - grpc++
  - grpc
  - gpr_test_util
  - gpr
  platforms:
  - mac
  - linux
  - posix
- name: server_builder_plugin_test
  gtest: true
  build: test
  language: c++
  src:
  - test/cpp/end2end/server_builder_plugin_test.cc
  deps:
  - grpc++_test_util
  - grpc_test_util
  - grpc++
  - grpc
  - gpr_test_util
  - gpr
- name: server_context_test_spouse_test
  gtest: true
  build: test
  language: c++
  src:
  - test/cpp/test/server_context_test_spouse_test.cc
  deps:
  - grpc_test_util
  - grpc++_test
  - grpc++
  - grpc
  - gpr_test_util
  - gpr
- name: server_crash_test
  gtest: true
  cpu_cost: 0.1
  build: test
  language: c++
  src:
  - test/cpp/end2end/server_crash_test.cc
  deps:
  - grpc++_test_util
  - grpc_test_util
  - grpc++
  - grpc
  - gpr_test_util
  - gpr
  platforms:
  - mac
  - linux
  - posix
- name: server_crash_test_client
  build: test
  run: false
  language: c++
  src:
  - test/cpp/end2end/server_crash_test_client.cc
  deps:
  - grpc++_test_util
  - grpc_test_util
  - grpc++
  - grpc
  - gpr_test_util
  - gpr
- name: shutdown_test
  gtest: true
  build: test
  language: c++
  src:
  - test/cpp/end2end/shutdown_test.cc
  deps:
  - grpc++_test_util
  - grpc_test_util
  - grpc++
  - grpc
  - gpr_test_util
  - gpr
- name: status_test
  build: test
  language: c++
  src:
  - test/cpp/util/status_test.cc
  deps:
  - grpc_test_util
  - grpc++
  - grpc
  - gpr_test_util
  - gpr
- name: streaming_throughput_test
  gtest: true
  build: test
  language: c++
  src:
  - test/cpp/end2end/streaming_throughput_test.cc
  deps:
  - grpc++_test_util
  - grpc_test_util
  - grpc++
  - grpc
  - gpr_test_util
  - gpr
  platforms:
  - mac
  - linux
  - posix
- name: stress_test
  build: test
  run: false
  language: c++
  headers:
  - test/cpp/interop/client_helper.h
  - test/cpp/interop/interop_client.h
  - test/cpp/interop/stress_interop_client.h
  - test/cpp/util/metrics_server.h
  src:
  - src/proto/grpc/testing/empty.proto
  - src/proto/grpc/testing/messages.proto
  - src/proto/grpc/testing/metrics.proto
  - src/proto/grpc/testing/test.proto
  - test/cpp/interop/interop_client.cc
  - test/cpp/interop/stress_interop_client.cc
  - test/cpp/interop/stress_test.cc
  - test/cpp/util/metrics_server.cc
  deps:
  - grpc++_test_util
  - grpc_test_util
  - grpc++
  - grpc
  - gpr_test_util
  - gpr
  - grpc++_test_config
- name: thread_stress_test
  gtest: true
  cpu_cost: 100
  build: test
  language: c++
  src:
  - test/cpp/end2end/thread_stress_test.cc
  deps:
  - grpc++_test_util
  - grpc_test_util
  - grpc++
  - grpc
  - gpr_test_util
  - gpr
- name: public_headers_must_be_c89
  build: test
  language: c89
  src:
  - test/core/surface/public_headers_must_be_c89.c
  deps:
  - grpc
  - gpr
vspackages:
- linkage: static
  name: grpc.dependencies.zlib
  props: false
  redist: true
  version: 1.2.8.10
- linkage: static
  name: grpc.dependencies.openssl
  props: true
  redist: true
  version: 1.0.204.1
- name: gflags
  props: false
  redist: false
  version: 2.1.2.1
- name: gtest
  props: false
  redist: false
  version: 1.7.0.1
configs:
  asan:
    CC: clang
    CPPFLAGS: -O0 -fsanitize-coverage=edge -fsanitize=address -fno-omit-frame-pointer
      -Wno-unused-command-line-argument -DGPR_NO_DIRECT_SYSCALLS
    CXX: clang++
    LD: clang
    LDFLAGS: -fsanitize=address
    LDXX: clang++
    compile_the_world: true
    test_environ:
      ASAN_OPTIONS: detect_leaks=1:color=always
      LSAN_OPTIONS: suppressions=tools/lsan_suppressions.txt:report_objects=1
    timeout_multiplier: 3
  asan-noleaks:
    CC: clang
    CPPFLAGS: -O0 -fsanitize-coverage=edge -fsanitize=address -fno-omit-frame-pointer
      -Wno-unused-command-line-argument -DGPR_NO_DIRECT_SYSCALLS
    CXX: clang++
    LD: clang
    LDFLAGS: -fsanitize=address
    LDXX: clang++
    compile_the_world: true
    test_environ:
      ASAN_OPTIONS: detect_leaks=0:color=always
    timeout_multiplier: 3
  asan-trace-cmp:
    CC: clang
    CPPFLAGS: -O0 -fsanitize-coverage=edge -fsanitize-coverage=trace-cmp -fsanitize=address
      -fno-omit-frame-pointer -Wno-unused-command-line-argument -DGPR_NO_DIRECT_SYSCALLS
    CXX: clang++
    LD: clang
    LDFLAGS: -fsanitize=address
    LDXX: clang++
    compile_the_world: true
    test_environ:
      ASAN_OPTIONS: detect_leaks=1:color=always
      LSAN_OPTIONS: suppressions=tools/lsan_suppressions.txt:report_objects=1
    timeout_multiplier: 3
  basicprof:
    CPPFLAGS: -O2 -DGRPC_BASIC_PROFILER -DGRPC_TIMERS_RDTSC
    DEFINES: NDEBUG
  dbg:
    CPPFLAGS: -O0
    DEFINES: _DEBUG DEBUG
  easan:
    CC: clang
    CPPFLAGS: -O0 -fsanitize-coverage=edge -fsanitize=address -fno-omit-frame-pointer
      -Wno-unused-command-line-argument -DGPR_NO_DIRECT_SYSCALLS
    CXX: clang++
    DEFINES: _DEBUG DEBUG GRPC_EXECUTION_CONTEXT_SANITIZER
    LD: clang
    LDFLAGS: -fsanitize=address
    LDXX: clang++
    compile_the_world: true
    test_environ:
      ASAN_OPTIONS: detect_leaks=1:color=always
      LSAN_OPTIONS: suppressions=tools/lsan_suppressions.txt:report_objects=1
    timeout_multiplier: 3
  edbg:
    CPPFLAGS: -O0
    DEFINES: _DEBUG DEBUG GRPC_EXECUTION_CONTEXT_SANITIZER
  etsan:
    CC: clang
    CPPFLAGS: -O0 -fsanitize=thread -fno-omit-frame-pointer -Wno-unused-command-line-argument
      -DGPR_NO_DIRECT_SYSCALLS
    CXX: clang++
    DEFINES: _DEBUG DEBUG GRPC_EXECUTION_CONTEXT_SANITIZER
    LD: clang
    LDFLAGS: -fsanitize=thread
    LDXX: clang++
    compile_the_world: true
    test_environ:
      TSAN_OPTIONS: suppressions=tools/tsan_suppressions.txt:halt_on_error=1:second_deadlock_stack=1
    timeout_multiplier: 5
  gcov:
    CC: gcc
    CPPFLAGS: -O0 -fprofile-arcs -ftest-coverage -Wno-return-type
    CXX: g++
    DEFINES: _DEBUG DEBUG GPR_GCOV
    LD: gcc
    LDFLAGS: -fprofile-arcs -ftest-coverage -rdynamic
    LDXX: g++
  helgrind:
    CPPFLAGS: -O0
    DEFINES: _DEBUG DEBUG
    LDFLAGS: -rdynamic
    timeout_multiplier: 20
    valgrind: --tool=helgrind
  memcheck:
    CPPFLAGS: -O0
    DEFINES: _DEBUG DEBUG
    LDFLAGS: -rdynamic
    timeout_multiplier: 10
    valgrind: --tool=memcheck --leak-check=full
  msan:
    CC: clang
    CPPFLAGS: -O0 -fsanitize-coverage=edge -fsanitize=memory -fsanitize-memory-track-origins
      -fno-omit-frame-pointer -DGTEST_HAS_TR1_TUPLE=0 -DGTEST_USE_OWN_TR1_TUPLE=1
      -Wno-unused-command-line-argument -fPIE -pie -DGPR_NO_DIRECT_SYSCALLS
    CXX: clang++
    DEFINES: NDEBUG
    LD: clang
    LDFLAGS: -fsanitize=memory -DGTEST_HAS_TR1_TUPLE=0 -DGTEST_USE_OWN_TR1_TUPLE=1
      -fPIE -pie $(if $(JENKINS_BUILD),-Wl$(comma)-Ttext-segment=0x7e0000000000,)
    LDXX: clang++
    compile_the_world: true
    timeout_multiplier: 4
  mutrace:
    CPPFLAGS: -O3 -fno-omit-frame-pointer
    DEFINES: NDEBUG
    LDFLAGS: -rdynamic
  opt:
    CPPFLAGS: -O2
    DEFINES: NDEBUG
  stapprof:
    CPPFLAGS: -O2 -DGRPC_STAP_PROFILER
    DEFINES: NDEBUG
  tsan:
    CC: clang
    CPPFLAGS: -O0 -fsanitize=thread -fno-omit-frame-pointer -Wno-unused-command-line-argument
      -DGPR_NO_DIRECT_SYSCALLS
    CXX: clang++
    DEFINES: GRPC_TSAN
    LD: clang
    LDFLAGS: -fsanitize=thread
    LDXX: clang++
    compile_the_world: true
    test_environ:
      TSAN_OPTIONS: suppressions=tools/tsan_suppressions.txt:halt_on_error=1:second_deadlock_stack=1
    timeout_multiplier: 5
  ubsan:
    CC: clang
    CPPFLAGS: -O0 -fsanitize-coverage=edge -fsanitize=undefined,unsigned-integer-overflow
      -fno-omit-frame-pointer -Wno-unused-command-line-argument -Wvarargs
    CXX: clang++
    DEFINES: NDEBUG
    LD: clang
    LDFLAGS: -fsanitize=undefined,unsigned-integer-overflow
    LDXX: clang++
    compile_the_world: true
    test_environ:
      UBSAN_OPTIONS: halt_on_error=1:print_stacktrace=1
    timeout_multiplier: 1.5
defaults:
  boringssl:
    CFLAGS: -Wno-sign-conversion -Wno-conversion -Wno-unused-value -Wno-unknown-pragmas
      -Wno-implicit-function-declaration -Wno-unused-variable -Wno-sign-compare $(NO_W_EXTRA_SEMI)
    CPPFLAGS: -Ithird_party/boringssl/include -fvisibility=hidden -DOPENSSL_NO_ASM
      -D_GNU_SOURCE -DWIN32_LEAN_AND_MEAN -D_HAS_EXCEPTIONS=0 -DNOMINMAX
  global:
    CPPFLAGS: -g -Wall -Wextra -Werror -Wno-long-long -Wno-unused-parameter
    LDFLAGS: -g
  zlib:
    CFLAGS: -Wno-sign-conversion -Wno-conversion -Wno-unused-value -Wno-implicit-function-declaration
      $(W_NO_SHIFT_NEGATIVE_VALUE) -fvisibility=hidden
node_modules:
- deps:
  - grpc
  - gpr
  - boringssl
  - z
  headers:
  - src/node/ext/byte_buffer.h
  - src/node/ext/call.h
  - src/node/ext/call_credentials.h
  - src/node/ext/channel.h
  - src/node/ext/channel_credentials.h
  - src/node/ext/completion_queue_async_worker.h
  - src/node/ext/server.h
  - src/node/ext/server_credentials.h
  - src/node/ext/timeval.h
  js:
  - src/node/index.js
  - src/node/src/client.js
  - src/node/src/common.js
  - src/node/src/credentials.js
  - src/node/src/grpc_extension.js
  - src/node/src/metadata.js
  - src/node/src/server.js
  name: grpc_node
  src:
  - src/node/ext/byte_buffer.cc
  - src/node/ext/call.cc
  - src/node/ext/call_credentials.cc
  - src/node/ext/channel.cc
  - src/node/ext/channel_credentials.cc
  - src/node/ext/completion_queue_async_worker.cc
  - src/node/ext/node_grpc.cc
  - src/node/ext/server.cc
  - src/node/ext/server_credentials.cc
  - src/node/ext/timeval.cc
openssl_fallback:
  base_uri: https://openssl.org/source/old/1.0.2/
  extraction_dir: openssl-1.0.2f
  tarball: openssl-1.0.2f.tar.gz
php_config_m4:
  deps:
  - grpc
  - gpr
  - boringssl
  headers:
  - src/php/ext/grpc/byte_buffer.h
  - src/php/ext/grpc/call.h
  - src/php/ext/grpc/call_credentials.h
  - src/php/ext/grpc/channel.h
  - src/php/ext/grpc/channel_credentials.h
  - src/php/ext/grpc/completion_queue.h
  - src/php/ext/grpc/php7_wrapper.h
  - src/php/ext/grpc/php_grpc.h
  - src/php/ext/grpc/server.h
  - src/php/ext/grpc/server_credentials.h
  - src/php/ext/grpc/timeval.h
  src:
  - src/php/ext/grpc/byte_buffer.c
  - src/php/ext/grpc/call.c
  - src/php/ext/grpc/call_credentials.c
  - src/php/ext/grpc/channel.c
  - src/php/ext/grpc/channel_credentials.c
  - src/php/ext/grpc/completion_queue.c
  - src/php/ext/grpc/php_grpc.c
  - src/php/ext/grpc/server.c
  - src/php/ext/grpc/server_credentials.c
  - src/php/ext/grpc/timeval.c
python_dependencies:
  deps:
  - grpc
  - gpr
  - boringssl
  - z
ruby_gem:
  deps:
  - grpc
  - gpr
  - boringssl
  - z<|MERGE_RESOLUTION|>--- conflicted
+++ resolved
@@ -1001,20 +1001,6 @@
   - grpc++_codegen_base_src
   secure: check
   vs_project_guid: '{C187A093-A0FE-489D-A40A-6E33DE0F9FEB}'
-<<<<<<< HEAD
-- name: grpc++_proto_reflection_desc_db
-  build: private
-  language: c++
-  headers:
-  - test/cpp/util/proto_reflection_descriptor_database.h
-  src:
-  - test/cpp/util/proto_reflection_descriptor_database.cc
-  deps:
-  - grpc++
-  filegroups:
-  - grpc++_reflection_proto
-  - grpc++_config_proto
-=======
 - name: grpc++_cronet
   build: all
   language: c++
@@ -1035,7 +1021,18 @@
   platforms:
   - linux
   secure: true
->>>>>>> 3cb89bcf
+- name: grpc++_proto_reflection_desc_db
+  build: private
+  language: c++
+  headers:
+  - test/cpp/util/proto_reflection_descriptor_database.h
+  src:
+  - test/cpp/util/proto_reflection_descriptor_database.cc
+  deps:
+  - grpc++
+  filegroups:
+  - grpc++_reflection_proto
+  - grpc++_config_proto
 - name: grpc++_reflection
   build: all
   language: c++
