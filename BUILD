--- conflicted
+++ resolved
@@ -472,13 +472,10 @@
         "src/core/lib/iomgr/endpoint_pair_uv.c",
         "src/core/lib/iomgr/endpoint_pair_windows.c",
         "src/core/lib/iomgr/error.c",
-        "src/core/lib/iomgr/ev_epoll_linux.c",
-<<<<<<< HEAD
+        "src/core/lib/iomgr/ev_epoll1_linux.c",
         "src/core/lib/iomgr/ev_epollex_linux.c",
         "src/core/lib/iomgr/is_epollexclusive_available.c",
-=======
         "src/core/lib/iomgr/ev_epoll_thread_pool_linux.c",
->>>>>>> 9739a2a5
         "src/core/lib/iomgr/ev_poll_posix.c",
         "src/core/lib/iomgr/ev_posix.c",
         "src/core/lib/iomgr/exec_ctx.c",
@@ -601,14 +598,11 @@
         "src/core/lib/iomgr/endpoint_pair.h",
         "src/core/lib/iomgr/error.h",
         "src/core/lib/iomgr/error_internal.h",
-        "src/core/lib/iomgr/ev_epoll_linux.h",
-<<<<<<< HEAD
+        "src/core/lib/iomgr/ev_epoll1_linux.h",
         "src/core/lib/iomgr/ev_epollex_linux.h",
         "src/core/lib/iomgr/is_epollexclusive_available.h",
         "src/core/lib/iomgr/sys_epoll_wrapper.h",
-=======
         "src/core/lib/iomgr/ev_epoll_thread_pool_linux.h",
->>>>>>> 9739a2a5
         "src/core/lib/iomgr/ev_poll_posix.h",
         "src/core/lib/iomgr/ev_posix.h",
         "src/core/lib/iomgr/exec_ctx.h",
