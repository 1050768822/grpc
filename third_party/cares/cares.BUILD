--- conflicted
+++ resolved
@@ -3,40 +3,12 @@
     values = {"cpu": "darwin"},
 )
 
-<<<<<<< HEAD
-genrule(
-    name = "ares_build",
-    srcs = ["@cares_local_files//:ares_build_h"],
-    outs = ["ares_build.h"],
-    cmd = "cat $(location @cares_local_files//:ares_build_h) > $@",
-)
-
-cc_library(
-    name = "ares_build_h",
-    hdrs = ["ares_build.h"],
-    data = [":ares_build"],
-    includes = ["."],
-)
-
-genrule(
-    name = "ares_config",
-    srcs = ["@cares_local_files//:ares_config_h"],
-    outs = ["ares_config.h"],
-    cmd = "cat $(location @cares_local_files//:ares_config_h) > $@",
-)
-
-cc_library(
-    name = "ares_config_h",
-    hdrs = ["ares_config.h"],
-    data = [":ares_config"],
-    includes = ["."],
-=======
 # Android is not officially supported through C++.
 # This just helps with the build for now.
 config_setting(
     name = "android",
     values = {
-      "crosstool_top": "//external:android/crosstool",
+        "crosstool_top": "//external:android/crosstool",
     },
 )
 
@@ -46,19 +18,49 @@
     name = "ios_x86_64",
     values = {"cpu": "ios_x86_64"},
 )
+
 config_setting(
     name = "ios_armv7",
     values = {"cpu": "ios_armv7"},
 )
+
 config_setting(
     name = "ios_armv7s",
     values = {"cpu": "ios_armv7s"},
 )
+
 config_setting(
     name = "ios_arm64",
     values = {"cpu": "ios_arm64"},
->>>>>>> b0bad8f3
 )
+
+genrule(
+    name = "ares_build",
+    srcs = ["@cares_local_files//:ares_build_h"],
+    outs = ["ares_build.h"],
+    cmd = "cat $(location @cares_local_files//:ares_build_h) > $@",
+)
+
+# cc_library(
+#     name = "ares_build_h",
+#     hdrs = ["ares_build.h"],
+#     data = [":ares_build"],
+#     includes = ["."],
+# )
+
+genrule(
+    name = "ares_config",
+    srcs = ["@cares_local_files//:ares_config_h"],
+    outs = ["ares_config.h"],
+    cmd = "cat $(location @cares_local_files//:ares_config_h) > $@",
+)
+
+# cc_library(
+#     name = "ares_config_h",
+#     hdrs = ["ares_config.h"],
+#     data = [":ares_config"],
+#     includes = ["."],
+# )
 
 cc_library(
     name = "ares",
@@ -116,7 +118,6 @@
     hdrs = [
         "ares.h",
         "ares_build.h",
-<<<<<<< HEAD
         "ares_config.h",
         "ares_data.h",
         "ares_dns.h",
@@ -139,54 +140,6 @@
         "config-win32.h",
         "nameser.h",
         "setup_once.h",
-=======
-        "cares/ares.h",
-        "cares/ares_data.h",
-        "cares/ares_dns.h",
-        "cares/ares_getenv.h",
-        "cares/ares_getopt.h",
-        "cares/ares_inet_net_pton.h",
-        "cares/ares_iphlpapi.h",
-        "cares/ares_ipv6.h",
-        "cares/ares_library_init.h",
-        "cares/ares_llist.h",
-        "cares/ares_nowarn.h",
-        "cares/ares_platform.h",
-        "cares/ares_private.h",
-        "cares/ares_rules.h",
-        "cares/ares_setup.h",
-        "cares/ares_strcasecmp.h",
-        "cares/ares_strdup.h",
-        "cares/ares_version.h",
-        "cares/bitncmp.h",
-        "cares/config-win32.h",
-        "cares/nameser.h",
-        "cares/setup_once.h",
-    ] + select({
-        ":ios_x86_64": ["config_darwin/ares_config.h"],
-        ":ios_armv7": ["config_darwin/ares_config.h"],
-        ":ios_armv7s": ["config_darwin/ares_config.h"],
-        ":ios_arm64": ["config_darwin/ares_config.h"],
-        ":darwin": ["config_darwin/ares_config.h"],
-        ":android": ["config_android/ares_config.h"],
-        "//conditions:default": ["config_linux/ares_config.h"],
-    }),
-    includes = [
-        ".",
-        "cares"
-    ] + select({
-        ":ios_x86_64": ["config_darwin"],
-        ":ios_armv7": ["config_darwin"],
-        ":ios_armv7s": ["config_darwin"],
-        ":ios_arm64": ["config_darwin"],
-        ":darwin": ["config_darwin"],
-        ":android": ["config_android"],
-        "//conditions:default": ["config_linux"],
-    }),
-    linkstatic = 1,
-    visibility = [
-        "//visibility:public",
->>>>>>> b0bad8f3
     ],
     copts = [
         "-D_GNU_SOURCE",
